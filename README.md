# The Doubleword Control Layer (dwctl)

[Announcement](https://www.doubleword.ai/resources/doubleword-open-sources-the-worlds-fastest-ai-gateway) | [Benchmarking](https://docs.doubleword.ai/conceptual/21-19-2025-dwctl-benchmark) | [Technical Blog](https://fergusfinn.com/blog/control-layer/) | 
[Documentation](https://docs.doubleword.ai/control-layer/)

The Doubleword Control Layer (dwctl) is the world's fastest AI model gateway (450x less overhead than LiteLLM). It provides a single, high-performance interface for routing, managing, and securing inference across model providers, users and deployments - both open-source and proprietary.
- Seamlessly switch between models
- Turn any model (self-hosted or hosted) into a production-ready API with full auth and user controls
- Centrally govern, monitor, and audit all inference activity
 
## Getting started

<<<<<<< HEAD
## Getting started

### Docker compose
=======
The Doubleword Control Layer requries Docker to be installed. For information on how to get started with Docker see the docs [here](https://docs.docker.com/get-started/). 

There are two ways to set up the Control Layer:
1. **Docker Compose** - All-in-one setup with pre-configured Postgres and dwctl. This method automatically provisions a containerized Postgres database with default credentials and connects it to the Control Layer.
2. **Docker Run** - Bring-your-own-database setup. Use this method to connect the Control Layer to an existing Postgres instance of your choice.

### Option 1. Docker Compose
>>>>>>> 9ea9453f

With docker compose installed, the commands below will start the Control Layer.  

```bash
wget https://raw.githubusercontent.com/doublewordai/control-layer/refs/heads/main/docker-compose.yml
docker compose -f docker-compose.yml up -d
```

Navigate to `http://localhost:3001` to get started. When you get to the login page you will be prompting to sign in with a username and password. Please refer to the configuration section below for how to set up an admin user. You can then refer to the documentation [here](https://docs.doubleword.ai/control-layer/usage/models-and-access) to start playing around with Control Layer features.  


### Option 2. Docker Run 

The Doubleword Control Layer requires a PostgreSQL database to run. You can read the documentation (here)[https://postgresapp.com/] on how to get started with a local version of Postgres. After doing this, or if you have one already (for example, via a cloud provider), run:

```bash
docker run -p 3001:3001 \
    -e DATABASE_URL=<your postgres connection string here> \
    -e DWCTL_SECRET_KEY="mysupersecretkey" \
    ghcr.io/doublewordai/control-layer:latest
```

Your DATABASE_URL should match the following naming convention `postgres://username:password@localhost:5432/database_name`.  Make sure to replace the secret key with a secure random value in production.

Navigate to `http://localhost:3001` to get started. When you get to the login page you will be prompting to sign in with a username and password. Please refer to the configuration section below for how to set up an admin user. You can then refer to the documentation [here](https://docs.doubleword.ai/control-layer/usage/models-and-access) to start playing around with Control Layer features.  

## Configuration

Control Layer can be configured by a `config.yaml` file. To supply one, mount
it into the container at `/app/config.yaml`, like follows:

```bash
docker run -p 3001:3001 \
  -e DATABASE_URL=<your postgres connection string here> \
  -e SECRET_KEY="mysupersecretkey"  \
  -v ./config.yaml:/app/config.yaml \
  ghcr.io/doublewordai/control-layer:latest
```

The docker compose file will mount a
`config.yaml` there if you put one alongside `docker-compose.yml`

The complete default config is below.

You can override any of these settings by
either supplying your own config file, in which case your config file will be
merged with this one, or by supplying environment variables prefixed with
`DWCTL_`.

Nested sections of the configuration can be specified by joining
the keys with a double underscore, for example, to disable native
authentication, set `DWCTL_AUTH__NATIVE__ENABLED=false`.

```yaml
# dwctl configuration
# Secret key for jwt signing.
# TODO: Must be set in production! Required when native auth is enabled.
# secret_key: null  # Not set by default - must be provided via env var or config

# Admin user email - will be created on first startup
admin_email: "test@doubleword.ai"
# TODO: Change this in production!
admin_password: "hunter2"

# Authentication configuration
auth:
  # Native username/password authentication. Stores users in the local #
  # database, and allows them to login with username and password at
  # http://<host>:<port>/login
  native:
    enabled: true # Enable native login system
    # Whether users can sign up themselves. Defaults to false for security.
    # If false, the admin can create new users via the interface or API.
    allow_registration: false
    # Constraints on user passwords created during registration
    password:
      min_length: 8
      max_length: 64
    # Parameters for login session cookies.
    session:
      timeout: "24h"
      cookie_name: "dwctl_session"
      cookie_secure: true
      cookie_same_site: "strict"

  # Proxy header authentication. 
  # Will accept & autocreate users based on email addresses
  # supplied in a configurable header. Lets you use an upstream proxy to 
  # authenticate users.
  proxy_header:
    enabled: false # X-Doubleword-User header auth
    header_name: "x-doubleword-user"
    groups_field_name: "x-doubleword-user-groups" # Header from which to read out group claims
    blacklisted_sso_groups:  # Which SSO groups to ignore from the iDP
       - "t1"
       - "t2"
    provider_field_name: "x-doubleword-sso-provider" # Header from which to read the sso provider (for source column)
    import_idp_groups: false # Whether to import iDP groups or not
     # Whether users should be automatically created if their email is supplied
    # in a header, or whether they must be pre-created by an admin in the UI.
    # If false, users that aren't precreated will receive a 403 Forbidden error.
    auto_create_users: true

  # Security settings
  security:
    # How long session cookies are valid for. After this much time, users will
    # have to log in again. Note: this is related to the
    # auth.native.session.timeout # value. That one configures how long the browser
    # will set the cookie for, this one how long the server will accept it for.
    jwt_expiry: "24h"
    # CORS Settings. In production, make sure your frontend URL is listed here.
    cors:
      allowed_origins:
        - "http://localhost:3001" # Default - Control Layer server itself
      allow_credentials: true
      max_age: 3600 # Cache preflight requests for 1 hour

# Model sources - the default inference endpoints that are shown in the UI.
# These are seeded into the database on first boot, and thereafter should be 
# managed in the UI, rather than here.
model_sources: []

# Example configurations:
# model_sources:
#   # OpenAI API
#   - name: "openai"
#     url: "https://api.openai.com"
#     api_key: "sk-..."  # Required for model sync
#
#   # Internal model server (no auth required)
#   - name: "internal"
#     url: "http://localhost:8080"

# Frontend metadata. This is just for display purposes, but can be useful to
# give information to users that manage your Control Layer deployment.
metadata:
  region: "UK South"
  organization: "ACME Corp"

# Server configuration
# To advertise publically, set to "0.0.0.0", or the specific network interface
# you've exposed.
host: "0.0.0.0"
port: 3001

# Database configuration
database:
  # By default, we connect to an external postgres database
  type: external
  # Override this with your own database url. Can also be configured via the
  # DATABASE_URL environment variable.
  url: "postgres://localhost:5432/control_layer"

  # Alternatively, you can use embedded postgres (requires compiling with the
  # embedded-db feature, which is not present in the default docker image)
  # type: embedded
  # data_dir: null  # Optional: directory for database storage
  # persistent: false  # Set to true to persist data between restarts

# File storage configuration
# Used for OpenAI-compatible batch processing files API
file_storage:
  max_file_size: 536870912  # 512MB
  default_expiry_seconds: 2592000  # 30 days
  min_expiry_seconds: 3600  # 1 hour
  max_expiry_seconds: 2592000  # 30 days
  
  backend:
    # Development: Local filesystem (simple, not suitable for multi-instance deployments)
    type: local
    path: .dwctl_data/files
    
    # Production: PostgreSQL (recommended - transactional, multi-instance safe)
    # Option 1: Same PostgreSQL instance (automatically creates control_layer_files database)
    # type: postgres
    
    # Option 2: Separate PostgreSQL instance for file storage
    # type: postgres
    # database_url: postgres://fileuser:password@files-db.example.com:5432/batch_files

# By default, we log all requests and responses to the database. This is
# performed asynchronously, so there's very little performance impact. # If
# you'd like to disable this (if you have sensitive data in your
# request/responses, for example), toggle this flag.
enable_request_logging: true # Enable request/response logging to database
```

## Production Checklist

1. Setup a production-grade Postgres database, and point Control Layer to it via the
   `DATABASE_URL` environment variable.
2. Make sure that the secret key is set to a secure random value. For example, run
   `openssl rand -base64 32` to generate a secure random key.
3. Configure file storage backend (see below).
4. Make sure user registration is enabled or disabled, as per your requirements.
5. Make sure the CORS settings are correct for your frontend.

### File Storage

Control Layer stores uploaded files for batch processing. Choose a storage backend:

**Development:**
```yaml
file_storage:
  backend:
    type: local
    path: /var/lib/dwctl/files
```

**Production (recommended):**
```yaml
file_storage:
  backend:
    type: postgres
    # Option 1: Same PostgreSQL (auto-creates control_layer_files database)
    # No additional config needed
    
    # Option 2: Separate PostgreSQL for isolation/scaling
    # database_url: postgres://fileuser:password@files-db:5432/batch_files
```

**PostgreSQL benefits:**
- Transactional safety (no orphaned files)
- Multi-instance safe (load balancing ready)
- Automatic cleanup on database restore
- Files stored in separate database for performance isolation

**Note:** Local filesystem storage is not suitable for multi-instance deployments or load-balanced setups.<|MERGE_RESOLUTION|>--- conflicted
+++ resolved
@@ -10,11 +10,6 @@
  
 ## Getting started
 
-<<<<<<< HEAD
-## Getting started
-
-### Docker compose
-=======
 The Doubleword Control Layer requries Docker to be installed. For information on how to get started with Docker see the docs [here](https://docs.docker.com/get-started/). 
 
 There are two ways to set up the Control Layer:
@@ -22,7 +17,6 @@
 2. **Docker Run** - Bring-your-own-database setup. Use this method to connect the Control Layer to an existing Postgres instance of your choice.
 
 ### Option 1. Docker Compose
->>>>>>> 9ea9453f
 
 With docker compose installed, the commands below will start the Control Layer.  
 
