[package]
name = "fusillade"
<<<<<<< HEAD
version = "0.1.1"
edition = "2024"
=======
version = "0.3.0"
edition = "2021"
>>>>>>> 616c5a7c
description = "A daemon implementation for sending batched LLM requests with efficient request coalescing"
license = "MIT OR Apache-2.0"

[lib]
name = "fusillade"
path = "src/lib.rs"

[features]
default = ["postgres"]
postgres = ["sqlx"]

[dependencies]
tokio-stream = { version = "0.1", features = ["sync"] }
tokio-util = "0.7"
tracing = "0.1"
tokio = { version = "1", features = ["full"] }
serde = { version = "1", features = ["derive"] }
serde_json = "1"
reqwest = { version = "0.12", features = ["json", "stream"] }
uuid = { version = "1", features = ["serde", "v4"] }
chrono = { version = "0.4", features = ["serde"] }
anyhow = "1"
thiserror = "1"
async-trait = "0.1"
futures = "0.3"
parking_lot = "0.12"
scopeguard = "1"
humantime = "2"
hostname = "0.4"
dashmap = { version = "6", features = ["serde"] }
sqlx = { version = "0.8", features = ["runtime-tokio", "postgres", "uuid", "chrono", "json"], optional = true }
test-log = "0.2.18"

[dev-dependencies]
tokio-test = "0.4"
axum = "0.7"
tower = "0.5"
tower-http = { version = "0.6", features = ["cors", "trace"] }
tracing-subscriber = "0.3"
rstest = "0.23"
clap = { version = "4", features = ["derive"] }<|MERGE_RESOLUTION|>--- conflicted
+++ resolved
@@ -1,12 +1,7 @@
 [package]
 name = "fusillade"
-<<<<<<< HEAD
-version = "0.1.1"
 edition = "2024"
-=======
 version = "0.3.0"
-edition = "2021"
->>>>>>> 616c5a7c
 description = "A daemon implementation for sending batched LLM requests with efficient request coalescing"
 license = "MIT OR Apache-2.0"
 
