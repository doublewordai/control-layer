[package]
name = "dwctl"
version = "0.18.1"
edition = "2024"
description = "The Doubleword Control Layer - A self-hostable observability and analytics platform for LLM applications"
license = "MIT OR Apache-2.0"

[lib]
name = "dwctl"
path = "src/lib.rs"

[[bin]]
name = "dwctl"
path = "src/main.rs"

[features]
default = ["embedded-db"]
embedded-db = ["dep:postgresql_embedded"]
test-utils = ["dep:axum-test"]

[dependencies]
axum = { version = "0.8", features = ["multipart"] }
<<<<<<< HEAD
fusillade = { path = "../../fusillade" }
=======
fusillade = { version = "0.11.1" }
>>>>>>> fac1b54b
tokio = { version = "1.0", features = ["full"] }
tokio-stream = { version = "0.1", features = ["sync"] }
tokio-util = "0.7"
sqlx = { version = "0.8", features = [
  "runtime-tokio-rustls",
  "postgres",
  "uuid",
  "chrono",
  "migrate",
  "rust_decimal",
] }
serde = { version = "1.0", features = ["derive"] }
serde_json = "1.0"
uuid = { version = "1.0", features = ["v4", "serde"] }
chrono = { version = "0.4", features = ["serde"] }
anyhow = "1.0"
tracing = "0.1"
tracing-subscriber = { version = "0.3", features = ["env-filter"] }
# OpenTelemetry
opentelemetry = "0.27"
opentelemetry_sdk = { version = "0.27", features = ["rt-tokio"] }
opentelemetry-otlp = { version = "0.27", features = [
  "http-proto",
  "reqwest-client",
] }
tracing-opentelemetry = "0.28"
tower = "0.5"
tower-http = { version = "0.6", features = ["cors", "fs", "trace"] }
async-trait = "0.1"
url = { version = "2.4", features = ["serde"] }
clap = { version = "4.4", features = ["derive", "env"] }
reqwest = { version = "0.12", features = ["json", "rustls-tls"] }
humantime = "2.2.0"
humantime-serde = "1.1"
utoipa = { version = "5.0", features = [
  "axum_extras",
  "chrono",
  "uuid",
  "macros",
] }
utoipa-rapidoc = { version = "6.0", features = ["axum"] }
figment = { version = "0.10", features = ["yaml", "env", "test"] }
rand = "0.8"
# Authentication
jsonwebtoken = "9.0"
argon2 = "0.5"
base64 = "0.22"
bytes = "1.5"
onwards = "0.9.2"
thiserror = "2.0.14"
axum-prometheus = "0.9"
outlet = "0.4.2"
outlet-postgres = "0.4.3"
async-openai = { version = "0.29.2", default-features = false }
brotli = "8.0"
lettre = { version = "0.11", features = [
  "smtp-transport",
  "file-transport",
  "tokio1-rustls-tls",
  "builder",
], default-features = false }
aes-gcm = "0.10.3"
paste = "1.0"
serde_with = "3.14.1"
rust_decimal = { version = "1.38.0", features = ["serde"] }
bon = "3.3"
once_cell = "1.20"
# Prometheus for GenAI metrics (via axum-prometheus)
prometheus = "0.14"
# Embedded database support
postgresql_embedded = { version = "0.20", optional = true, features = [
  "bundled",
] }
# Embedded static assets
rust-embed = { version = "8.5", features = ["debug-embed"] }
mime_guess = "2.0"
futures = "0.3.31"
# axum-test is optional and only used for tests and benchmarks
axum-test = { version = "17.3", optional = true }
dashmap = { version = "6.1.0", features = ["serde"] }
moka = { version = "0.12", features = ["future"] }
# Stripe payment processing
async-stripe = { version = "0.41.0", default-features = false, features = [
  "runtime-tokio-hyper",
  "checkout",
  "webhook-endpoints",
  "webhook-events",
  "connect",
] }

[dev-dependencies]
axum-test = { version = "17.3" }
sqlx = { version = "0.8", features = [
  "postgres",
  "runtime-tokio-rustls",
  "uuid",
  "chrono",
  "migrate",
] }
tokio-test = "0.4"
serial_test = "3.0"
test-log = { version = "0.2", features = ["trace"] }
criterion = { version = "0.8", features = ["async_tokio"] }
tempfile = "3.0"
wiremock = "0.6"
serde_urlencoded = "0.7"<|MERGE_RESOLUTION|>--- conflicted
+++ resolved
@@ -20,11 +20,7 @@
 
 [dependencies]
 axum = { version = "0.8", features = ["multipart"] }
-<<<<<<< HEAD
-fusillade = { path = "../../fusillade" }
-=======
-fusillade = { version = "0.11.1" }
->>>>>>> fac1b54b
+fusillade = { version = "0.12.0" }
 tokio = { version = "1.0", features = ["full"] }
 tokio-stream = { version = "0.1", features = ["sync"] }
 tokio-util = "0.7"
