[package]
name = "dwctl"
version = "0.8.0"
edition = "2021"
description = "The Doubleword Control Layer - A self-hostable observability and analytics platform for LLM applications"
license = "MIT OR Apache-2.0"

[lib]
name = "dwctl"
path = "src/lib.rs"

[[bin]]
name = "dwctl"
path = "src/main.rs"

[features]
default = ["embedded-db"]
embedded-db = ["dep:postgresql_embedded"]
test-utils = ["dep:axum-test"]

[dependencies]
axum = { version = "0.8", features = ["multipart"] }
fusillade = { path = "../fusillade", version = "0.3.0" }
tokio = { version = "1.0", features = ["full"] }
tokio-stream = { version = "0.1", features = ["sync"] }
tokio-util = "0.7"
sqlx = { version = "0.8", features = [
  "runtime-tokio-rustls",
  "postgres",
  "uuid",
  "chrono",
  "migrate",
  "rust_decimal",
] }
serde = { version = "1.0", features = ["derive"] }
serde_json = "1.0"
uuid = { version = "1.0", features = ["v4", "serde"] }
chrono = { version = "0.4", features = ["serde"] }
anyhow = "1.0"
tracing = "0.1"
tracing-subscriber = { version = "0.3", features = ["env-filter"] }
# OpenTelemetry
opentelemetry = "0.27"
opentelemetry_sdk = { version = "0.27", features = ["rt-tokio"] }
opentelemetry-otlp = { version = "0.27", features = [
  "http-proto",
  "reqwest-client",
] }
tracing-opentelemetry = "0.28"
tower = "0.5"
tower-http = { version = "0.6", features = ["cors", "fs", "trace"] }
async-trait = "0.1"
url = { version = "2.4", features = ["serde"] }
clap = { version = "4.4", features = ["derive", "env"] }
reqwest = { version = "0.12", features = ["json", "rustls-tls"] }
humantime = "2.2.0"
humantime-serde = "1.1"
utoipa = { version = "5.0", features = [
  "axum_extras",
  "chrono",
  "uuid",
  "macros",
] }
utoipa-rapidoc = { version = "6.0", features = ["axum"] }
figment = { version = "0.10", features = ["yaml", "env", "test"] }
rand = "0.8"
# Authentication
jsonwebtoken = "9.0"
argon2 = "0.5"
base64 = "0.22"
bytes = "1.5"
onwards = "0.9.2"
thiserror = "2.0.14"
axum-prometheus = "0.9"
outlet = "0.4.2"
outlet-postgres = "0.4.3"
async-openai = { version = "0.29.2", default-features = false }
brotli = "7.0"
lettre = { version = "0.11", features = [
  "smtp-transport",
  "file-transport",
  "tokio1-rustls-tls",
  "builder",
], default-features = false }
aes-gcm = "0.10.3"
paste = "1.0"
serde_with = "3.14.1"
rust_decimal = { version = "1.38.0", features = ["serde"] }
bon = "3.3"
once_cell = "1.20"
# Prometheus for GenAI metrics (via axum-prometheus)
prometheus = "0.13"
# Embedded database support
postgresql_embedded = { version = "0.20", optional = true, features = [
  "bundled",
] }
# Embedded static assets
rust-embed = { version = "8.5", features = ["debug-embed"] }
mime_guess = "2.0"
futures = "0.3.31"
# axum-test is optional and only used for tests and benchmarks
axum-test = { version = "17.3", optional = true }
dashmap = { version = "6.1.0", features = ["serde"] }
moka = { version = "0.12", features = ["future"] }

[dev-dependencies]
axum-test = { version = "17.3" }
sqlx = { version = "0.8", features = [
  "postgres",
  "runtime-tokio-rustls",
  "uuid",
  "chrono",
  "migrate",
] }
tokio-test = "0.4"
serial_test = "3.0"
test-log = { version = "0.2", features = ["trace"] }
criterion = { version = "0.5", features = ["async_tokio"] }
tempfile = "3.0"
<<<<<<< HEAD
wiremock = "0.6"
=======
wiremock = "0.6"
serde_urlencoded = "0.7"
>>>>>>> 7e78e375
<|MERGE_RESOLUTION|>--- conflicted
+++ resolved
@@ -117,9 +117,5 @@
 test-log = { version = "0.2", features = ["trace"] }
 criterion = { version = "0.5", features = ["async_tokio"] }
 tempfile = "3.0"
-<<<<<<< HEAD
 wiremock = "0.6"
-=======
-wiremock = "0.6"
-serde_urlencoded = "0.7"
->>>>>>> 7e78e375
+serde_urlencoded = "0.7"