--- conflicted
+++ resolved
@@ -20,11 +20,7 @@
 
 [dependencies]
 axum = { version = "0.8", features = ["multipart"] }
-<<<<<<< HEAD
 fusillade = { version = "0.9.0" }
-=======
-fusillade = { version = "0.8.2" }
->>>>>>> 7316b546
 tokio = { version = "1.0", features = ["full"] }
 tokio-stream = { version = "0.1", features = ["sync"] }
 tokio-util = "0.7"
