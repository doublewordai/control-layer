use crate::config::{BatchConfig, FilesConfig, NativeAuthConfig, ProxyHeaderAuthConfig, SecurityConfig};
use crate::db::handlers::inference_endpoints::{InferenceEndpointFilter, InferenceEndpoints};
use crate::db::handlers::repository::Repository;
use crate::errors::Error;
use crate::types::{GroupId, Operation, Permission, Resource, UserId};
use crate::{
    api::models::{
        api_keys::ApiKeyCreate,
        users::{CurrentUser, Role, UserResponse},
    },
    db::{
        handlers::{api_keys::ApiKeys, Deployments, Groups, Users},
        models::{
            api_keys::{ApiKeyCreateDBRequest, ApiKeyDBResponse},
            deployments::{DeploymentCreateDBRequest, DeploymentDBResponse},
            groups::{GroupCreateDBRequest, GroupDBResponse},
            users::UserCreateDBRequest,
        },
    },
};

use axum_test::TestServer;
use sqlx::{Executor, PgConnection, PgPool};
use tokio_util::sync::DropGuard;
use uuid::Uuid;

/// Set up fusillade schema and run migrations for tests
/// Only call this for tests that need fusillade (e.g., files tests)
/// Returns a pool with search_path set to fusillade schema
pub async fn setup_fusillade_for_tests(pool: &PgPool) -> PgPool {
    // Create fusillade schema
    pool.execute("CREATE SCHEMA IF NOT EXISTS fusillade")
        .await
        .expect("Failed to create fusillade schema");

    // Get connection options from the existing pool
    let conn_options = pool.connect_options();

    // Create a pool with search_path set to fusillade
    let fusillade_pool = sqlx::postgres::PgPoolOptions::new()
        .max_connections(5)
        .after_connect(|conn, _meta| {
            Box::pin(async move {
                conn.execute("SET search_path = 'fusillade'").await?;
                Ok(())
            })
        })
        .connect_with((*conn_options).clone())
        .await
        .expect("Failed to create fusillade pool");

    // Run fusillade migrations
    fusillade::migrator()
        .run(&fusillade_pool)
        .await
        .expect("Failed to run fusillade migrations");

    fusillade_pool
}

pub async fn create_test_app(pool: PgPool, enable_sync: bool) -> (TestServer, Option<DropGuard>) {
    // Create a default fusillade pool for tests that don't explicitly set it up
    let fusillade_pool = setup_fusillade_for_tests(&pool).await;

    let config = create_test_config();
    let (router, onwards_config_sync, drop_guard) = crate::setup_app(pool, fusillade_pool, config, true)
        .await
        .expect("Failed to setup test app");

    if enable_sync {
        // Start the config sync in background for tests
        tokio::spawn(async move {
            if let Err(e) = onwards_config_sync.start(Default::default()).await {
                eprintln!("Config sync error in test: {e}");
            }
        });

        let server = TestServer::new(router).expect("Failed to create test server");
        (server, Some(drop_guard))
    } else {
        let server = TestServer::new(router).expect("Failed to create test server");
        (server, None)
    }
}

pub fn create_test_config() -> crate::config::Config {
    let database_url = std::env::var("TEST_DATABASE_URL").unwrap_or_else(|_| "postgres://postgres@localhost/test".to_string());

    crate::config::Config {
        database_url: None, // Deprecated field
        database: crate::config::DatabaseConfig::External { url: database_url },
        host: "127.0.0.1".to_string(),
        port: 0,
        admin_email: "admin@test.com".to_string(),
        admin_password: None,
        secret_key: Some("test-secret-key-for-testing-only".to_string()),
        model_sources: vec![crate::config::ModelSource {
            name: "test".to_string(),
            url: "http://localhost:8081".parse().unwrap(),
            api_key: None,
            sync_interval: std::time::Duration::from_secs(60),
        }],
        metadata: crate::config::Metadata::default(),
        auth: crate::config::AuthConfig {
            native: NativeAuthConfig {
                enabled: false,
                ..Default::default()
            },
            proxy_header: ProxyHeaderAuthConfig {
                enabled: true,
                ..Default::default()
            },
            security: SecurityConfig::default(),
        },
        enable_metrics: false,
        enable_request_logging: false,
        enable_otel_export: false,
<<<<<<< HEAD
        credits: crate::config::CreditsConfig::default(),
=======
        batches: BatchConfig {
            enabled: true,
            files: FilesConfig {
                max_file_size: 1000 * 1024 * 1024, //1GB
                ..Default::default()
            },
            ..Default::default()
        },
>>>>>>> f2143c6b
    }
}

pub async fn create_test_user(pool: &PgPool, role: Role) -> UserResponse {
    let mut conn = pool.acquire().await.expect("Failed to acquire connection");
    let mut users_repo = Users::new(&mut conn);
    let user_id = Uuid::new_v4();
    let username = format!("testuser_{}", user_id.simple());
    let email = format!("{username}@example.com");

    let roles = vec![role];

    let user_create = UserCreateDBRequest {
        username,
        email,
        display_name: Some("Test User".to_string()),
        avatar_url: None,
        is_admin: false,
        roles,
        auth_source: "test".to_string(),
        password_hash: None,
    };

    let user = users_repo.create(&user_create).await.expect("Failed to create test user");
    UserResponse::from(user)
}

pub async fn create_test_admin_user(pool: &PgPool, role: Role) -> UserResponse {
    let mut conn = pool.acquire().await.expect("Failed to acquire connection");
    let mut users_repo = Users::new(&mut conn);
    let user_id = Uuid::new_v4();
    let username = format!("testadmin_{}", user_id.simple());
    let email = format!("{username}@example.com");

    let roles = vec![role];

    let user_create = UserCreateDBRequest {
        username,
        email,
        display_name: Some("Test Admin User".to_string()),
        avatar_url: None,
        is_admin: true,
        roles,
        auth_source: "test".to_string(),
        password_hash: None,
    };

    let user = users_repo.create(&user_create).await.expect("Failed to create test admin user");
    UserResponse::from(user)
}

pub async fn create_test_user_with_roles(pool: &PgPool, roles: Vec<Role>) -> UserResponse {
    let mut conn = pool.acquire().await.expect("Failed to acquire connection");
    let mut users_repo = Users::new(&mut conn);
    let user_id = Uuid::new_v4();
    let username = format!("testuser_{}", user_id.simple());
    let email = format!("{username}@example.com");

    let user_create = UserCreateDBRequest {
        username,
        email,
        display_name: Some("Test Multi-Role User".to_string()),
        avatar_url: None,
        is_admin: false,
        roles,
        auth_source: "test".to_string(),
        password_hash: None,
    };

    let user = users_repo
        .create(&user_create)
        .await
        .expect("Failed to create test user with roles");
    UserResponse::from(user)
}

pub fn add_auth_headers(user: &UserResponse) -> (String, String) {
    (ProxyHeaderAuthConfig::default().header_name, user.email.clone())
}

pub async fn create_test_group(pool: &PgPool) -> GroupDBResponse {
    let mut conn = pool.acquire().await.expect("Failed to acquire connection");
    let system_user = get_system_user(&mut conn).await;

    let mut group_repo = Groups::new(&mut conn);
    let group_create = GroupCreateDBRequest {
        name: format!("test_group_{}", Uuid::new_v4().simple()),
        description: Some("Test group".to_string()),
        created_by: system_user.id,
    };

    group_repo.create(&group_create).await.expect("Failed to create test group")
}

pub async fn get_system_user(pool: &mut PgConnection) -> UserResponse {
    let user_id = Uuid::nil();
    let user = sqlx::query!(
        r#"
        SELECT id, username, email, display_name, avatar_url, is_admin, created_at, updated_at, auth_source
        FROM users
        WHERE users.id = $1
        "#,
        user_id
    )
    .fetch_one(&mut *pool)
    .await
    .expect("Failed to get system user");

    let roles = sqlx::query!("SELECT role as \"role: Role\" FROM user_roles WHERE user_id = $1", user.id)
        .fetch_all(&mut *pool)
        .await
        .expect("Failed to get system user roles");

    let roles: Vec<Role> = roles.into_iter().map(|r| r.role).collect();

    // Convert to UserResponse
    UserResponse {
        id: user.id,
        username: user.username,
        email: user.email,
        display_name: user.display_name,
        avatar_url: user.avatar_url,
        is_admin: user.is_admin,
        roles,
        created_at: user.created_at,
        updated_at: user.updated_at,
        last_login: None,
        auth_source: user.auth_source,
        groups: None, // Groups not included in test users by default
        credit_balance: None,
    }
}

pub async fn add_user_to_group(pool: &PgPool, user_id: UserId, group_id: GroupId) {
    let mut conn = pool.acquire().await.expect("Failed to acquire connection");
    let mut group_repo = Groups::new(&mut conn);
    group_repo
        .add_user_to_group(user_id, group_id)
        .await
        .expect("Failed to add user to group");
}

pub async fn create_test_api_key_for_user(pool: &PgPool, user_id: UserId) -> ApiKeyDBResponse {
    let mut conn = pool.acquire().await.expect("Failed to acquire connection");
    let mut api_key_repo = ApiKeys::new(&mut conn);
    let request = ApiKeyCreateDBRequest::new(
        user_id,
        ApiKeyCreate {
            name: "Test API Key".to_string(),
            description: Some("Test description".to_string()),
            requests_per_second: None,
            burst_size: None,
        },
    );

    api_key_repo.create(&request).await.expect("Failed to create test API key")
}

pub async fn create_test_deployment(pool: &PgPool, created_by: UserId, model_name: &str, alias: &str) -> DeploymentDBResponse {
    // Get a valid endpoint ID
    let mut tx = pool.begin().await.expect("Failed to begin transaction");

    let mut endpoints_repo = InferenceEndpoints::new(&mut tx);
    let filter = InferenceEndpointFilter::new(0, 100);
    let endpoints = endpoints_repo.list(&filter).await.expect("Failed to list endpoints");
    let test_endpoint_id = endpoints
        .into_iter()
        .find(|e| e.name == "test")
        .expect("Test endpoint should exist")
        .id;

    let mut deployment_repo = Deployments::new(&mut tx);
    let request = DeploymentCreateDBRequest::builder()
        .created_by(created_by)
        .model_name(model_name.to_string())
        .alias(alias.to_string())
        .hosted_on(test_endpoint_id)
        .build();

    let response = deployment_repo.create(&request).await.expect("Failed to create test deployment");
    tx.commit().await.expect("Failed to commit transaction");
    response
}

pub async fn add_deployment_to_group(pool: &PgPool, deployment_id: crate::types::DeploymentId, group_id: GroupId, granted_by: UserId) {
    let mut conn = pool.acquire().await.expect("Failed to acquire connection");
    let mut group_repo = Groups::new(&mut conn);
    group_repo
        .add_deployment_to_group(deployment_id, group_id, granted_by)
        .await
        .expect("Failed to add deployment to group");
}

pub async fn get_test_endpoint_id(pool: &PgPool) -> uuid::Uuid {
    let mut conn = pool.acquire().await.expect("Failed to acquire connection");
    let mut endpoints_repo = InferenceEndpoints::new(&mut conn);
    let filter = crate::db::handlers::inference_endpoints::InferenceEndpointFilter::new(0, 100);
    let endpoints = endpoints_repo.list(&filter).await.expect("Failed to list endpoints");
    endpoints.iter().find(|e| e.name == "test").expect("Test endpoint should exist").id
}

pub fn require_admin(user: CurrentUser) -> Result<CurrentUser, Error> {
    if user.is_admin {
        Ok(user)
    } else {
        Err(Error::InsufficientPermissions {
            required: Permission::Allow(Resource::Users, Operation::ReadAll),
            action: Operation::ReadAll,
            resource: "admin resource".to_string(),
        })
    }
}<|MERGE_RESOLUTION|>--- conflicted
+++ resolved
@@ -115,9 +115,7 @@
         enable_metrics: false,
         enable_request_logging: false,
         enable_otel_export: false,
-<<<<<<< HEAD
         credits: crate::config::CreditsConfig::default(),
-=======
         batches: BatchConfig {
             enabled: true,
             files: FilesConfig {
@@ -126,7 +124,6 @@
             },
             ..Default::default()
         },
->>>>>>> f2143c6b
     }
 }
 
