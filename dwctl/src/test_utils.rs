//! Test utilities for integration testing (available with `test-utils` feature).

use crate::config::{
    BatchConfig, DaemonConfig, DaemonEnabled, FilesConfig, LeaderElectionConfig, NativeAuthConfig, OnwardsSyncConfig, PoolSettings,
    ProbeSchedulerConfig, ProxyHeaderAuthConfig, SecurityConfig,
};
use crate::db::handlers::inference_endpoints::{InferenceEndpointFilter, InferenceEndpoints};
use crate::db::handlers::repository::Repository;
use crate::errors::Error;
use crate::types::{GroupId, Operation, Permission, Resource, UserId};
use crate::{
    api::models::{
        api_keys::ApiKeyCreate,
        users::{CurrentUser, Role, UserResponse},
    },
    db::{
        handlers::{api_keys::ApiKeys, Deployments, Groups, Users},
        models::{
            api_keys::{ApiKeyCreateDBRequest, ApiKeyDBResponse},
            deployments::{DeploymentCreateDBRequest, DeploymentDBResponse},
            groups::{GroupCreateDBRequest, GroupDBResponse},
            users::UserCreateDBRequest,
        },
    },
};
use axum_test::TestServer;
use sqlx::{PgConnection, PgPool};
use uuid::Uuid;

pub async fn create_test_app(pool: PgPool, _enable_sync: bool) -> (TestServer, crate::BackgroundServices) {
    let config = create_test_config();

    let app = crate::Application::new_with_pool(config, Some(pool))
        .await
        .expect("Failed to create application");

    // Convert to test server (sync is always enabled in new())
    app.into_test_server()
}

pub fn create_test_config() -> crate::config::Config {
    // Use temp directory for test emails
    let temp_dir = std::env::temp_dir().join(format!("dwctl-test-emails-{}", std::process::id()));

    crate::config::Config {
        database_url: None,
        database: crate::config::DatabaseConfig::External {
            pool_config: crate::config::DatabasePoolConfig {
                main: PoolSettings {
                    max_connections: 1,
                    min_connections: 1,
                    ..Default::default()
                },
                fusillade: PoolSettings {
                    max_connections: 1,
                    min_connections: 0,
                    ..Default::default()
                },
                outlet: PoolSettings {
                    max_connections: 1,
                    min_connections: 0,
                    ..Default::default()
                },
            },
            // Will get overriden by env var
            url: "Something".to_string(),
        },
        host: "127.0.0.1".to_string(),
        port: 0,
        admin_email: "admin@test.com".to_string(),
        admin_password: None,
        secret_key: Some("test-secret-key-for-testing-only".to_string()),
        model_sources: vec![crate::config::ModelSource {
            name: "test".to_string(),
            url: "http://localhost:8081".parse().unwrap(),
            api_key: None,
            sync_interval: std::time::Duration::from_secs(60),
        }],
        metadata: crate::config::Metadata::default(),
        auth: crate::config::AuthConfig {
            native: NativeAuthConfig {
                enabled: false,
                email: crate::config::EmailConfig {
                    transport: crate::config::EmailTransportConfig::File {
                        path: temp_dir.to_string_lossy().to_string(),
                    },
                    ..Default::default()
                },
                ..Default::default()
            },
            proxy_header: ProxyHeaderAuthConfig {
                enabled: true,
                ..Default::default()
            },
            security: SecurityConfig::default(),
        },
        enable_metrics: false,
        enable_request_logging: false,
        enable_otel_export: false,
        credits: crate::config::CreditsConfig::default(),
        batches: BatchConfig {
            enabled: true,
            files: FilesConfig {
                max_file_size: 1000 * 1024 * 1024, //1GB
                ..Default::default()
            },
            ..Default::default()
        },
<<<<<<< HEAD
        leader_election: crate::config::LeaderElectionConfig::default(),
        payment: None,
=======
        background_services: crate::config::BackgroundServicesConfig {
            onwards_sync: OnwardsSyncConfig { enabled: false },
            probe_scheduler: ProbeSchedulerConfig { enabled: false },
            batch_daemon: DaemonConfig {
                enabled: DaemonEnabled::Never,
                ..Default::default()
            },
            leader_election: LeaderElectionConfig { enabled: false },
            ..Default::default()
        },
>>>>>>> 03baa0b3
    }
}

pub async fn create_test_user(pool: &PgPool, role: Role) -> UserResponse {
    let mut conn = pool.acquire().await.expect("Failed to acquire connection");
    let mut users_repo = Users::new(&mut conn);
    let user_id = Uuid::new_v4();
    let username = format!("testuser_{}", user_id.simple());
    let email = format!("{username}@example.com");

    let roles = vec![role];

    let user_create = UserCreateDBRequest {
        username: username.clone(),
        email,
        display_name: Some("Test User".to_string()),
        avatar_url: None,
        is_admin: false,
        roles,
        auth_source: "test".to_string(),
        password_hash: None,
        external_user_id: Some(username.clone()),
    };

    let user = users_repo.create(&user_create).await.expect("Failed to create test user");
    UserResponse::from(user)
}

pub async fn create_test_admin_user(pool: &PgPool, role: Role) -> UserResponse {
    let mut conn = pool.acquire().await.expect("Failed to acquire connection");
    let mut users_repo = Users::new(&mut conn);
    let user_id = Uuid::new_v4();
    let username = format!("testadmin_{}", user_id.simple());
    let email = format!("{username}@example.com");

    let roles = vec![role];

    let user_create = UserCreateDBRequest {
        username: username.clone(),
        email,
        display_name: Some("Test Admin User".to_string()),
        avatar_url: None,
        is_admin: true,
        roles,
        auth_source: "test".to_string(),
        password_hash: None,
        external_user_id: Some(username.clone()),
    };

    let user = users_repo.create(&user_create).await.expect("Failed to create test admin user");
    UserResponse::from(user)
}

pub async fn create_test_user_with_roles(pool: &PgPool, roles: Vec<Role>) -> UserResponse {
    let mut conn = pool.acquire().await.expect("Failed to acquire connection");
    let mut users_repo = Users::new(&mut conn);
    let user_id = Uuid::new_v4();
    let username = format!("testuser_{}", user_id.simple());
    let email = format!("{username}@example.com");

    let user_create = UserCreateDBRequest {
        username: username.clone(),
        email,
        display_name: Some("Test Multi-Role User".to_string()),
        avatar_url: None,
        is_admin: false,
        roles,
        auth_source: "test".to_string(),
        password_hash: None,
        external_user_id: Some(username.clone()),
    };

    let user = users_repo
        .create(&user_create)
        .await
        .expect("Failed to create test user with roles");
    UserResponse::from(user)
}

pub fn add_auth_headers(user: &UserResponse) -> Vec<(String, String)> {
    let config = ProxyHeaderAuthConfig::default();
    let external_user_id = user.external_user_id.as_ref().unwrap_or(&user.username);
    vec![
        (config.header_name, external_user_id.clone()),
        (config.email_header_name, user.email.clone()),
    ]
}

pub async fn create_test_group(pool: &PgPool) -> GroupDBResponse {
    let mut conn = pool.acquire().await.expect("Failed to acquire connection");
    let system_user = get_system_user(&mut conn).await;

    let mut group_repo = Groups::new(&mut conn);
    let group_create = GroupCreateDBRequest {
        name: format!("test_group_{}", Uuid::new_v4().simple()),
        description: Some("Test group".to_string()),
        created_by: system_user.id,
    };

    group_repo.create(&group_create).await.expect("Failed to create test group")
}

pub async fn get_system_user(pool: &mut PgConnection) -> UserResponse {
    let user_id = Uuid::nil();
    let user = sqlx::query!(
        r#"
        SELECT id, username, email, display_name, avatar_url, is_admin, created_at, updated_at, auth_source
        FROM users
        WHERE users.id = $1
        "#,
        user_id
    )
    .fetch_one(&mut *pool)
    .await
    .expect("Failed to get system user");

    let roles = sqlx::query!("SELECT role as \"role: Role\" FROM user_roles WHERE user_id = $1", user.id)
        .fetch_all(&mut *pool)
        .await
        .expect("Failed to get system user roles");

    let roles: Vec<Role> = roles.into_iter().map(|r| r.role).collect();

    // Convert to UserResponse
    UserResponse {
        id: user.id,
        username: user.username,
        email: user.email,
        display_name: user.display_name,
        avatar_url: user.avatar_url,
        is_admin: user.is_admin,
        roles,
        created_at: user.created_at,
        updated_at: user.updated_at,
        last_login: None,
        auth_source: user.auth_source,
        external_user_id: None,
        groups: None, // Groups not included in test users by default
        credit_balance: None,
        payment_provider_id: None,
    }
}

pub async fn add_user_to_group(pool: &PgPool, user_id: UserId, group_id: GroupId) {
    let mut conn = pool.acquire().await.expect("Failed to acquire connection");
    let mut group_repo = Groups::new(&mut conn);
    group_repo
        .add_user_to_group(user_id, group_id)
        .await
        .expect("Failed to add user to group");
}

pub async fn create_test_api_key_for_user(pool: &PgPool, user_id: UserId) -> ApiKeyDBResponse {
    let mut conn = pool.acquire().await.expect("Failed to acquire connection");
    let mut api_key_repo = ApiKeys::new(&mut conn);
    let request = ApiKeyCreateDBRequest::new(
        user_id,
        ApiKeyCreate {
            name: "Test API Key".to_string(),
            description: Some("Test description".to_string()),
            purpose: crate::db::models::api_keys::ApiKeyPurpose::Inference,
            requests_per_second: None,
            burst_size: None,
        },
    );

    api_key_repo.create(&request).await.expect("Failed to create test API key")
}

pub async fn create_test_deployment(pool: &PgPool, created_by: UserId, model_name: &str, alias: &str) -> DeploymentDBResponse {
    // Get a valid endpoint ID
    let mut tx = pool.begin().await.expect("Failed to begin transaction");

    let mut endpoints_repo = InferenceEndpoints::new(&mut tx);
    let filter = InferenceEndpointFilter::new(0, 100);
    let endpoints = endpoints_repo.list(&filter).await.expect("Failed to list endpoints");
    let test_endpoint_id = endpoints
        .into_iter()
        .find(|e| e.name == "test")
        .expect("Test endpoint should exist")
        .id;

    let mut deployment_repo = Deployments::new(&mut tx);
    let request = DeploymentCreateDBRequest::builder()
        .created_by(created_by)
        .model_name(model_name.to_string())
        .alias(alias.to_string())
        .hosted_on(test_endpoint_id)
        .build();

    let response = deployment_repo.create(&request).await.expect("Failed to create test deployment");
    tx.commit().await.expect("Failed to commit transaction");
    response
}

pub async fn add_deployment_to_group(pool: &PgPool, deployment_id: crate::types::DeploymentId, group_id: GroupId, granted_by: UserId) {
    let mut conn = pool.acquire().await.expect("Failed to acquire connection");
    let mut group_repo = Groups::new(&mut conn);
    group_repo
        .add_deployment_to_group(deployment_id, group_id, granted_by)
        .await
        .expect("Failed to add deployment to group");
}

pub async fn get_test_endpoint_id(pool: &PgPool) -> uuid::Uuid {
    let mut conn = pool.acquire().await.expect("Failed to acquire connection");
    let mut endpoints_repo = InferenceEndpoints::new(&mut conn);
    let filter = crate::db::handlers::inference_endpoints::InferenceEndpointFilter::new(0, 100);
    let endpoints = endpoints_repo.list(&filter).await.expect("Failed to list endpoints");
    endpoints.iter().find(|e| e.name == "test").expect("Test endpoint should exist").id
}

pub fn require_admin(user: CurrentUser) -> Result<CurrentUser, Error> {
    if user.is_admin {
        Ok(user)
    } else {
        Err(Error::InsufficientPermissions {
            required: Permission::Allow(Resource::Users, Operation::ReadAll),
            action: Operation::ReadAll,
            resource: "admin resource".to_string(),
        })
    }
}<|MERGE_RESOLUTION|>--- conflicted
+++ resolved
@@ -106,10 +106,6 @@
             },
             ..Default::default()
         },
-<<<<<<< HEAD
-        leader_election: crate::config::LeaderElectionConfig::default(),
-        payment: None,
-=======
         background_services: crate::config::BackgroundServicesConfig {
             onwards_sync: OnwardsSyncConfig { enabled: false },
             probe_scheduler: ProbeSchedulerConfig { enabled: false },
@@ -120,7 +116,6 @@
             leader_election: LeaderElectionConfig { enabled: false },
             ..Default::default()
         },
->>>>>>> 03baa0b3
     }
 }
 
