--- conflicted
+++ resolved
@@ -148,46 +148,6 @@
     };
     let mut user_repo = Users::new(&mut tx);
 
-<<<<<<< HEAD
-    let user_result = match user_repo.get_user_by_email(user_email).await {
-        Ok(Some(user)) => Some(CurrentUser {
-            id: user.id,
-            username: user.username,
-            email: user.email,
-            is_admin: user.is_admin,
-            roles: user.roles,
-            display_name: user.display_name,
-            avatar_url: user.avatar_url,
-            payment_provider_id: user.payment_provider_id,
-        }),
-        Ok(None) => {
-            if config.auth.proxy_header.auto_create_users {
-                let create_request = UserCreateDBRequest {
-                    username: user_email.to_string(),
-                    email: user_email.to_string(),
-                    display_name: None,
-                    avatar_url: None,
-                    is_admin: false,
-                    roles: vec![Role::StandardUser],
-                    auth_source: "proxy-header".to_string(),
-                    password_hash: None,
-                };
-
-                match user_repo.create(&create_request).await {
-                    Ok(new_user) => Some(CurrentUser {
-                        id: new_user.id,
-                        username: new_user.username,
-                        email: new_user.email,
-                        is_admin: new_user.is_admin,
-                        roles: new_user.roles,
-                        display_name: new_user.display_name,
-                        avatar_url: new_user.avatar_url,
-                        payment_provider_id: new_user.payment_provider_id,
-                    }),
-                    Err(e) => return Some(Err(Error::Database(e))),
-                }
-            } else {
-=======
     // Get or create user with group sync (only if auto_create is enabled)
     let user_result = if config.auth.proxy_header.auto_create_users {
         match user_repo
@@ -202,6 +162,7 @@
                 roles: user.roles,
                 display_name: user.display_name,
                 avatar_url: user.avatar_url,
+                payment_provider_id: user.payment_provider_id,
             }),
             Err(e) => return Some(Err(Error::Database(e))),
         }
@@ -219,11 +180,11 @@
                     roles: user.roles,
                     display_name: user.display_name,
                     avatar_url: user.avatar_url,
+                    payment_provider_id: user.payment_provider_id,
                 })
             }
             Ok(None) => {
                 debug!("User not found and auto-create disabled");
->>>>>>> 03baa0b3
                 None
             }
             Err(e) => return Some(Err(Error::Database(e))),
