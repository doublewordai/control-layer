//! User extraction from request authentication.

use crate::db::errors::DbError;
use crate::{
    api::models::users::{CurrentUser, Role},
    auth::session,
<<<<<<< HEAD
    db::{
        handlers::{Repository, Users}, // Add Repository here
        models::users::UserCreateDBRequest,
    },
=======
    db::handlers::Users,
>>>>>>> 2044218e
    errors::{Error, Result},
    AppState,
};
use axum::{extract::FromRequestParts, http::request::Parts};
use sqlx::PgPool;
use tracing::{debug, instrument, trace};

/// Extract user from JWT session cookie if present and valid
/// Returns:
/// - None: No JWT cookie present
/// - Some(Ok(user)): Valid JWT found, user fetched from DB with current data
/// - Some(Err(error)): JWT cookie present but invalid/malformed, or user not found/deleted
#[instrument(skip(parts, config, db))]
async fn try_jwt_session_auth(
    parts: &axum::http::request::Parts,
    config: &crate::config::Config,
    db: &PgPool,
) -> Option<Result<CurrentUser>> {
    let cookie_header = parts.headers.get(axum::http::header::COOKIE)?;

    let cookie_str = match cookie_header.to_str() {
        Ok(s) => s,
        Err(e) => {
            return Some(Err(Error::BadRequest {
                message: format!("Invalid cookie header: {e}"),
            }))
        }
    };
    let cookie_name = &config.auth.native.session.cookie_name;

    for cookie in cookie_str.split(';') {
        let cookie = cookie.trim();
        if let Some((name, value)) = cookie.split_once('=') {
            if name == cookie_name {
                // Verify the JWT and extract user ID
                let user_id = match session::verify_session_token(value, config) {
                    Ok(id) => id,
                    Err(_) => {
                        // Invalid/expired token, continue checking other cookies
                        continue;
                    }
                };

                // Fetch fresh user data from database
                let mut conn = match db.acquire().await {
                    Ok(conn) => conn,
                    Err(e) => return Some(Err(DbError::from(e).into())),
                };
                let mut user_repo = Users::new(&mut conn);

                let user = match user_repo.get_by_id(user_id).await {
                    Ok(Some(user)) => user,
                    Ok(None) => {
                        // User was deleted - invalidate session
                        return Some(Err(Error::Unauthenticated {
                            message: Some("User no longer exists".to_string()),
                        }));
                    }
                    Err(e) => return Some(Err(Error::Database(e))),
                };

                return Some(Ok(CurrentUser {
                    id: user.id,
                    username: user.username,
                    email: user.email,
                    is_admin: user.is_admin,
                    roles: user.roles,
                    display_name: user.display_name,
                    avatar_url: user.avatar_url,
                }));
            }
        }
    }
    None
}

/// Extract user from proxy header if present and valid
/// Returns:
/// - None: No proxy header present
/// - Some(Ok(user)): Valid proxy header found and user authenticated
/// - Some(Err(error)): Proxy header present but user lookup/creation failed
#[instrument(skip(parts, config, db), level = "TRACE")]
async fn try_proxy_header_auth(
    parts: &axum::http::request::Parts,
    config: &crate::config::Config,
    db: &PgPool,
) -> Option<Result<CurrentUser>> {
    tracing::trace!("Trying proxy header auth, config: {:?}", config.auth.proxy_header);
    // Extract external_user_id from header_name (required)
    let external_user_id = parts
        .headers
        .get(&config.auth.proxy_header.header_name)
        .and_then(|h| h.to_str().ok())?;

    // Extract email from email_header_name, or fall back to external_user_id for backwards compatibility
    // This allows old deployments (single header with email) to continue working
    // while new deployments can send both headers to distinguish federated users
    let user_email = parts
        .headers
        .get(&config.auth.proxy_header.email_header_name)
        .and_then(|h| h.to_str().ok())
        .unwrap_or(external_user_id);

    // Extract groups and provider if import_idp_groups is enabled
    let groups_and_provider = if config.auth.proxy_header.import_idp_groups {
        parts
            .headers
            .get(&config.auth.proxy_header.groups_field_name)
            .and_then(|h| h.to_str().ok())
            .and_then(|group_string| {
                let groups: Vec<String> = group_string
                    .split(',')
                    .map(|g| g.trim().to_string())
                    .filter(|g| !config.auth.proxy_header.blacklisted_sso_groups.contains(g))
                    .collect();

                if groups.is_empty() {
                    None
                } else {
                    let provider = parts
                        .headers
                        .get(&config.auth.proxy_header.provider_field_name)
                        .and_then(|h| h.to_str().ok())
                        .unwrap_or("unknown");
                    Some((groups, provider))
                }
            })
    } else {
        None
    };
    tracing::trace!(
        "Proxy header auth: external_user_id='{}', email='{}', groups_and_provider={:?}",
        external_user_id,
        user_email,
        groups_and_provider
    );

    let mut tx = match db.begin().await {
        Ok(tx) => tx,
        Err(e) => return Some(Err(DbError::from(e).into())),
    };
    let mut user_repo = Users::new(&mut tx);

    // Get or create user with group sync (only if auto_create is enabled)
    let user_result = if config.auth.proxy_header.auto_create_users {
        match user_repo
            .get_or_create_proxy_header_user(external_user_id, user_email, groups_and_provider)
            .await
        {
            Ok(user) => Some(CurrentUser {
                id: user.id,
                username: user.username,
                email: user.email,
                is_admin: user.is_admin,
                roles: user.roles,
                display_name: user.display_name,
                avatar_url: user.avatar_url,
            }),
            Err(e) => return Some(Err(Error::Database(e))),
        }
    } else {
        // auto_create disabled - just lookup by external_user_id
        debug!("Auto-create disabled, looking up existing user");
        match user_repo.get_user_by_external_user_id(external_user_id).await {
            Ok(Some(user)) => {
                debug!("Found existing user");
                Some(CurrentUser {
                    id: user.id,
                    username: user.username,
                    email: user.email,
                    is_admin: user.is_admin,
                    roles: user.roles,
                    display_name: user.display_name,
                    avatar_url: user.avatar_url,
                })
            }
            Ok(None) => {
                debug!("User not found and auto-create disabled");
                None
            }
            Err(e) => return Some(Err(Error::Database(e))),
        }
    };

    // Commit transaction
    match tx.commit().await {
        Ok(_) => {}
        Err(e) => return Some(Err(DbError::from(e).into())),
    }
    user_result.map(Ok)
}

/// Extract user from API key in Authorization header if present and valid
/// Returns:
/// - None: No Authorization header or not a Bearer token
/// - Some(Ok(user)): Valid API key found and user authenticated
/// - Some(Err(error)): Bearer token present but invalid or insufficient permissions
#[instrument(skip(parts, db))]
async fn try_api_key_auth(parts: &axum::http::request::Parts, db: &PgPool) -> Option<Result<CurrentUser>> {
    // Extract Authorization header
    let auth_header = match parts.headers.get(axum::http::header::AUTHORIZATION) {
        Some(header) => header,
        None => return None,
    };

    let auth_str = match auth_header.to_str() {
        Ok(s) => s,
        Err(e) => {
            return Some(Err(Error::BadRequest {
                message: format!("Invalid authorization header: {e}"),
            }))
        }
    };

    // Check for Bearer token format
    let api_key = match auth_str.strip_prefix("Bearer ") {
        Some(key) => key,
        None => return None, // Not a Bearer token, try other auth methods
    };

    // Look up API key in database
    let mut conn = match db.acquire().await {
        Ok(conn) => conn,
        Err(e) => return Some(Err(DbError::from(e).into())),
    };
    let api_key_result = match sqlx::query!(
        r#"
        SELECT ak.user_id, ak.purpose, u.username, u.email, u.is_admin, u.display_name, u.avatar_url
        FROM api_keys ak
        INNER JOIN users u ON ak.user_id = u.id
        WHERE ak.secret = $1
        "#,
        api_key
    )
    .fetch_optional(&mut *conn)
    .await
    {
        Ok(result) => result,
        Err(e) => return Some(Err(DbError::from(e).into())),
    };

    let api_key_data = match api_key_result {
        Some(data) => data,
        None => {
            return Some(Err(Error::Unauthenticated {
                message: Some("Invalid API key".to_string()),
            }))
        }
    };

    // Check purpose matches the endpoint path
    let path = parts.uri.path();
    let purpose_str = &api_key_data.purpose;

    let expected_purpose = if path.starts_with("/admin/api/") {
        "platform"
    } else if path.starts_with("/ai/") {
        "inference"
    } else {
        // For other paths, allow any purpose
        purpose_str.as_str()
    };

    if purpose_str != expected_purpose {
        return Some(Err(Error::InsufficientPermissions {
            required: crate::types::Permission::Granted,
            action: crate::types::Operation::ReadAll,
            resource: format!("endpoint {} with API key purpose '{}'", path, purpose_str),
        }));
    }

    // Get user roles
    let roles = match sqlx::query_scalar!(
        r#"
        SELECT role as "role!: Role"
        FROM user_roles
        WHERE user_id = $1
        "#,
        api_key_data.user_id
    )
    .fetch_all(&mut *conn)
    .await
    {
        Ok(roles) => roles,
        Err(e) => return Some(Err(DbError::from(e).into())),
    };

    Some(Ok(CurrentUser {
        id: api_key_data.user_id,
        username: api_key_data.username,
        email: api_key_data.email,
        is_admin: api_key_data.is_admin,
        roles,
        display_name: api_key_data.display_name,
        avatar_url: api_key_data.avatar_url,
    }))
}

impl FromRequestParts<AppState> for CurrentUser {
    type Rejection = Error;

    #[instrument(skip(parts, state))]
    async fn from_request_parts(parts: &mut Parts, state: &AppState) -> Result<Self> {
        // Try all authentication methods and accumulate results
        // Each method returns Option<Result<CurrentUser>>:
        // - None means the auth method is not applicable (no credentials present)
        // - Some(Ok(user)) means successful authentication
        // - Some(Err(error)) means auth credentials were present but invalid
        //
        // Strategy: Try ALL methods and return the first successful one.
        // Only fail if ALL methods either weren't present or failed.
        // This allows a user with a valid session cookie + invalid API key to still authenticate.

        let mut auth_errors = Vec::new();
        let mut any_auth_attempted = false;

        // Try API key authentication first (most specific)
        match try_api_key_auth(parts, &state.db).await {
            Some(Ok(user)) => {
                debug!("Authentication successful via API key");
                trace!("Authenticated user: {}", user.id);
                return Ok(user);
            }
            Some(Err(e)) => {
                trace!("API key authentication failed: {:?}", e);
                any_auth_attempted = true;
                auth_errors.push(("API key", e));
            }
            None => {
                trace!("No API key authentication attempted");
            }
        }

        // Native authentication (JWT sessions)
        if state.config.auth.native.enabled {
            match try_jwt_session_auth(parts, &state.config, &state.db).await {
                Some(Ok(user)) => {
                    debug!("Authentication successful via JWT session");
                    trace!("Authenticated user: {}", user.id);
                    return Ok(user);
                }
                Some(Err(e)) => {
                    trace!("JWT session authentication failed: {:?}", e);
                    any_auth_attempted = true;
                    auth_errors.push(("JWT session", e));
                }
                None => {
                    trace!("No JWT session authentication attempted");
                }
            }
        }

        // Fall back to proxy header authentication
        if state.config.auth.proxy_header.enabled {
            match try_proxy_header_auth(parts, &state.config, &state.db).await {
                Some(Ok(user)) => {
                    debug!("Authentication successful via proxy header");
                    trace!("Authenticated user: {}", user.id);
                    return Ok(user);
                }
                Some(Err(e)) => {
                    trace!("Proxy header authentication failed: {:?}", e);
                    any_auth_attempted = true;
                    auth_errors.push(("Proxy header", e));
                }
                None => {
                    trace!("No proxy header authentication attempted");
                }
            }
        }

        // If we get here, no auth method succeeded
        if !any_auth_attempted {
            debug!("Authentication failed: no credentials provided");
            trace!("No authentication credentials found in request");
            Err(Error::Unauthenticated { message: None })
        } else {
            debug!("Authentication failed: invalid credentials");
            trace!("All authentication attempts failed ({}): {:?}", auth_errors.len(), auth_errors);
            Err(Error::Unauthenticated { message: None })
        }
    }
}

#[cfg(test)]
mod tests {
    use crate::{
        api::models::users::{CurrentUser, Role},
<<<<<<< HEAD
        db::handlers::{Repository, Users}, // Add Repository here
        errors::Error,                     // Add Error here
=======
        db::handlers::{repository::Repository, Users},
>>>>>>> 2044218e
        test_utils::create_test_config,
        test_utils::require_admin,
        AppState,
    };
    use axum::{extract::FromRequestParts as _, http::request::Parts};
    use sqlx::PgPool;

    fn create_test_parts_with_auth(external_user_id: &str, email: &str) -> Parts {
        let request = axum::http::Request::builder()
            .uri("http://localhost/test")
            .header("x-doubleword-user", external_user_id)
            .header("x-doubleword-email", email)
            .body(())
            .unwrap();

        let (parts, _body) = request.into_parts();
        parts
    }

    #[sqlx::test]
    async fn test_existing_user_extraction(pool: PgPool) {
        let config = create_test_config();
        let state = {
            let request_manager = std::sync::Arc::new(fusillade::PostgresRequestManager::new(pool.clone()));
            AppState::builder()
                .db(pool.clone())
                .config(config)
                .request_manager(request_manager)
                .build()
        };

        // Create a test user first
        let test_user = crate::test_utils::create_test_user(&pool, Role::StandardUser).await;

        // Test extracting existing user
        let external_user_id = test_user.external_user_id.as_ref().unwrap();
        let mut parts = create_test_parts_with_auth(external_user_id, &test_user.email);

        let result = CurrentUser::from_request_parts(&mut parts, &state).await;
        assert!(result.is_ok());

        let current_user = result.unwrap();
        assert_eq!(current_user.email, test_user.email);
        assert_eq!(current_user.username, test_user.username);
        assert!(current_user.roles.contains(&Role::StandardUser));
    }

    #[sqlx::test]
    async fn test_auto_create_nonexistent_user(pool: PgPool) {
        let config = create_test_config();
        let state = {
            let request_manager = std::sync::Arc::new(fusillade::PostgresRequestManager::new(pool.clone()));
            AppState::builder()
                .db(pool.clone())
                .config(config)
                .request_manager(request_manager)
                .build()
        };

        let new_email = "newuser@example.com";
        let new_external_id = "auth0|newuser123";
        let mut parts = create_test_parts_with_auth(new_external_id, new_email);

        // Verify user doesn't exist initially
        let mut pool_conn = pool.acquire().await.unwrap();
        let mut users_repo = Users::new(&mut pool_conn);
        let existing = users_repo.get_user_by_email(new_email).await.unwrap();
        assert!(existing.is_none());

        // Extract should auto-create the user
        let result = CurrentUser::from_request_parts(&mut parts, &state).await;
        assert!(result.is_ok());

        let current_user = result.unwrap();
        assert_eq!(current_user.email, new_email);
        assert_eq!(current_user.username, new_external_id); // Username is set to external_user_id for uniqueness
        assert!(current_user.roles.contains(&Role::StandardUser));

        // Verify user was actually created in database
        let created_user = users_repo.get_user_by_email(new_email).await.unwrap();
        assert!(created_user.is_some());
        let db_user = created_user.unwrap();
        assert_eq!(db_user.auth_source, "proxy-header");
    }

    #[sqlx::test]
    async fn test_missing_header_returns_unauthorized(pool: PgPool) {
        let config = create_test_config();
        let state = {
            let request_manager = std::sync::Arc::new(fusillade::PostgresRequestManager::new(pool.clone()));
            AppState::builder()
                .db(pool.clone())
                .config(config)
                .request_manager(request_manager)
                .build()
        };

        // Create parts without x-doubleword-user header
        let request = axum::http::Request::builder().uri("http://localhost/test").body(()).unwrap();

        let (mut parts, _body) = request.into_parts();

        let result = CurrentUser::from_request_parts(&mut parts, &state).await;
        assert!(result.is_err());

        let error = result.unwrap_err();
        assert_eq!(error.status_code(), axum::http::StatusCode::UNAUTHORIZED);
    }

    #[sqlx::test]
    async fn test_backwards_compatibility_single_header(pool: PgPool) {
        let config = create_test_config();
        let state = {
            let request_manager = std::sync::Arc::new(fusillade::PostgresRequestManager::new(pool.clone()));
            AppState::builder()
                .db(pool.clone())
                .config(config)
                .request_manager(request_manager)
                .build()
        };

        // Old deployment behavior: single header with email value
        // Should use it as both external_user_id and email
        let email = "legacy-user@example.com";
        let request = axum::http::Request::builder()
            .uri("http://localhost/test")
            .header("x-doubleword-user", email)
            // Intentionally NOT sending x-doubleword-email header
            .body(())
            .unwrap();

        let (mut parts, _body) = request.into_parts();

        // Should succeed and auto-create user with email as external_user_id
        let result = CurrentUser::from_request_parts(&mut parts, &state).await;
        assert!(result.is_ok());

        let current_user = result.unwrap();
        assert_eq!(current_user.email, email);
        assert_eq!(current_user.username, email); // Username set to external_user_id
        assert!(current_user.roles.contains(&Role::StandardUser));

        // Verify user was created in database with correct external_user_id
        let mut pool_conn = pool.acquire().await.unwrap();
        let mut users_repo = Users::new(&mut pool_conn);
        let db_user = users_repo.get_user_by_email(email).await.unwrap().unwrap();

        // external_user_id in database should match the email value sent in header_name
        assert_eq!(db_user.external_user_id, Some(email.to_string()));
    }

    #[sqlx::test]
    async fn test_multiple_federated_identities_same_email(pool: PgPool) {
        let config = create_test_config();
        let state = {
            let request_manager = std::sync::Arc::new(fusillade::PostgresRequestManager::new(pool.clone()));
            AppState::builder()
                .db(pool.clone())
                .config(config)
                .request_manager(request_manager)
                .build()
        };

        let shared_email = "user@example.com";

        // First login via GitHub
        let github_external_id = "github|user123";
        let request1 = axum::http::Request::builder()
            .uri("http://localhost/test")
            .header("x-doubleword-user", github_external_id)
            .header("x-doubleword-email", shared_email)
            .body(())
            .unwrap();

        let (mut parts1, _) = request1.into_parts();
        let result1 = CurrentUser::from_request_parts(&mut parts1, &state).await;
        assert!(result1.is_ok(), "First identity should succeed");

        let user1 = result1.unwrap();
        assert_eq!(user1.email, shared_email);
        assert_eq!(user1.username, github_external_id);

        // Second login via Google (same email, different external_user_id)
        let google_external_id = "google|user456";
        let request2 = axum::http::Request::builder()
            .uri("http://localhost/test")
            .header("x-doubleword-user", google_external_id)
            .header("x-doubleword-email", shared_email)
            .body(())
            .unwrap();

        let (mut parts2, _) = request2.into_parts();
        let result2 = CurrentUser::from_request_parts(&mut parts2, &state).await;

        // EXPECTED: Should create a second user with different external_user_id but same email
        // CURRENT: Fails due to email UNIQUE constraint in database
        assert!(
            result2.is_ok(),
            "Second identity should create separate user. Error: {:?}",
            result2.as_ref().err()
        );

        let user2 = result2.unwrap();
        assert_eq!(user2.email, shared_email);
        assert_eq!(user2.username, google_external_id);
        assert_ne!(user1.id, user2.id, "Should be different users");
    }

    #[sqlx::test]
    async fn test_migration_backfill_external_user_id(pool: PgPool) {
        let config = create_test_config();
        let state = {
            let request_manager = std::sync::Arc::new(fusillade::PostgresRequestManager::new(pool.clone()));
            AppState::builder()
                .db(pool.clone())
                .config(config)
                .request_manager(request_manager)
                .build()
        };

        let email = "legacy-user@example.com";

        // Simulate a user created before external_user_id feature (external_user_id = NULL)
        // This is what existing users will look like after upgrading
        let mut pool_conn = pool.acquire().await.unwrap();
        let mut users_repo = Users::new(&mut pool_conn);
        let legacy_user = users_repo
            .create(&crate::db::models::users::UserCreateDBRequest {
                username: "legacyuser".to_string(),
                email: email.to_string(),
                display_name: None,
                avatar_url: None,
                is_admin: false,
                roles: vec![Role::StandardUser],
                auth_source: "proxy-header".to_string(),
                password_hash: None,
                external_user_id: None, // NULL - no external_user_id set
            })
            .await
            .unwrap();

        let legacy_user_id = legacy_user.id;
        drop(pool_conn); // Release connection for state.db

        // Now user logs in with federated auth for the first time
        let federated_external_id = "auth0|github|user123";
        let request = axum::http::Request::builder()
            .uri("http://localhost/test")
            .header("x-doubleword-user", federated_external_id)
            .header("x-doubleword-email", email)
            .body(())
            .unwrap();

        let (mut parts, _) = request.into_parts();
        let result = CurrentUser::from_request_parts(&mut parts, &state).await;

        // Should backfill the external_user_id on the existing user
        assert!(result.is_ok(), "Should backfill external_user_id for existing user");
        let user = result.unwrap();
        assert_eq!(user.id, legacy_user_id, "Should use the same existing user");
        assert_eq!(user.email, email);

        // Verify external_user_id was backfilled in database
        let mut pool_conn = pool.acquire().await.unwrap();
        let mut users_repo = Users::new(&mut pool_conn);
        let db_user = users_repo
            .get_user_by_external_user_id(federated_external_id)
            .await
            .unwrap()
            .unwrap();
        assert_eq!(db_user.id, legacy_user_id);
        assert_eq!(db_user.external_user_id, Some(federated_external_id.to_string()));
    }

    #[sqlx::test]
    async fn test_backwards_compat_no_backfill(pool: PgPool) {
        let config = create_test_config();
        let state = {
            let request_manager = std::sync::Arc::new(fusillade::PostgresRequestManager::new(pool.clone()));
            AppState::builder()
                .db(pool.clone())
                .config(config)
                .request_manager(request_manager)
                .build()
        };

        let email = "legacy-user@example.com";

        // Create legacy user with NULL external_user_id (pre-migration state)
        let mut pool_conn = pool.acquire().await.unwrap();
        let mut users_repo = Users::new(&mut pool_conn);
        let legacy_user = users_repo
            .create(&crate::db::models::users::UserCreateDBRequest {
                username: "legacyuser".to_string(),
                email: email.to_string(),
                display_name: None,
                avatar_url: None,
                is_admin: false,
                roles: vec![Role::StandardUser],
                auth_source: "proxy-header".to_string(),
                password_hash: None,
                external_user_id: None,
            })
            .await
            .unwrap();

        let legacy_user_id = legacy_user.id;
        drop(pool_conn);

        // Login with old proxy (single header) - backwards compatibility mode
        // This simulates upgrading dwctl but NOT upgrading proxy yet
        let request = axum::http::Request::builder()
            .uri("http://localhost/test")
            .header("x-doubleword-user", email) // Only one header sent
            // x-doubleword-email is NOT sent (old proxy behavior)
            .body(())
            .unwrap();

        let (mut parts, _) = request.into_parts();
        let result = CurrentUser::from_request_parts(&mut parts, &state).await;

        assert!(result.is_ok(), "Should work in backwards compat mode");
        let user = result.unwrap();
        assert_eq!(user.id, legacy_user_id, "Should use existing user");
        assert_eq!(user.email, email);

        // CRITICAL: external_user_id should remain NULL (not backfilled)
        // Because external_user_id == email in this case (backwards compat mode)
        let mut pool_conn = pool.acquire().await.unwrap();
        let mut users_repo = Users::new(&mut pool_conn);
        let db_user = users_repo.get_user_by_email(email).await.unwrap().unwrap();
        assert_eq!(db_user.external_user_id, None, "Should NOT backfill in backwards compat mode");

        // Now upgrade proxy to send both headers
        drop(pool_conn);
        let federated_external_id = "github|user123";
        let request2 = axum::http::Request::builder()
            .uri("http://localhost/test")
            .header("x-doubleword-user", federated_external_id)
            .header("x-doubleword-email", email)
            .body(())
            .unwrap();

        let (mut parts2, _) = request2.into_parts();
        let result2 = CurrentUser::from_request_parts(&mut parts2, &state).await;

        assert!(result2.is_ok(), "Should work with both headers");
        let user2 = result2.unwrap();
        assert_eq!(user2.id, legacy_user_id, "Should still use same user");

        // NOW it should backfill because external_user_id != email
        let mut pool_conn = pool.acquire().await.unwrap();
        let mut users_repo = Users::new(&mut pool_conn);
        let db_user_after = users_repo.get_user_by_email(email).await.unwrap().unwrap();
        assert_eq!(
            db_user_after.external_user_id,
            Some(federated_external_id.to_string()),
            "Should backfill now that proxy sends both headers"
        );
    }

    #[sqlx::test]
    async fn test_only_email_header_sent_fails(pool: PgPool) {
        let config = create_test_config();
        let state = {
            let request_manager = std::sync::Arc::new(fusillade::PostgresRequestManager::new(pool.clone()));
            AppState::builder()
                .db(pool.clone())
                .config(config)
                .request_manager(request_manager)
                .build()
        };

        // Send only email header, not user header - this is invalid
        let request = axum::http::Request::builder()
            .uri("http://localhost/test")
            .header("x-doubleword-email", "user@example.com")
            // Missing x-doubleword-user header
            .body(())
            .unwrap();

        let (mut parts, _) = request.into_parts();
        let result = CurrentUser::from_request_parts(&mut parts, &state).await;

        // Should fail - user header is required
        assert!(result.is_err());
        assert_eq!(result.unwrap_err().status_code(), axum::http::StatusCode::UNAUTHORIZED);
    }

    #[sqlx::test]
    async fn test_auto_create_disabled_existing_user(pool: PgPool) {
        let mut config = create_test_config();
        config.auth.proxy_header.auto_create_users = false;

        let state = {
            let request_manager = std::sync::Arc::new(fusillade::PostgresRequestManager::new(pool.clone()));
            AppState::builder()
                .db(pool.clone())
                .config(config)
                .request_manager(request_manager)
                .build()
        };

        // Create a user first
        let test_user = crate::test_utils::create_test_user(&pool, Role::StandardUser).await;
        let external_user_id = test_user.external_user_id.as_ref().unwrap();

        // Try to login with auto_create disabled - should work because user exists
        let request = axum::http::Request::builder()
            .uri("http://localhost/test")
            .header("x-doubleword-user", external_user_id)
            .header("x-doubleword-email", &test_user.email)
            .body(())
            .unwrap();

        let (mut parts, _) = request.into_parts();
        let result = CurrentUser::from_request_parts(&mut parts, &state).await;

        assert!(result.is_ok(), "Should succeed for existing user even with auto_create disabled");
        let current_user = result.unwrap();
        assert_eq!(current_user.email, test_user.email);
    }

    #[sqlx::test]
    async fn test_auto_create_disabled_new_user_fails(pool: PgPool) {
        let mut config = create_test_config();
        config.auth.proxy_header.auto_create_users = false;

        let state = {
            let request_manager = std::sync::Arc::new(fusillade::PostgresRequestManager::new(pool.clone()));
            AppState::builder()
                .db(pool.clone())
                .config(config)
                .request_manager(request_manager)
                .build()
        };

        // Try to login as new user with auto_create disabled
        let request = axum::http::Request::builder()
            .uri("http://localhost/test")
            .header("x-doubleword-user", "github|newuser789")
            .header("x-doubleword-email", "newuser@example.com")
            .body(())
            .unwrap();

        let (mut parts, _) = request.into_parts();
        let result = CurrentUser::from_request_parts(&mut parts, &state).await;

        // Should fail - user doesn't exist and auto_create is disabled
        assert!(result.is_err(), "Should fail for new user when auto_create disabled");
        assert_eq!(result.unwrap_err().status_code(), axum::http::StatusCode::UNAUTHORIZED);
    }

    #[sqlx::test]
    async fn test_existing_user_email_update(pool: PgPool) {
        let config = create_test_config();
        let state = {
            let request_manager = std::sync::Arc::new(fusillade::PostgresRequestManager::new(pool.clone()));
            AppState::builder()
                .db(pool.clone())
                .config(config)
                .request_manager(request_manager)
                .build()
        };

        let external_user_id = "github|user123";
        let old_email = "old@example.com";
        let new_email = "new@example.com";

        // First login with original email
        let request1 = axum::http::Request::builder()
            .uri("http://localhost/test")
            .header("x-doubleword-user", external_user_id)
            .header("x-doubleword-email", old_email)
            .body(())
            .unwrap();

        let (mut parts1, _) = request1.into_parts();
        let result1 = CurrentUser::from_request_parts(&mut parts1, &state).await;
        assert!(result1.is_ok());
        let user1 = result1.unwrap();
        let user_id = user1.id;
        assert_eq!(user1.email, old_email);

        // Second login with same external_user_id but different email
        let request2 = axum::http::Request::builder()
            .uri("http://localhost/test")
            .header("x-doubleword-user", external_user_id)
            .header("x-doubleword-email", new_email)
            .body(())
            .unwrap();

        let (mut parts2, _) = request2.into_parts();
        let result2 = CurrentUser::from_request_parts(&mut parts2, &state).await;
        assert!(result2.is_ok(), "Should update email for existing user");

        let user2 = result2.unwrap();
        assert_eq!(user2.id, user_id, "Should be same user");
        assert_eq!(user2.email, new_email, "Email should be updated");

        // Verify in database
        let mut pool_conn = pool.acquire().await.unwrap();
        let mut users_repo = Users::new(&mut pool_conn);
        let db_user = users_repo.get_user_by_external_user_id(external_user_id).await.unwrap().unwrap();
        assert_eq!(db_user.email, new_email);
    }

    #[sqlx::test]
    async fn test_idempotent_logins(pool: PgPool) {
        let config = create_test_config();
        let state = {
            let request_manager = std::sync::Arc::new(fusillade::PostgresRequestManager::new(pool.clone()));
            AppState::builder()
                .db(pool.clone())
                .config(config)
                .request_manager(request_manager)
                .build()
        };

        let external_user_id = "auth0|user456";
        let email = "user@example.com";

        // Login multiple times with identical credentials
        for i in 0..3 {
            let request = axum::http::Request::builder()
                .uri("http://localhost/test")
                .header("x-doubleword-user", external_user_id)
                .header("x-doubleword-email", email)
                .body(())
                .unwrap();

            let (mut parts, _) = request.into_parts();
            let result = CurrentUser::from_request_parts(&mut parts, &state).await;

            assert!(result.is_ok(), "Login attempt {} should succeed", i + 1);
            let user = result.unwrap();
            assert_eq!(user.email, email);
        }

        // Verify only one user was created
        let mut pool_conn = pool.acquire().await.unwrap();
        let mut users_repo = Users::new(&mut pool_conn);
        let db_user = users_repo.get_user_by_external_user_id(external_user_id).await.unwrap().unwrap();
        assert_eq!(db_user.email, email);
    }

    #[sqlx::test]
    async fn test_special_characters_in_external_user_id(pool: PgPool) {
        let config = create_test_config();
        let state = {
            let request_manager = std::sync::Arc::new(fusillade::PostgresRequestManager::new(pool.clone()));
            AppState::builder()
                .db(pool.clone())
                .config(config)
                .request_manager(request_manager)
                .build()
        };

        // Test various special characters that might appear in IdP identifiers
        let test_cases = vec![
            "auth0|google-oauth2|123456789",
            "okta|user@domain.com",
            "azure-ad|user_with_underscores",
            "github|user-with-dashes",
        ];

        for external_user_id in test_cases {
            let email = format!("{}@example.com", external_user_id.replace('|', "_").replace('@', "_"));

            let request = axum::http::Request::builder()
                .uri("http://localhost/test")
                .header("x-doubleword-user", external_user_id)
                .header("x-doubleword-email", &email)
                .body(())
                .unwrap();

            let (mut parts, _) = request.into_parts();
            let result = CurrentUser::from_request_parts(&mut parts, &state).await;

            assert!(result.is_ok(), "Should handle external_user_id: {}", external_user_id);
            let user = result.unwrap();
            assert_eq!(user.username, external_user_id);
        }
    }

    #[test]
    fn test_username_extraction_from_email() {
        // Test various email formats for username extraction
        let test_cases = vec![
            ("simple@example.com", "simple"),
            ("user.name@domain.co.uk", "user.name"),
            ("test+tag@gmail.com", "test+tag"),
            ("no-at-sign", "no-at-sign"), // no @ sign case
            ("@domain.com", "user"),      // edge case - empty username
        ];

        for (email, expected_username) in test_cases {
            let username = email.split('@').next().unwrap_or("user");
            let username = if username.is_empty() { "user" } else { username }.to_string();
            assert_eq!(username, expected_username, "Failed for email: {email}");
        }
    }

    #[test]
    fn test_require_admin_function() {
        // Test with admin user
        let admin_user = CurrentUser {
            id: uuid::Uuid::new_v4(),
            username: "admin".to_string(),
            email: "admin@example.com".to_string(),
            is_admin: true,
            roles: vec![Role::PlatformManager],
            display_name: None,
            avatar_url: None,
        };

        let result = require_admin(admin_user);
        assert!(result.is_ok());

        // Test with regular user
        let regular_user = CurrentUser {
            id: uuid::Uuid::new_v4(),
            username: "user".to_string(),
            email: "user@example.com".to_string(),
            is_admin: false,
            roles: vec![Role::StandardUser],
            display_name: None,
            avatar_url: None,
        };

        let result = require_admin(regular_user);
        assert!(result.is_err());
        let error = result.unwrap_err();
        assert_eq!(error.status_code(), axum::http::StatusCode::FORBIDDEN);
    }

    #[sqlx::test]
    async fn test_jwt_reflects_current_user_state(pool: PgPool) {
        use crate::auth::session;

        let mut config = create_test_config();
        config.auth.native.enabled = true;

        // Create a user with StandardUser role
        let user = crate::test_utils::create_test_user(&pool, Role::StandardUser).await;

        // Create a JWT token
        let current_user = CurrentUser {
            id: user.id,
            username: user.username.clone(),
            email: user.email.clone(),
            is_admin: user.is_admin,
            roles: user.roles.clone(),
            display_name: user.display_name.clone(),
            avatar_url: user.avatar_url.clone(),
        };
        let jwt_token = session::create_session_token(&current_user, &config).unwrap();

        let state = {
            let request_manager = std::sync::Arc::new(fusillade::PostgresRequestManager::new(pool.clone()));
            AppState::builder()
                .db(pool.clone())
                .config(config.clone())
                .request_manager(request_manager)
                .build()
        };

        // Create request with JWT
        let request = axum::http::Request::builder()
            .uri("http://localhost/test")
            .header("cookie", format!("{}={}", config.auth.native.session.cookie_name, jwt_token))
            .body(())
            .unwrap();
        let (mut parts, _body) = request.into_parts();

        // First extraction should succeed with StandardUser role
        let extracted_user = CurrentUser::from_request_parts(&mut parts, &state).await.unwrap();
        assert_eq!(extracted_user.id, user.id);
        assert_eq!(extracted_user.roles, vec![Role::StandardUser]);
        assert!(!extracted_user.is_admin);

        // Now update the user's roles in the database
        let mut conn = pool.acquire().await.unwrap();
        let mut users_repo = Users::new(&mut conn);
        let update = crate::db::models::users::UserUpdateDBRequest {
            display_name: None,
            avatar_url: None,
            roles: Some(vec![Role::StandardUser, Role::PlatformManager]),
            password_hash: None,
        };
        users_repo.update(user.id, &update).await.unwrap();

        // Create a NEW request with the SAME JWT token
        let request = axum::http::Request::builder()
            .uri("http://localhost/test")
            .header("cookie", format!("{}={}", config.auth.native.session.cookie_name, jwt_token))
            .body(())
            .unwrap();
        let (mut parts, _body) = request.into_parts();

        // Extraction should now show updated roles (fetched fresh from DB)
        let extracted_user = CurrentUser::from_request_parts(&mut parts, &state).await.unwrap();
        assert_eq!(extracted_user.id, user.id);
        assert!(extracted_user.roles.contains(&Role::StandardUser));
        assert!(extracted_user.roles.contains(&Role::PlatformManager));
    }

    #[sqlx::test]
    async fn test_jwt_invalidated_when_user_deleted(pool: PgPool) {
        use crate::auth::session;

        let mut config = create_test_config();
        config.auth.native.enabled = true;

        let user = crate::test_utils::create_test_user(&pool, Role::StandardUser).await;

        // Create a JWT token
        let current_user = CurrentUser {
            id: user.id,
            username: user.username.clone(),
            email: user.email.clone(),
            is_admin: user.is_admin,
            roles: user.roles.clone(),
            display_name: user.display_name.clone(),
            avatar_url: user.avatar_url.clone(),
        };
        let jwt_token = session::create_session_token(&current_user, &config).unwrap();

        let state = {
            let request_manager = std::sync::Arc::new(fusillade::PostgresRequestManager::new(pool.clone()));
            AppState::builder()
                .db(pool.clone())
                .config(config.clone())
                .request_manager(request_manager)
                .build()
        };

        // First extraction should succeed
        let request = axum::http::Request::builder()
            .uri("http://localhost/test")
            .header("cookie", format!("{}={}", config.auth.native.session.cookie_name, jwt_token))
            .body(())
            .unwrap();
        let (mut parts, _body) = request.into_parts();
        let result = CurrentUser::from_request_parts(&mut parts, &state).await;
        assert!(result.is_ok());

        // Delete the user
        let mut conn = pool.acquire().await.unwrap();
        let mut users_repo = Users::new(&mut conn);
        users_repo.delete(user.id).await.unwrap();

        // Try to use the same JWT token after user deletion
        let request = axum::http::Request::builder()
            .uri("http://localhost/test")
            .header("cookie", format!("{}={}", config.auth.native.session.cookie_name, jwt_token))
            .body(())
            .unwrap();
        let (mut parts, _body) = request.into_parts();
        let result = CurrentUser::from_request_parts(&mut parts, &state).await;

        // Should fail with Unauthenticated error - user no longer exists
        // The important security property is that authentication fails,
        // not the specific error message (which may be aggregated)
        assert!(result.is_err());
        let error = result.unwrap_err();
        assert!(matches!(error, Error::Unauthenticated { .. }));
    }
}<|MERGE_RESOLUTION|>--- conflicted
+++ resolved
@@ -4,14 +4,9 @@
 use crate::{
     api::models::users::{CurrentUser, Role},
     auth::session,
-<<<<<<< HEAD
     db::{
-        handlers::{Repository, Users}, // Add Repository here
-        models::users::UserCreateDBRequest,
+        handlers::{Repository, Users},
     },
-=======
-    db::handlers::Users,
->>>>>>> 2044218e
     errors::{Error, Result},
     AppState,
 };
@@ -400,12 +395,8 @@
 mod tests {
     use crate::{
         api::models::users::{CurrentUser, Role},
-<<<<<<< HEAD
-        db::handlers::{Repository, Users}, // Add Repository here
-        errors::Error,                     // Add Error here
-=======
+        errors::Error,
         db::handlers::{repository::Repository, Users},
->>>>>>> 2044218e
         test_utils::create_test_config,
         test_utils::require_admin,
         AppState,
