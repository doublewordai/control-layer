--- conflicted
+++ resolved
@@ -701,25 +701,6 @@
     /// and returned to pending (milliseconds). This handles daemon crashes during execution. (default: 600000 = 10 minutes)
     pub processing_timeout_ms: u64,
 
-<<<<<<< HEAD
-    /// Batch table column names to include as request headers.
-    /// These values are sent as `x-fusillade-batch-{column}` headers with each request.
-    /// Example: ["id", "created_by", "endpoint"] produces headers like:
-    ///   - x-fusillade-batch-id
-    ///   - x-fusillade-batch-created-by
-    ///   - x-fusillade-batch-endpoint
-    #[serde(default = "default_batch_metadata_fields_dwctl")]
-    pub batch_metadata_fields: Vec<String>,
-}
-
-fn default_batch_metadata_fields_dwctl() -> Vec<String> {
-    vec![
-        "id".to_string(),
-        "endpoint".to_string(),
-        "created_at".to_string(),
-        "completion_window".to_string(),
-    ]
-=======
     /// Per-model priority endpoint configurations for SLA escalation
     /// Parameters:
     ///     * endpoint: model endpoint name to route escalation to
@@ -760,7 +741,24 @@
     /// ```
     #[serde(default)]
     pub sla_thresholds: Vec<fusillade::SlaThreshold>,
->>>>>>> fac1b54b
+
+    /// Batch table column names to include as request headers.
+    /// These values are sent as `x-fusillade-batch-{column}` headers with each request.
+    /// Example: ["id", "created_by", "endpoint"] produces headers like:
+    ///   - x-fusillade-batch-id
+    ///   - x-fusillade-batch-created-by
+    ///   - x-fusillade-batch-endpoint
+    #[serde(default = "default_batch_metadata_fields_dwctl")]
+    pub batch_metadata_fields: Vec<String>,
+}
+
+fn default_batch_metadata_fields_dwctl() -> Vec<String> {
+    vec![
+        "id".to_string(),
+        "endpoint".to_string(),
+        "created_at".to_string(),
+        "completion_window".to_string(),
+    ]
 }
 
 impl Default for DaemonConfig {
@@ -779,13 +777,10 @@
             status_log_interval_ms: Some(2000),
             claim_timeout_ms: 60000,
             processing_timeout_ms: 600000,
-<<<<<<< HEAD
             batch_metadata_fields: default_batch_metadata_fields_dwctl(),
-=======
             priority_endpoints: HashMap::new(),
             sla_check_interval_seconds: 60,
             sla_thresholds: vec![],
->>>>>>> fac1b54b
         }
     }
 }
@@ -825,13 +820,10 @@
             status_log_interval_ms: self.status_log_interval_ms,
             claim_timeout_ms: self.claim_timeout_ms,
             processing_timeout_ms: self.processing_timeout_ms,
-<<<<<<< HEAD
             batch_metadata_fields: self.batch_metadata_fields.clone(),
-=======
             priority_endpoints: Arc::new(DashMap::from_iter(priority_endpoints_map)),
             sla_check_interval_seconds: self.sla_check_interval_seconds,
             sla_thresholds: self.sla_thresholds.clone(),
->>>>>>> fac1b54b
             ..Default::default()
         }
     }
