--- conflicted
+++ resolved
@@ -3,11 +3,7 @@
 use crate::db::handlers::Credits;
 use crate::db::models::credits::{CreditTransactionCreateDBRequest, CreditTransactionType};
 use crate::request_logging::models::{AiRequest, AiResponse, ChatCompletionChunk, ParsedAIRequest};
-<<<<<<< HEAD
-use crate::request_logging::utils::{extract_header_value_as_string, extract_header_value_as_uuid};
-=======
-use crate::request_logging::utils::extract_header_as_string;
->>>>>>> dbe0a47d
+use crate::request_logging::utils::{extract_header_as_string, extract_header_as_uuid};
 use outlet::{RequestData, ResponseData};
 use outlet_postgres::SerializationError;
 use rust_decimal::{Decimal, prelude::ToPrimitive};
@@ -341,16 +337,10 @@
     auth: &Auth,
     request_data: &RequestData,
 ) -> DbResult<HttpAnalyticsRow> {
-<<<<<<< HEAD
-    // Extract fusillade headers if present
-    let fusillade_batch_id = extract_header_value_as_uuid(request_data, "x-fusillade-batch-id");
-    let fusillade_request_id = extract_header_value_as_uuid(request_data, "x-fusillade-request-id");
-    let custom_id = extract_header_value_as_string(request_data, "x-fusillade-custom-id");
-=======
-    // Extract fusillade request ID if present
-    let fusillade_batch_id = extract_header_as_string(request_data, "x-fusillade-batch-id").and_then(|s| uuid::Uuid::parse_str(&s).ok());
-    let fusillade_request_id =
-        extract_header_as_string(request_data, "x-fusillade-request-id").and_then(|s| uuid::Uuid::parse_str(&s).ok());
+    // Extract fusillade ID headers if present
+    let fusillade_batch_id = extract_header_as_uuid(request_data, "x-fusillade-batch-id");
+    let fusillade_request_id = extract_header_as_uuid(request_data, "x-fusillade-request-id");
+    let custom_id = extract_header_as_string(request_data, "x-fusillade-custom-id");
 
     // Extract batch metadata headers for tariff pricing
     let batch_created_at = extract_header_as_string(request_data, "x-fusillade-batch-created-at");
@@ -368,7 +358,6 @@
     } else {
         metrics.timestamp
     };
->>>>>>> dbe0a47d
 
     // Extract user information and API key purpose based on auth type
     let (user_id, user_email, access_source, api_key_purpose) = match auth {
