//! Request logging utility functions.

use crate::request_logging::models::AiResponse;
use outlet_postgres::SerializationError;
use std::io::Read as _;

use super::models::{ChatCompletionChunk, SseParseError};

/// Parse a Server-Sent Events string into a vector of data chunks
///
/// Per the SSE specification, empty data fields (e.g., "data: \n\n") should
/// dispatch events with empty string data, not be ignored.
///
/// # Errors
/// - `SseParseError::InvalidFormat` if no valid SSE data fields found
fn parse_sse_chunks(body_str: &str) -> Result<Vec<String>, SseParseError> {
    let mut chunks = Vec::new();
    let mut current_event_data = String::new();
    let mut found_sse_data = false;
    let mut has_pending_data = false;

    for line in body_str.lines() {
        let trimmed = line.trim();

        // Handle both "data: value" and "data:value" formats
        if let Some(data_part) = trimmed.strip_prefix("data:") {
            // Found a data field - even if empty, it's valid per SSE spec
            // Strip leading space if present (e.g., "data: " vs "data:")
            let data_part = data_part.strip_prefix(' ').unwrap_or(data_part);
            current_event_data = data_part.to_string();
            found_sse_data = true;
            has_pending_data = true;
        } else if trimmed.is_empty() && has_pending_data {
            // End of event, add the accumulated data (even if empty)
            chunks.push(current_event_data.clone());
            current_event_data.clear();
            has_pending_data = false;
        }
    }

    // Process any remaining data (in case the stream doesn't end with empty line)
    if has_pending_data {
        chunks.push(current_event_data);
    }

    if !found_sse_data {
        return Err(SseParseError::InvalidFormat);
    }

    Ok(chunks)
}

/// Converts JSON strings to ChatCompletionChunk objects and wraps in AiResponse
fn process_sse_chunks(chunks: Vec<String>) -> AiResponse {
    let chunks = chunks
        .into_iter()
        .filter_map(|x| {
            // Handle the special [DONE] marker
            if x.trim() == "[DONE]" {
                Some(ChatCompletionChunk::Done)
            } else {
                // Try to parse as JSON
                serde_json::from_str::<ChatCompletionChunk>(&x).ok()
            }
        })
        .collect::<Vec<_>>();

    AiResponse::ChatCompletionsStream(chunks)
}

/// Parses streaming response body, trying SSE first then JSON fallback
///
/// # Errors
/// Returns error if both SSE parsing and JSON deserialization fail
pub(crate) fn parse_streaming_response(body_str: &str) -> Result<AiResponse, Box<dyn std::error::Error>> {
    // Streaming: expect SSE, fallback to JSON
    parse_sse_chunks(body_str)
        .map(process_sse_chunks)
        .map_err(|e| Box::new(e) as Box<dyn std::error::Error>)
        .or_else(|_| serde_json::from_str(body_str).map_err(|e| Box::new(e) as Box<dyn std::error::Error>))
}

/// Parses non-streaming response body, expecting JSON format only
///
/// # Errors
/// Returns error if JSON deserialization fails
pub(crate) fn parse_non_streaming_response(body_str: &str) -> Result<AiResponse, Box<dyn std::error::Error>> {
    serde_json::from_str(body_str).map_err(|e| Box::new(e) as Box<dyn std::error::Error>)
}

/// Decompress response body if it's compressed according to headers
///
/// # Errors
/// Returns `SerializationError` if brotli decompression fails
pub(crate) fn decompress_response_if_needed(
    bytes: &[u8],
    headers: &std::collections::HashMap<String, Vec<bytes::Bytes>>,
) -> Result<Vec<u8>, SerializationError> {
    // Check for content-encoding header
    let content_encoding = headers
        .get("content-encoding")
        .or_else(|| headers.get("Content-Encoding"))
        .and_then(|values| values.first())
        .map(|bytes| String::from_utf8_lossy(bytes))
        .map(|s| s.trim().to_lowercase());

    match content_encoding.as_deref() {
        Some("br") | Some("brotli") => {
            let mut decompressed = Vec::new();
            brotli::Decompressor::new(bytes, 4096)
                .read_to_end(&mut decompressed)
                .map_err(|e| SerializationError {
                    fallback_data: base64::Engine::encode(&base64::engine::general_purpose::STANDARD, bytes),
                    error: Box::new(e),
                })?;
            Ok(decompressed)
        }
        _ => Ok(bytes.to_vec()),
    }
}

/// Extract string value from request headers
///
/// # Arguments
/// * `request_data` - The HTTP request data containing headers
/// * `header_name` - The name of the header to extract
///
/// # Returns
<<<<<<< HEAD
/// * `Some(Uuid)` - Successfully extracted and parsed UUID (either full or padded from 8-char hex)
/// * `None` - Header missing, empty, or invalid format
pub(crate) fn extract_header_value_as_uuid(request_data: &outlet::RequestData, header_name: &str) -> Option<uuid::Uuid> {
=======
/// * `Some(String)` - Successfully extracted string value
/// * `None` - Header missing, empty, or invalid UTF-8
pub(crate) fn extract_header_as_string(request_data: &outlet::RequestData, header_name: &str) -> Option<String> {
>>>>>>> dbe0a47d
    request_data
        .headers
        .get(header_name)
        .and_then(|values| values.first())
        .and_then(|bytes| std::str::from_utf8(bytes).ok())
        .map(|s| s.to_string())
}

/// Extracts a header value as a raw string from request headers.
///
/// # Arguments
/// * `request_data` - The HTTP request data containing headers
/// * `header_name` - The name of the header to extract
///
/// # Returns
/// * `Some(String)` - Successfully extracted string value
/// * `None` - Header missing, empty, or invalid UTF-8
pub(crate) fn extract_header_value_as_string(request_data: &outlet::RequestData, header_name: &str) -> Option<String> {
    request_data
        .headers
        .get(header_name)
        .and_then(|values| values.first())
        .and_then(|bytes| std::str::from_utf8(bytes).ok())
        .filter(|s| !s.is_empty())
        .map(|s| s.to_string())
}

#[cfg(test)]
mod tests {
    use super::{
        decompress_response_if_needed, extract_header_as_string, parse_non_streaming_response, parse_sse_chunks, parse_streaming_response,
        process_sse_chunks,
    };
    use crate::request_logging::models::{AiResponse, ChatCompletionChunk, SseParseError};
    use axum::http::{Method, Uri};
    use bytes::Bytes;
    use outlet::RequestData;
    use std::collections::HashMap;
    use std::time::SystemTime;

    #[test]
    fn test_parse_sse_chunks_valid() {
        let sse_data = "data: {\"id\":\"chatcmpl-123\",\"object\":\"chat.completion.chunk\"}\n\ndata: {\"id\":\"chatcmpl-456\",\"object\":\"chat.completion.chunk\"}\n\n";

        let result = parse_sse_chunks(sse_data).unwrap();

        assert_eq!(result.len(), 2);
        assert_eq!(result[0], "{\"id\":\"chatcmpl-123\",\"object\":\"chat.completion.chunk\"}");
        assert_eq!(result[1], "{\"id\":\"chatcmpl-456\",\"object\":\"chat.completion.chunk\"}");
    }

    #[test]
    fn test_parse_sse_chunks_single_chunk() {
        let sse_data = "data: {\"test\":\"value\"}\n\n";

        let result = parse_sse_chunks(sse_data).unwrap();

        assert_eq!(result.len(), 1);
        assert_eq!(result[0], "{\"test\":\"value\"}");
    }

    #[test]
    fn test_parse_sse_chunks_no_trailing_newline() {
        let sse_data = "data: {\"test\":\"value\"}";

        let result = parse_sse_chunks(sse_data).unwrap();

        assert_eq!(result.len(), 1);
        assert_eq!(result[0], "{\"test\":\"value\"}");
    }

    #[test]
    fn test_parse_sse_chunks_invalid_format() {
        let invalid_data = "this is not sse format";

        let result = parse_sse_chunks(invalid_data);

        assert_eq!(result.unwrap_err(), SseParseError::InvalidFormat);
    }

    #[test]
    fn test_parse_sse_chunks_empty_data() {
        // Test case with valid SSE prefix but empty/whitespace-only data
        // Per SSE spec, this should dispatch an event with empty string data
        let sse_data = "data: \n\n";

        let result = parse_sse_chunks(sse_data).unwrap();

        assert_eq!(result.len(), 1);
        assert_eq!(result[0], "");
    }

    #[test]
    fn test_parse_sse_chunks_with_extra_whitespace() {
        let sse_data = "  data: {\"test\":\"value\"}  \n\n";

        let result = parse_sse_chunks(sse_data).unwrap();

        assert_eq!(result.len(), 1);
        assert_eq!(result[0], "{\"test\":\"value\"}");
    }

    #[test]
    fn test_process_sse_chunks_valid_json() {
        let chunks = vec![
            r#"{"id":"chatcmpl-123","object":"chat.completion.chunk","created":1677652288,"model":"gpt-3.5-turbo","choices":[]}"#
                .to_string(),
            "[DONE]".to_string(),
        ];

        let result = process_sse_chunks(chunks);

        match result {
            AiResponse::ChatCompletionsStream(parsed_chunks) => {
                assert_eq!(parsed_chunks.len(), 2); // One JSON chunk + [DONE] marker
            }
            _ => panic!("Expected ChatCompletionsStream variant"),
        }
    }

    #[test]
    fn test_process_sse_chunks_invalid_json() {
        let chunks = vec!["invalid json".to_string(), r#"{"valid":"json"}"#.to_string()];

        let result = process_sse_chunks(chunks);

        match result {
            AiResponse::ChatCompletionsStream(parsed_chunks) => {
                assert_eq!(parsed_chunks.len(), 0); // Both invalid as ChatCompletionChunk, so filtered out
            }
            _ => panic!("Expected ChatCompletionsStream variant"),
        }
    }

    #[test]
    fn test_process_sse_chunks_empty() {
        let chunks = vec![];

        let result = process_sse_chunks(chunks);

        match result {
            AiResponse::ChatCompletionsStream(parsed_chunks) => {
                assert_eq!(parsed_chunks.len(), 0);
            }
            _ => panic!("Expected ChatCompletionsStream variant"),
        }
    }

    #[test]
    fn test_process_sse_chunks_done_marker() {
        let chunks = vec!["[DONE]".to_string()];

        let result = process_sse_chunks(chunks);

        match result {
            AiResponse::ChatCompletionsStream(parsed_chunks) => {
                assert_eq!(parsed_chunks.len(), 1);
                match &parsed_chunks[0] {
                    ChatCompletionChunk::Done => {} // Expected
                    _ => panic!("Expected Done variant"),
                }
            }
            _ => panic!("Expected ChatCompletionsStream variant"),
        }
    }

    #[test]
    fn test_parse_streaming_response_sse_success() {
        let result =
            parse_streaming_response("data: {\"id\":\"chatcmpl-123\",\"object\":\"chat.completion.chunk\"}\n\ndata: [DONE]\n\n").unwrap();

        match result {
            AiResponse::ChatCompletionsStream(_) => {}
            _ => panic!("Expected ChatCompletionsStream variant"),
        }
    }

    #[test]
    fn test_parse_streaming_response_json_fallback() {
        let result = parse_streaming_response(r#"{"id":"chatcmpl-123","choices":[]}"#).unwrap();

        // Should succeed via JSON fallback
        matches!(result, AiResponse::Other(_));
    }

    #[test]
    fn test_parse_streaming_response_both_fail() {
        let result = parse_streaming_response("not sse and not json");

        assert!(result.is_err());
    }

    #[test]
    fn test_parse_non_streaming_response_json_success() {
        let result = parse_non_streaming_response(r#"{"id":"chatcmpl-123","choices":[]}"#).unwrap();

        // Should parse as JSON (Other variant)
        matches!(result, AiResponse::Other(_));
    }

    #[test]
    fn test_parse_non_streaming_response_sse_fails() {
        let sse_data = "data: {\"id\":\"chatcmpl-123\",\"object\":\"chat.completion.chunk\"}\n\ndata: [DONE]\n\n";

        let result = parse_non_streaming_response(sse_data);

        // SSE data should fail since non-streaming only accepts JSON
        assert!(result.is_err());
    }

    #[test]
    fn test_parse_non_streaming_response_invalid_json() {
        let invalid_data = "not json";

        let result = parse_non_streaming_response(invalid_data);

        assert!(result.is_err());
    }

    #[test]
    fn test_decompress_response_no_compression() {
        let data = b"hello world";
        let headers = HashMap::new();

        let result = decompress_response_if_needed(data, &headers).unwrap();

        assert_eq!(result, data);
    }

    #[test]
    fn test_decompress_response_unknown_encoding() {
        let data = b"hello world";
        let mut headers = HashMap::new();
        headers.insert("content-encoding".to_string(), vec![Bytes::from("gzip")]);

        let result = decompress_response_if_needed(data, &headers).unwrap();

        // Unknown encoding should pass through unchanged
        assert_eq!(result, data);
    }

    // ===== Fusillade Request ID Tests =====

    #[test]
    fn test_extract_fusillade_request_id() {
        // Test with full UUID format
        let test_uuid = uuid::Uuid::new_v4();
        let mut headers = HashMap::new();
        headers.insert("x-fusillade-request-id".to_string(), vec![Bytes::from(test_uuid.to_string())]);

        let request_data = RequestData {
            correlation_id: 123,
            timestamp: SystemTime::now(),
            method: Method::POST,
            uri: "/test".parse::<Uri>().unwrap(),
            headers,
            body: None,
        };

        let result = extract_header_as_string(&request_data, "x-fusillade-request-id").and_then(|s| uuid::Uuid::parse_str(&s).ok());

        assert!(result.is_some());
        assert_eq!(result.unwrap(), test_uuid.to_string());
    }

    #[test]
    fn test_extract_fusillade_request_id_missing_header() {
        // Test when header is not present
        let headers = HashMap::new();

        let request_data = RequestData {
            correlation_id: 123,
            timestamp: SystemTime::now(),
            method: Method::POST,
            uri: "/test".parse::<Uri>().unwrap(),
            headers,
            body: None,
        };

        let result = extract_header_as_string(&request_data, "x-fusillade-request-id");

        assert!(result.is_none());
    }

    #[test]
    fn test_extract_fusillade_request_id_empty_value() {
        // Test when header has empty value
        let mut headers = HashMap::new();
        headers.insert("x-fusillade-request-id".to_string(), vec![]);

        let request_data = RequestData {
            correlation_id: 123,
            timestamp: SystemTime::now(),
            method: Method::POST,
            uri: "/test".parse::<Uri>().unwrap(),
            headers,
            body: None,
        };

        let result = extract_header_as_string(&request_data, "x-fusillade-request-id");

        assert!(result.is_none());
    }

    #[test]
    fn test_extract_header_value_as_string_returns_non_uuid_values() {
        // extract_header_value_as_string returns raw string values without UUID validation
        let mut headers = HashMap::new();
        headers.insert("x-fusillade-request-id".to_string(), vec![Bytes::from("notvalid")]);

        let request_data = RequestData {
            correlation_id: 123,
            timestamp: SystemTime::now(),
            method: Method::POST,
            uri: "/test".parse::<Uri>().unwrap(),
            headers,
            body: None,
        };

        // String extraction succeeds
        let header_str = extract_header_as_string(&request_data, "x-fusillade-request-id");
        assert_eq!(header_str, Some("notvalid".to_string()));

<<<<<<< HEAD
        // Should return the raw string value, not validate as UUID
        assert!(result.is_some());
        assert_eq!(result.unwrap(), "notvalid");
=======
        // But UUID parsing fails
        let result = header_str.and_then(|s| uuid::Uuid::parse_str(&s).ok());
        assert!(result.is_none());
>>>>>>> dbe0a47d
    }

    #[test]
    fn test_extract_fusillade_request_id_invalid_utf8() {
        // Test with invalid UTF-8 bytes
        let mut headers = HashMap::new();
        headers.insert("x-fusillade-request-id".to_string(), vec![Bytes::from(vec![0xFF, 0xFE, 0xFD])]);

        let request_data = RequestData {
            correlation_id: 123,
            timestamp: SystemTime::now(),
            method: Method::POST,
            uri: "/test".parse::<Uri>().unwrap(),
            headers,
            body: None,
        };

        let result = extract_header_as_string(&request_data, "x-fusillade-request-id");

        assert!(result.is_none());
    }

    #[test]
    fn test_extract_fusillade_request_id_all_zeros() {
        // Test with 8 zeros (valid hex)
        let mut headers = HashMap::new();
        headers.insert(
            "x-fusillade-request-id".to_string(),
            vec![Bytes::from("00000000-0000-0000-0000-000000000000")],
        );

        let request_data = RequestData {
            correlation_id: 123,
            timestamp: SystemTime::now(),
            method: Method::POST,
            uri: "/test".parse::<Uri>().unwrap(),
            headers,
            body: None,
        };

        let result = extract_header_as_string(&request_data, "x-fusillade-request-id").and_then(|s| uuid::Uuid::parse_str(&s).ok());

        assert!(result.is_some());
        let uuid = result.unwrap();
        assert_eq!(uuid.to_string(), "00000000-0000-0000-0000-000000000000");
    }
}<|MERGE_RESOLUTION|>--- conflicted
+++ resolved
@@ -126,21 +126,15 @@
 /// * `header_name` - The name of the header to extract
 ///
 /// # Returns
-<<<<<<< HEAD
 /// * `Some(Uuid)` - Successfully extracted and parsed UUID (either full or padded from 8-char hex)
 /// * `None` - Header missing, empty, or invalid format
-pub(crate) fn extract_header_value_as_uuid(request_data: &outlet::RequestData, header_name: &str) -> Option<uuid::Uuid> {
-=======
-/// * `Some(String)` - Successfully extracted string value
-/// * `None` - Header missing, empty, or invalid UTF-8
-pub(crate) fn extract_header_as_string(request_data: &outlet::RequestData, header_name: &str) -> Option<String> {
->>>>>>> dbe0a47d
+pub(crate) fn extract_header_as_uuid(request_data: &outlet::RequestData, header_name: &str) -> Option<uuid::Uuid> {
     request_data
         .headers
         .get(header_name)
         .and_then(|values| values.first())
         .and_then(|bytes| std::str::from_utf8(bytes).ok())
-        .map(|s| s.to_string())
+        .and_then(|s| uuid::Uuid::parse_str(s).ok())
 }
 
 /// Extracts a header value as a raw string from request headers.
@@ -152,7 +146,7 @@
 /// # Returns
 /// * `Some(String)` - Successfully extracted string value
 /// * `None` - Header missing, empty, or invalid UTF-8
-pub(crate) fn extract_header_value_as_string(request_data: &outlet::RequestData, header_name: &str) -> Option<String> {
+pub(crate) fn extract_header_as_string(request_data: &outlet::RequestData, header_name: &str) -> Option<String> {
     request_data
         .headers
         .get(header_name)
@@ -397,7 +391,7 @@
         let result = extract_header_as_string(&request_data, "x-fusillade-request-id").and_then(|s| uuid::Uuid::parse_str(&s).ok());
 
         assert!(result.is_some());
-        assert_eq!(result.unwrap(), test_uuid.to_string());
+        assert_eq!(result.unwrap(), test_uuid);
     }
 
     #[test]
@@ -440,8 +434,8 @@
     }
 
     #[test]
-    fn test_extract_header_value_as_string_returns_non_uuid_values() {
-        // extract_header_value_as_string returns raw string values without UUID validation
+    fn test_extract_header_as_string_returns_non_uuid_values() {
+        // extract_header_as_string returns raw string values without UUID validation
         let mut headers = HashMap::new();
         headers.insert("x-fusillade-request-id".to_string(), vec![Bytes::from("notvalid")]);
 
@@ -458,15 +452,9 @@
         let header_str = extract_header_as_string(&request_data, "x-fusillade-request-id");
         assert_eq!(header_str, Some("notvalid".to_string()));
 
-<<<<<<< HEAD
         // Should return the raw string value, not validate as UUID
-        assert!(result.is_some());
-        assert_eq!(result.unwrap(), "notvalid");
-=======
-        // But UUID parsing fails
-        let result = header_str.and_then(|s| uuid::Uuid::parse_str(&s).ok());
-        assert!(result.is_none());
->>>>>>> dbe0a47d
+        assert!(header_str.is_some());
+        assert_eq!(header_str.unwrap(), "notvalid");
     }
 
     #[test]
