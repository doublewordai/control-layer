mod api;
mod auth;
mod config;
mod crypto;
mod db;
mod email;
mod errors;
mod metrics;
mod openapi;
mod probes;
mod request_logging;
mod static_assets;
mod sync;
mod types;

#[cfg(test)]
mod test_utils;

use crate::{
    api::models::users::Role,
    auth::password,
    db::handlers::{create_file_storage, FileStorage, Repository, Users},
    db::models::users::UserCreateDBRequest,
    metrics::GenAiMetrics,
    openapi::ApiDoc,
    request_logging::serializers::{parse_ai_request, AnalyticsResponseSerializer},
};
use auth::middleware::admin_ai_proxy_middleware;
use axum::http::HeaderValue;
use axum::{
    body::Body,
    http::{Request, Response, StatusCode, Uri},
    middleware::from_fn_with_state,
    response::{Html, IntoResponse},
    routing::{delete, get, patch, post},
    Router, ServiceExt,
};
use axum_prometheus::PrometheusMetricLayer;
use bon::Builder;
use clap::Parser;
use config::{Args, Config};
use outlet::{RequestLoggerConfig, RequestLoggerLayer};
use outlet_postgres::PostgresHandler;
use request_logging::{AiRequest, AiResponse};
use sqlx::{ConnectOptions, Executor, PgPool};
<<<<<<< HEAD
=======
use std::sync::atomic::{AtomicBool, Ordering};
>>>>>>> 9ea9453f
use std::sync::Arc;
use std::time::Duration;
use tokio::net::TcpListener;
use tower::Layer;
use tower::ServiceBuilder;
use tower_http::{cors::CorsLayer, trace::TraceLayer};
use tracing::{debug, info, instrument, Span};
use utoipa::OpenApi;
use utoipa_rapidoc::RapiDoc;
use uuid::Uuid;

pub use types::{ApiKeyId, DeploymentId, GroupId, InferenceEndpointId, UserId};

#[derive(Clone, Builder)]
pub struct AppState {
    pub db: PgPool,
    pub config: Config,
    pub outlet_db: Option<PgPool>,
    pub metrics_recorder: Option<GenAiMetrics>,
<<<<<<< HEAD

    pub file_storage: Arc<dyn FileStorage>,
=======
    #[builder(default = false)]
    pub is_leader: bool,
>>>>>>> 9ea9453f
}

/// Create the initial admin user if it doesn't exist
pub async fn create_initial_admin_user(email: &str, password: Option<&str>, db: &PgPool) -> Result<UserId, sqlx::Error> {
    // Hash password if provided
    let password_hash = if let Some(pwd) = password {
        Some(password::hash_string(pwd).map_err(|e| sqlx::Error::Encode(format!("Failed to hash admin password: {e}").into()))?)
    } else {
        None
    };

    // Use a transaction to ensure atomicity
    let mut tx = db.begin().await?;
    let mut user_repo = Users::new(&mut tx);

    // Check if user already exists
    if let Some(existing_user) = user_repo
        .get_user_by_email(email)
        .await
        .map_err(|e| sqlx::Error::Protocol(format!("Failed to check existing user: {e}")))?
    {
        // User exists - update password if provided
        if let Some(password_hash) = password_hash {
            // Update password using raw SQL since we don't have a password update method
            sqlx::query!("UPDATE users SET password_hash = $1 WHERE email = $2", password_hash, email)
                .execute(&mut *tx)
                .await?;
        }
        tx.commit().await?;
        return Ok(existing_user.id);
    }

    // Create new admin user
    let user_create = UserCreateDBRequest {
        username: email.to_string(),
        email: email.to_string(),
        display_name: None,
        avatar_url: None,
        is_admin: true,
        roles: vec![Role::PlatformManager],
        auth_source: "system".to_string(),
        password_hash,
    };

    let created_user = user_repo
        .create(&user_create)
        .await
        .map_err(|e| sqlx::Error::Protocol(format!("Failed to create admin user: {e}")))?;

    tx.commit().await?;
    Ok(created_user.id)
}

/// Background task for leader election
/// Runs periodically to maintain leadership or attempt to acquire it
///
/// We use leadership election for figuring out who runs background tasks like sending probes to
/// the endpoints. At some point, we may want to expand this to other tasks as well.
///
/// PostgreSQL advisory locks are session-based, so we need to maintain a dedicated connection
/// for the entire duration we want to hold the lock.
#[instrument(skip(pool, config, lock_id, on_gain_leadership, on_lose_leadership))]
async fn leader_election_task<F1, F2, Fut1, Fut2>(
    pool: PgPool,
    config: config::Config,
    is_leader: Arc<AtomicBool>,
    lock_id: i64,
    on_gain_leadership: F1,
    on_lose_leadership: F2,
) where
    F1: Fn(PgPool, config::Config) -> Fut1 + Send + 'static,
    F2: Fn(PgPool, config::Config) -> Fut2 + Send + 'static,
    Fut1: std::future::Future<Output = Result<(), anyhow::Error>> + Send + 'static,
    Fut2: std::future::Future<Output = Result<(), anyhow::Error>> + Send + 'static,
{
    let mut interval = tokio::time::interval(std::time::Duration::from_secs(30));
    let mut leader_conn: Option<sqlx::pool::PoolConnection<sqlx::Postgres>> = None;

    loop {
        interval.tick().await;

        let current_status = is_leader.load(Ordering::Relaxed);

        // If we're not leader, try to acquire the lock
        if !current_status {
            // Try to acquire a connection and the lock
            match pool.acquire().await {
                Ok(mut conn) => {
                    match sqlx::query_scalar::<_, bool>("SELECT pg_try_advisory_lock($1)")
                        .bind(lock_id)
                        .fetch_one(&mut *conn)
                        .await
                    {
                        Ok(true) => {
                            // Successfully acquired lock!
                            info!("Gained leadership");
                            is_leader.store(true, Ordering::Relaxed);
                            leader_conn = Some(conn); // Keep connection alive

                            if let Err(e) = on_gain_leadership(pool.clone(), config.clone()).await {
                                tracing::error!("Failed to execute on_gain_leadership callback: {}", e);
                            }
                        }
                        Ok(false) => {
                            // Someone else has the lock
                            debug!("Following - will retry");
                        }
                        Err(e) => {
                            tracing::error!("Failed to check leader lock: {}", e);
                        }
                    }
                }
                Err(e) => {
                    tracing::error!("Failed to acquire connection for leader election: {}", e);
                }
            }
        } else {
            // We think we're leader - verify we still hold the lock
            // by checking if our connection is still valid
            if let Some(ref mut conn) = leader_conn {
                // Ping the connection to keep it alive
                match sqlx::query("SELECT 1").execute(&mut **conn).await {
                    Ok(_) => {
                        debug!("✓ Leadership renewed (connection alive)");
                    }
                    Err(e) => {
                        // Connection died, which will drop the advisory lock, we lost leadership
                        tracing::warn!("Lost leadership (connection died): {}", e);
                        info!("Lost leadership");
                        is_leader.store(false, Ordering::Relaxed);
                        leader_conn = None;

                        if let Err(e) = on_lose_leadership(pool.clone(), config.clone()).await {
                            tracing::error!("Failed to execute on_lose_leadership callback: {}", e);
                        }
                    }
                }
            } else {
                // We think we're leader but have no connection, this can't happen
                tracing::error!("Inconsistent state: is_leader=true but no connection");
                is_leader.store(false, Ordering::Relaxed);
            }
        }
    }
}

/// Seed the database with initial configuration (run only once)
pub async fn seed_database(sources: &[config::ModelSource], db: &PgPool) -> Result<(), anyhow::Error> {
    // Use a transaction to ensure atomicity
    let mut tx = db.begin().await?;

    // Check if database has already been seeded to prevent overwriting manual changes
    let seeded = sqlx::query_scalar!("SELECT value FROM system_config WHERE key = 'endpoints_seeded'")
        .fetch_optional(&mut *tx)
        .await?;

    if let Some(true) = seeded {
        info!("Database already seeded, skipping seeding operations");
        tx.commit().await?;
        return Ok(());
    }

    info!("Seeding database with initial configuration");

    // Seed endpoints from model sources
    let system_user_id = Uuid::nil();
    for source in sources {
        // Insert endpoint if it doesn't already exist (first-time seeding only)
        sqlx::query!(
            "INSERT INTO inference_endpoints (name, description, url, created_by)
             VALUES ($1, $2, $3, $4)
             ON CONFLICT (name) DO NOTHING",
            source.name,
            None::<String>, // System-created endpoints don't have descriptions
            source.url.as_str(),
            system_user_id,
        )
        .execute(&mut *tx)
        .await?;
    }

    // Update the system API key secret with a new secure value
    let system_api_key_id = Uuid::nil();
    let new_secret = crypto::generate_api_key();
    sqlx::query!("UPDATE api_keys SET secret = $1 WHERE id = $2", new_secret, system_api_key_id)
        .execute(&mut *tx)
        .await?;

    // Mark database as seeded to prevent future overwrites
    sqlx::query!(
        "UPDATE system_config SET value = true, updated_at = NOW() 
         WHERE key = 'endpoints_seeded'"
    )
    .execute(&mut *tx)
    .await?;

    // Commit the transaction - either everything succeeds or nothing changes
    tx.commit().await?;

    debug!("Database seeded successfully");

    Ok(())
}

/// Create CORS layer from configuration
fn create_cors_layer(config: &Config) -> anyhow::Result<CorsLayer> {
    use crate::config::CorsOrigin;

    let mut origins = Vec::new();
    for origin in &config.auth.security.cors.allowed_origins {
        let header_value = match origin {
            CorsOrigin::Wildcard => "*".parse::<HeaderValue>()?,
            CorsOrigin::Url(url) => url.as_str().parse::<HeaderValue>()?,
        };
        origins.push(header_value);
    }

    let mut cors = CorsLayer::new()
        .allow_origin(origins)
        .allow_credentials(config.auth.security.cors.allow_credentials);

    if let Some(max_age) = config.auth.security.cors.max_age {
        cors = cors.max_age(std::time::Duration::from_secs(max_age));
    }

    Ok(cors)
}

/// Serve embedded static assets with SPA fallback
#[instrument]
async fn serve_embedded_asset(uri: Uri) -> impl IntoResponse {
    let mut path = uri.path().trim_start_matches('/');

    // If path is empty or ends with /, serve index.html
    if path.is_empty() || path.ends_with('/') {
        path = "index.html";
    }

    // Try to serve the requested file
    if let Some(content) = static_assets::Assets::get(path) {
        let mime = mime_guess::from_path(path).first_or_octet_stream();
        return Response::builder()
            .header(axum::http::header::CONTENT_TYPE, mime.as_ref())
            .body(Body::from(content.data.into_owned()))
            .unwrap();
    }

    // If not found, serve index.html for SPA client-side routing
    if let Some(index) = static_assets::Assets::get("index.html") {
        return Response::builder()
            .header(axum::http::header::CONTENT_TYPE, "text/html")
            .body(Body::from(index.data.into_owned()))
            .unwrap();
    }

    // If even index.html is missing, return 404
    Response::builder().status(StatusCode::NOT_FOUND).body(Body::empty()).unwrap()
}

/// SPA fallback handler - serves index.html for client-side routes
#[instrument(err)]
async fn spa_fallback(uri: Uri) -> Result<Html<String>, StatusCode> {
    debug!("Hitting SPA fallback for: {}", uri.path());

    // Serve embedded index.html
    if let Some(index) = static_assets::Assets::get("index.html") {
        let content = String::from_utf8_lossy(&index.data).to_string();
        Ok(Html(content))
    } else {
        Err(StatusCode::INTERNAL_SERVER_ERROR)
    }
}

/// Setup the complete application with onwards integration
/// Returns router, onwards config sync handle, and optional drop guard for shutdown
#[instrument(skip(pool, config))]
pub async fn setup_app(
    pool: PgPool,
    config: Config,
    skip_leader_election: bool,
) -> anyhow::Result<(Router, sync::onwards_config::OnwardsConfigSync, tokio_util::sync::DropGuard)> {
    debug!("Setting up application");
    // Seed database with initial configuration (only runs once)
    seed_database(&config.model_sources, &pool).await?;

    // Start onwards integration
    let (onwards_config_sync, initial_targets, onwards_stream, drop_guard) =
        sync::onwards_config::OnwardsConfigSync::new(pool.clone()).await?;

    // Build the onwards router
    let onwards_app_state = onwards::AppState::new(initial_targets.clone());
    let onwards_router = onwards::build_router(onwards_app_state);

    // Start target updates (infallible task, handle internally)
    tokio::spawn(async move {
        let _ = initial_targets.receive_updates(onwards_stream).await;
    });

<<<<<<< HEAD
    // Create file storage backend with separate connection pool
    let database_url = pool.connect_options().to_url_lossy().to_string();
    let file_storage = create_file_storage(&config.file_storage.backend, &database_url)
        .await
        .map_err(|e| anyhow::anyhow!("Failed to create file storage: {}", e))?;

    // Now build app_state with all required fields
    let mut app_state = AppState::builder().db(pool).config(config).file_storage(file_storage).build();

=======
    // Leader election lock ID: 0x44574354_50524F42 (DWCT_PROB in hex for "dwctl probes")
    const LEADER_LOCK_ID: i64 = 0x4457_4354_5052_4F42_i64;

    let probe_scheduler = probes::ProbeScheduler::new(pool.clone(), config.clone());
    let is_leader: bool;

    if skip_leader_election {
        // Skip leader election - just become leader immediately
        is_leader = true;
        probe_scheduler.initialize().await?;

        // Start the scheduler daemon in the background
        let daemon_scheduler = probe_scheduler.clone();
        tokio::spawn(async move {
            // Use LISTEN/NOTIFY in production, but disable in tests to avoid hangs
            let use_listen_notify = !cfg!(test);
            daemon_scheduler.run_daemon(use_listen_notify, 300).await; // Fallback sync every 5 minutes
        });

        info!("Skipping leader election - running as leader with probe scheduler");
    } else {
        // Normal leader election
        is_leader = false;
        info!("Starting leader election - will attempt to acquire leadership");

        let is_leader_flag = std::sync::Arc::new(std::sync::atomic::AtomicBool::new(false));

        // Spawn leader election background task
        // This is designed to solve a problem that could have been solved by spinning up a
        // separate service, but we're trying to keep everything in one replicated binary. There
        // are some tasks that should only be run by one replica of the control layer service - for
        // example, running the probes scheduler. To figure out which replica should run these
        // tasks, we use 'leader election'. This is an elaborate name for 'taking a postgres
        // advisory lock'.
        //
        // All the replicas try to take the lock on an interval. The one that succeeds becomes the
        // leader. If the leader dies, another replica will succeed at the next interval. The
        // leader election task takes two callbacks: one that runs when we become leader, and one
        // that runs when we stop being leader.
        let leader_election_pool = pool.clone();
        let leader_election_scheduler_gain = probe_scheduler.clone();
        let leader_election_scheduler_lose = probe_scheduler.clone();
        let leader_election_config = config.clone();
        let leader_election_flag = is_leader_flag.clone();
        tokio::spawn(async move {
            leader_election_task(
                leader_election_pool,
                leader_election_config,
                leader_election_flag,
                LEADER_LOCK_ID,
                move |_pool, _config| {
                    // This closure is run when a replica becomes the leader
                    let scheduler = leader_election_scheduler_gain.clone();
                    async move {
                        // Wait for the server to be fully up before starting probes
                        tokio::time::sleep(std::time::Duration::from_secs(1)).await;

                        scheduler
                            .initialize()
                            .await
                            .map_err(|e| anyhow::anyhow!("Failed to initialize probe scheduler: {}", e))?;

                        // Start the probe scheduler daemon in the background
                        let daemon_scheduler = scheduler.clone();
                        tokio::spawn(async move {
                            // Use LISTEN/NOTIFY in production, but disable in tests, because
                            // LISTEN/NOTIFY can be annoying in test environments.
                            let use_listen_notify = !cfg!(test);
                            daemon_scheduler.run_daemon(use_listen_notify, 300).await;
                        });

                        Ok(())
                    }
                },
                move |_pool, _config| {
                    // This closure is run when a replica stops being the leader
                    let scheduler = leader_election_scheduler_lose.clone();
                    async move {
                        scheduler
                            .stop_all()
                            .await
                            .map_err(|e| anyhow::anyhow!("Failed to stop probe scheduler: {}", e))
                    }
                },
            )
            .await;
        });
    }

    let mut app_state = AppState::builder().db(pool).config(config).is_leader(is_leader).build();
>>>>>>> 9ea9453f
    let router = build_router(&mut app_state, onwards_router).await?;

    Ok((router, onwards_config_sync, drop_guard))
}

#[instrument(skip(state, onwards_router))]
pub async fn build_router(state: &mut AppState, onwards_router: Router) -> anyhow::Result<Router> {
    // Setup request logging if enabled
    let outlet_layer = if state.config.enable_request_logging {
        // Setup request logging with PostgreSQL handler using schema separation

        // Get the database URL from the existing pool
        let database_url = state.db.connect_options().to_url_lossy().to_string();

        let outlet_pool = sqlx::postgres::PgPoolOptions::new()
            .max_connections(5) // Smaller pool for logging
            .after_connect(|conn, _meta| {
                Box::pin(async move {
                    // Set search path to outlet schema for all connections in this pool
                    conn.execute("SET search_path = 'outlet'").await?;
                    Ok(())
                })
            })
            .connect(&database_url)
            .await
            .expect("Failed to create outlet database pool");

        outlet_pool
            .execute("CREATE SCHEMA IF NOT EXISTS outlet")
            .await
            .expect("Failed to create outlet schema");

        outlet_postgres::migrator()
            .run(&outlet_pool)
            .await
            .expect("Failed to run outlet migrations");

        // Initialize GenAI metrics BEFORE creating analytics serializer if metrics enabled
        if state.config.enable_metrics {
            let gen_ai_registry = prometheus::Registry::new();
            let gen_ai_metrics =
                GenAiMetrics::new(&gen_ai_registry).map_err(|e| anyhow::anyhow!("Failed to create GenAI metrics: {}", e))?;
            state.metrics_recorder = Some(gen_ai_metrics);
        }

        let analytics_serializer = AnalyticsResponseSerializer::new(
            state.db.clone(),
            uuid::Uuid::new_v4(),
            state.config.clone(),
            state.metrics_recorder.clone(),
        );

        let postgres_handler = PostgresHandler::<AiRequest, AiResponse>::from_pool(outlet_pool.clone())
            .await
            .expect("Failed to create PostgresHandler for request logging")
            .with_path_prefix("/ai/")
            .with_request_serializer(parse_ai_request)
            .with_response_serializer(analytics_serializer.create_serializer());

        state.outlet_db = Some(outlet_pool.clone());

        let outlet_config = RequestLoggerConfig {
            capture_request_body: true,
            capture_response_body: true,
        };

        Some(RequestLoggerLayer::new(outlet_config, postgres_handler))
    } else {
        None
    };

    // Authentication routes (at root level, masked by proxy when deployed behind vouch)
    let auth_routes = Router::new()
        .route(
            "/authentication/register",
            get(api::handlers::auth::get_registration_info).post(api::handlers::auth::register),
        )
        .route(
            "/authentication/login",
            get(api::handlers::auth::get_login_info).post(api::handlers::auth::login),
        )
        .route("/authentication/logout", post(api::handlers::auth::logout))
        .route("/authentication/password-resets", post(api::handlers::auth::request_password_reset))
        .route(
            "/authentication/password-resets/{token_id}/confirm",
            post(api::handlers::auth::confirm_password_reset),
        )
        .route("/authentication/password-change", post(api::handlers::auth::change_password))
        .with_state(state.clone());

    // API routes
    let api_routes = Router::new()
        .route("/config", get(api::handlers::config::get_config))
        // User management (admin only for collection operations)
        .route("/users", get(api::handlers::users::list_users))
        .route("/users", post(api::handlers::users::create_user))
        .route("/users/{id}", get(api::handlers::users::get_user))
        .route("/users/{id}", patch(api::handlers::users::update_user))
        .route("/users/{id}", delete(api::handlers::users::delete_user))
        // API Keys as user sub-resources
        .route("/users/{user_id}/api-keys", get(api::handlers::api_keys::list_user_api_keys))
        .route("/users/{user_id}/api-keys", post(api::handlers::api_keys::create_user_api_key))
        .route("/users/{user_id}/api-keys/{id}", get(api::handlers::api_keys::get_user_api_key))
        .route(
            "/users/{user_id}/api-keys/{id}",
            delete(api::handlers::api_keys::delete_user_api_key),
        )
        // User-group relationships
        .route("/users/{user_id}/groups", get(api::handlers::groups::get_user_groups))
        .route("/users/{user_id}/groups/{group_id}", post(api::handlers::groups::add_group_to_user))
        .route(
            "/users/{user_id}/groups/{group_id}",
            delete(api::handlers::groups::remove_group_from_user),
        )
        // Transaction management (RESTful credit transactions)
        .route("/transactions", post(api::handlers::transactions::create_transaction))
        .route("/transactions/{transaction_id}", get(api::handlers::transactions::get_transaction))
        .route("/transactions", get(api::handlers::transactions::list_transactions))
        // Inference endpoints management (admin only for write operations)
        .route("/endpoints", get(api::handlers::inference_endpoints::list_inference_endpoints))
        .route("/endpoints", post(api::handlers::inference_endpoints::create_inference_endpoint))
        .route(
            "/endpoints/validate",
            post(api::handlers::inference_endpoints::validate_inference_endpoint),
        )
        .route("/endpoints/{id}", get(api::handlers::inference_endpoints::get_inference_endpoint))
        .route(
            "/endpoints/{id}",
            patch(api::handlers::inference_endpoints::update_inference_endpoint),
        )
        .route(
            "/endpoints/{id}",
            delete(api::handlers::inference_endpoints::delete_inference_endpoint),
        )
        .route(
            "/endpoints/{id}/synchronize",
            post(api::handlers::inference_endpoints::synchronize_endpoint),
        )
        // Models endpoints
        .route("/models", get(api::handlers::deployments::list_deployed_models))
        .route("/models", post(api::handlers::deployments::create_deployed_model))
        .route("/models/{id}", get(api::handlers::deployments::get_deployed_model))
        .route("/models/{id}", patch(api::handlers::deployments::update_deployed_model))
        .route("/models/{id}", delete(api::handlers::deployments::delete_deployed_model))
        // Groups management
        .route("/groups", get(api::handlers::groups::list_groups))
        .route("/groups", post(api::handlers::groups::create_group))
        .route("/groups/{id}", get(api::handlers::groups::get_group))
        .route("/groups/{id}", patch(api::handlers::groups::update_group))
        .route("/groups/{id}", delete(api::handlers::groups::delete_group))
        // Group-user relationships
        .route("/groups/{group_id}/users", get(api::handlers::groups::get_group_users))
        .route("/groups/{group_id}/users/{user_id}", post(api::handlers::groups::add_user_to_group))
        .route(
            "/groups/{group_id}/users/{user_id}",
            delete(api::handlers::groups::remove_user_from_group),
        )
        // Group-model relationships
        .route("/groups/{group_id}/models", get(api::handlers::groups::get_group_deployments))
        .route(
            "/groups/{group_id}/models/{deployment_id}",
            post(api::handlers::groups::add_deployment_to_group),
        )
        .route(
            "/groups/{group_id}/models/{deployment_id}",
            delete(api::handlers::groups::remove_deployment_from_group),
        )
        .route("/models/{deployment_id}/groups", get(api::handlers::groups::get_deployment_groups))
        .route("/requests", get(api::handlers::requests::list_requests))
        .route("/requests/aggregate", get(api::handlers::requests::aggregate_requests))
        .route("/requests/aggregate-by-user", get(api::handlers::requests::aggregate_by_user))
<<<<<<< HEAD
        // Files management - OpenAI-compatible API
        .route("/files", post(api::handlers::files::upload_file))
        .route("/files", get(api::handlers::files::list_files))
        .route("/files/{file_id}", get(api::handlers::files::get_file))
        .route("/files/{file_id}/content", get(api::handlers::files::get_file_content))
        .route("/files/{file_id}", delete(api::handlers::files::delete_file))
=======
        // Probes management
        .route("/probes", get(api::handlers::probes::list_probes))
        .route("/probes", post(api::handlers::probes::create_probe))
        .route("/probes/test/{deployment_id}", post(api::handlers::probes::test_probe))
        .route("/probes/{id}", get(api::handlers::probes::get_probe))
        .route("/probes/{id}", patch(api::handlers::probes::update_probe))
        .route("/probes/{id}", delete(api::handlers::probes::delete_probe))
        .route("/probes/{id}/activate", patch(api::handlers::probes::activate_probe))
        .route("/probes/{id}/deactivate", patch(api::handlers::probes::deactivate_probe))
        .route("/probes/{id}/execute", post(api::handlers::probes::execute_probe))
        .route("/probes/{id}/results", get(api::handlers::probes::get_probe_results))
        .route("/probes/{id}/statistics", get(api::handlers::probes::get_statistics))
>>>>>>> 9ea9453f
        .layer(
            TraceLayer::new_for_http()
                .make_span_with(|request: &Request<_>| {
                    tracing::info_span!(
                        "request",
                        method = %request.method(),
                        uri = %request.uri(),
                    )
                })
                .on_response(|response: &Response<_>, latency: Duration, _span: &Span| {
                    tracing::info!(
                        status = %response.status(),
                        latency = ?latency,
                        "request completed"
                    );
                }),
        )
        .with_state(state.clone());

    // Serve embedded static assets, falling back to SPA for unmatched routes
    let fallback = get(serve_embedded_asset).fallback(get(spa_fallback));

    // Build the app with admin API and onwards proxy nested. serve the (restricted) openai spec.
    let router = Router::new()
        .route("/healthz", get(|| async { "OK" }))
        .route(
            "/openai-openapi.yaml",
            get(|| async {
                const OPENAPI_SPEC: &str = include_str!("openai-openapi.yaml");
                (axum::http::StatusCode::OK, [("content-type", "application/yaml")], OPENAPI_SPEC)
            }),
        )
        .merge(auth_routes)
        .nest("/ai/v1", onwards_router)
        .nest("/admin/api/v1", api_routes)
        .merge(RapiDoc::with_openapi("/api-docs/openapi.json", ApiDoc::openapi()).path("/admin/docs"))
        .merge(RapiDoc::new("/openai-openapi.yaml").path("/ai/docs"))
        .fallback_service(fallback);

    // Create CORS layer from config
    let cors_layer = create_cors_layer(&state.config)?;

    // Apply layers conditionally
    let mut router = if let Some(outlet_layer) = outlet_layer {
        router.layer(ServiceBuilder::new().layer(outlet_layer).layer(cors_layer))
    } else {
        router.layer(cors_layer)
    };

    // Add Prometheus metrics if enabled
    if state.config.enable_metrics {
        let (prometheus_layer, metric_handle) = PrometheusMetricLayer::pair();

        // Get the GenAI registry from the metrics recorder (already initialized earlier)
        let gen_ai_registry = if let Some(ref recorder) = state.metrics_recorder {
            recorder.registry().clone()
        } else {
            // Fallback: create empty registry if somehow metrics recorder wasn't initialized
            prometheus::Registry::new()
        };

        // Add metrics endpoint that combines both axum-prometheus and GenAI metrics
        router = router
            .route(
                "/internal/metrics",
                get(|| async move {
                    use prometheus::{Encoder, TextEncoder};

                    // Get axum-prometheus metrics
                    let mut axum_metrics = metric_handle.render();

                    // Get GenAI metrics
                    let encoder = TextEncoder::new();
                    let gen_ai_families = gen_ai_registry.gather();
                    let mut gen_ai_buffer = vec![];
                    encoder.encode(&gen_ai_families, &mut gen_ai_buffer).unwrap();

                    // Combine both
                    axum_metrics.push_str(&String::from_utf8_lossy(&gen_ai_buffer));
                    axum_metrics
                }),
            )
            .layer(prometheus_layer);
    }

    Ok(router)
}

#[tokio::main]
async fn main() -> anyhow::Result<()> {
    // Initialize tracing with environment filter
    tracing_subscriber::fmt()
        .with_env_filter(
            tracing_subscriber::EnvFilter::try_from_default_env()
                .unwrap_or_else(|_| tracing_subscriber::EnvFilter::new("info,onwards_pilot::sync=warn")),
        )
        .init();

    // Parse CLI args
    let args = Args::parse();
    debug!("{:?}", args);

    // Load configuration
    let config = Config::load(&args)?;
    debug!("Starting control layer with configuration: {:#?}", config);

    // Database connection - handle both embedded and external
    let (_embedded_db, database_url) = match &config.database {
        config::DatabaseConfig::Embedded { .. } => {
            let persistent = config.database.embedded_persistent();
            info!("Starting with embedded database (persistent: {})", persistent);
            if !persistent {
                info!("persistent=false: database will be ephemeral and data will be lost on shutdown");
            }
            #[cfg(feature = "embedded-db")]
            {
                let data_dir = config.database.embedded_data_dir();
                let embedded_db = db::embedded::EmbeddedDatabase::start(data_dir, persistent).await?;
                let url = embedded_db.connection_string().to_string();
                (Some(embedded_db), url)
            }
            #[cfg(not(feature = "embedded-db"))]
            {
                anyhow::bail!(
                    "Embedded database is configured but the feature is not enabled. \
                     Rebuild with --features embedded-db to use embedded database."
                );
            }
        }
        config::DatabaseConfig::External { url } => {
            info!("Using external database");
            (None::<db::embedded::EmbeddedDatabase>, url.clone())
        }
    };

    let pool = PgPool::connect(&database_url).await?;

    // Run migrations
    sqlx::migrate!("./migrations").run(&pool).await?;

    // create admin user if it doesn't exist
    create_initial_admin_user(&config.admin_email, config.admin_password.as_deref(), &pool)
        .await
        .map_err(|e| anyhow::anyhow!("Failed to create initial admin user: {}", e))?;

    // Setup the complete application
    let (router, onwards_config_sync, _drop_guard) = setup_app(pool.clone(), config.clone(), false).await?;

    // Apply middleware at root level BEFORE routing decisions are made
    // Middleware doesn't need file_storage - only API endpoints do
    let middleware = from_fn_with_state(
        AppState::builder()
            .db(pool.clone())
            .config(config.clone())
            .file_storage(Arc::new(crate::db::handlers::file_storage::NoopFileStorage))
            .build(),
        admin_ai_proxy_middleware,
    );

    // Start the onwards integration task
    tokio::spawn(async move {
        info!("Starting onwards configuration listener");
        if let Err(e) = onwards_config_sync.start().await {
            tracing::error!("Onwards configuration listener error: {}", e);
        }
    });

    // Apply middleware to the router
    let app_with_middleware = middleware.layer(router);

    let bind_addr = config.bind_address();
    let listener = TcpListener::bind(&bind_addr).await?;
    info!(
        "Control layer listening on http://{}, available at http://localhost:{}",
        bind_addr, config.port
    );

    // Run the server with graceful shutdown
    axum::serve(listener, app_with_middleware.into_make_service())
        .with_graceful_shutdown(shutdown_signal())
        .await?;

    // Clean up embedded database if it exists
    if let Some(embedded_db) = _embedded_db {
        info!("Shutting down embedded database...");
        embedded_db.stop().await?;
    }

    Ok(())
}

/// Wait for shutdown signal (SIGTERM or Ctrl+C)
async fn shutdown_signal() {
    use tokio::signal;

    let ctrl_c = async {
        signal::ctrl_c().await.expect("Failed to install Ctrl+C handler");
    };

    #[cfg(unix)]
    let terminate = async {
        signal::unix::signal(signal::unix::SignalKind::terminate())
            .expect("Failed to install SIGTERM handler")
            .recv()
            .await;
    };

    #[cfg(not(unix))]
    let terminate = std::future::pending::<()>();

    tokio::select! {
        _ = ctrl_c => {
            info!("Received Ctrl+C, shutting down gracefully...");
        },
        _ = terminate => {
            info!("Received SIGTERM, shutting down gracefully...");
        },
    }
}

#[cfg(test)]
mod test {
    use super::create_initial_admin_user;
    use crate::{
        api::models::users::Role,
        auth::middleware::admin_ai_proxy_middleware,
        db::handlers::Users,
        request_logging::{AiRequest, AiResponse},
        test_utils::*,
    };
    use axum::ServiceExt as _;
    use outlet_postgres::RequestFilter;
    use sqlx::PgPool;
    use tower::Layer as _;

    /// Integration test: setup the whole stack, including syncing the onwards config from
    /// LISTEN/NOTIFY, and then test user access via headers to /admin/api/v1/ai
    #[sqlx::test]
    #[test_log::test]
    async fn test_admin_ai_proxy_middleware_with_user_access(pool: PgPool) {
        // Create test app with sync enabled
        let (router, onwards_config_sync, _drop_guard) = crate::setup_app(pool.clone(), crate::test_utils::create_test_config(), true)
            .await
            .expect("Failed to setup test app");

        // Apply middleware for this test
        let middleware = admin_ai_proxy_middleware;
        let app_state = crate::test_utils::create_test_app_state(pool.clone(), crate::test_utils::create_test_config()).await;

        // TODO: put the middleware application into some function that's shared w/ main.rs. The
        // reason it isn't now is that `Router` is a nice concrete type for setup_app to return,
        // but impl IntoMakeService is a bit tougher
        let middleware_layer = axum::middleware::from_fn_with_state(app_state, middleware);
        let router_with_middleware = middleware_layer.layer(router);

        let server = axum_test::TestServer::new(router_with_middleware.into_make_service()).expect("Failed to create test server");

        // Start the config sync in background for test
        tokio::spawn(async move {
            if let Err(e) = onwards_config_sync.start().await {
                eprintln!("Config sync error in test: {e}");
            }
        });

        // Create test users
        let admin_user = create_test_admin_user(&pool, Role::PlatformManager).await;
        let regular_user = create_test_user(&pool, Role::StandardUser).await;

        // Create a group and add user
        let test_group = create_test_group(&pool).await;
        add_user_to_group(&pool, regular_user.id, test_group.id).await;

        // Create a deployment and add to group
        let deployment = create_test_deployment(&pool, admin_user.id, "test-model", "test-alias").await;
        add_deployment_to_group(&pool, deployment.id, test_group.id, admin_user.id).await;

        // Test 1: Admin AI proxy with X-Doubleword-User header (new middleware)
        let admin_proxy_response = server
            .post("/admin/api/v1/ai/v1/chat/completions")
            .add_header("x-doubleword-user", &regular_user.email)
            .json(&serde_json::json!({
                "model": deployment.alias,
                "messages": [{"role": "user", "content": "Hello via admin proxy"}]
            }))
            .await;

        // Should get to proxy through middleware (might 502 since no real backend, but auth should pass)
        println!("Valid user response status: {}", admin_proxy_response.status_code());
        assert!(
            admin_proxy_response.status_code().as_u16() != 401,
            "Admin proxy should accept user with model access"
        );

        // Test 2: Admin AI proxy with user who has no access to model
        let restricted_user = create_test_user(&pool, Role::StandardUser).await;
        let no_access_response = server
            .post("/admin/api/v1/ai/v1/chat/completions")
            .add_header("x-doubleword-user", &restricted_user.email)
            .json(&serde_json::json!({
                "model": deployment.alias,
                "messages": [{"role": "user", "content": "Hello"}]
            }))
            .await;

        // Should be forbidden since user has no group membership
        assert_eq!(
            no_access_response.status_code().as_u16(),
            403,
            "Admin proxy should reject user with no model access"
        );

        // Test 3: Admin AI proxy with missing header
        let missing_header_response = server
            .post("/admin/api/v1/ai/v1/chat/completions")
            .json(&serde_json::json!({
                "model": deployment.alias,
                "messages": [{"role": "user", "content": "Hello"}]
            }))
            .await;

        // Should be unauthorized since no X-Doubleword-User header
        assert_eq!(
            missing_header_response.status_code().as_u16(),
            401,
            "Admin proxy should require X-Doubleword-User header"
        );

        // Test 4: Admin AI proxy with non-existent user
        let nonexistent_user_response = server
            .post("/admin/api/v1/ai/v1/chat/completions")
            .add_header("x-doubleword-user", "nonexistent@example.com")
            .json(&serde_json::json!({
                "model": deployment.alias,
                "messages": [{"role": "user", "content": "Hello"}]
            }))
            .await;

        // Should be forbidden since user doesn't exist
        assert_eq!(
            nonexistent_user_response.status_code().as_u16(),
            403,
            "Admin proxy should reject non-existent user"
        );

        // Test 5: Admin AI proxy with non-existent model
        let nonexistent_model_response = server
            .post("/admin/api/v1/ai/v1/chat/completions")
            .add_header("x-doubleword-user", &regular_user.email)
            .json(&serde_json::json!({
                "model": "nonexistent-model",
                "messages": [{"role": "user", "content": "Hello"}]
            }))
            .await;

        // Should be not found since model doesn't exist
        assert_eq!(
            nonexistent_model_response.status_code().as_u16(),
            403,
            "Admin proxy should reject non-existent model"
        );
    }

    #[sqlx::test]
    #[test_log::test]
    async fn test_database_seeding_behavior(pool: PgPool) {
        use crate::config::ModelSource;
        use url::Url;
        use uuid::Uuid;

        // Create test model sources
        let sources = vec![
            ModelSource {
                name: "test-endpoint-1".to_string(),
                url: Url::parse("http://localhost:8001").unwrap(),
                api_key: None,
                sync_interval: std::time::Duration::from_secs(10),
            },
            ModelSource {
                name: "test-endpoint-2".to_string(),
                url: Url::parse("http://localhost:8002").unwrap(),
                api_key: None,
                sync_interval: std::time::Duration::from_secs(10),
            },
        ];

        // Create a system API key row to test the update behavior
        let system_api_key_id = Uuid::nil();
        let original_secret = "original_test_secret";
        sqlx::query!(
            "INSERT INTO api_keys (id, name, secret, user_id) VALUES ($1, $2, $3, $4)
             ON CONFLICT (id) DO UPDATE SET secret = $3",
            system_api_key_id,
            "System API Key",
            original_secret,
            system_api_key_id,
        )
        .execute(&pool)
        .await
        .expect("Should be able to create system API key");

        // Verify initial state - no seeding flag set
        let initial_seeded = sqlx::query_scalar!("SELECT value FROM system_config WHERE key = 'endpoints_seeded'")
            .fetch_optional(&pool)
            .await
            .expect("Should be able to query system_config");
        assert_eq!(initial_seeded, Some(false), "Initial seeded flag should be false");

        // First call should seed both endpoints and API key
        super::seed_database(&sources, &pool).await.expect("First seeding should succeed");

        // Verify endpoints were created
        let endpoint_count =
            sqlx::query_scalar!("SELECT COUNT(*) FROM inference_endpoints WHERE name IN ('test-endpoint-1', 'test-endpoint-2')")
                .fetch_one(&pool)
                .await
                .expect("Should be able to count endpoints");
        assert_eq!(endpoint_count, Some(2), "Should have created 2 endpoints");

        // Verify API key was updated
        let updated_secret = sqlx::query_scalar!("SELECT secret FROM api_keys WHERE id = $1", system_api_key_id)
            .fetch_one(&pool)
            .await
            .expect("Should be able to get API key secret");
        assert_ne!(updated_secret, original_secret, "API key secret should have been updated");
        assert!(updated_secret.len() > 10, "New API key should be a reasonable length");

        // Verify seeded flag is now true
        let seeded_after_first = sqlx::query_scalar!("SELECT value FROM system_config WHERE key = 'endpoints_seeded'")
            .fetch_one(&pool)
            .await
            .expect("Should be able to query seeded flag");
        assert!(seeded_after_first, "Seeded flag should be true after first run");

        // Manually modify one endpoint and the API key to test non-overwrite behavior
        sqlx::query!("UPDATE inference_endpoints SET url = 'http://modified-url:9999' WHERE name = 'test-endpoint-1'")
            .execute(&pool)
            .await
            .expect("Should be able to update endpoint");

        let manual_secret = "manually_set_secret";
        sqlx::query!("UPDATE api_keys SET secret = $1 WHERE id = $2", manual_secret, system_api_key_id)
            .execute(&pool)
            .await
            .expect("Should be able to update API key");

        // Second call should skip all seeding (because seeded flag is true)
        super::seed_database(&sources, &pool)
            .await
            .expect("Second seeding should succeed but skip");

        // Verify the manual changes were NOT overwritten
        let preserved_url = sqlx::query_scalar!("SELECT url FROM inference_endpoints WHERE name = 'test-endpoint-1'")
            .fetch_one(&pool)
            .await
            .expect("Should be able to get endpoint URL");
        assert_eq!(preserved_url, "http://modified-url:9999", "Manual URL change should be preserved");

        let preserved_secret = sqlx::query_scalar!("SELECT secret FROM api_keys WHERE id = $1", system_api_key_id)
            .fetch_one(&pool)
            .await
            .expect("Should be able to get API key secret");
        assert_eq!(preserved_secret, manual_secret, "Manual API key change should be preserved");

        // Verify endpoint count is still correct
        let final_count =
            sqlx::query_scalar!("SELECT COUNT(*) FROM inference_endpoints WHERE name IN ('test-endpoint-1', 'test-endpoint-2')")
                .fetch_one(&pool)
                .await
                .expect("Should be able to count endpoints");
        assert_eq!(final_count, Some(2), "Should still have 2 endpoints");
    }

    #[sqlx::test]
    #[test_log::test]
    async fn test_request_logging_enabled(pool: PgPool) {
        // Create test config with request logging enabled
        let mut config = crate::test_utils::create_test_config();
        config.enable_request_logging = true;

        // Build router with request logging enabled
        let mut app_state = crate::test_utils::create_test_app_state(pool.clone(), config).await;
        let onwards_router = axum::Router::new().route("/v1/models", axum::routing::get(|| async { "AI Models" })); // Simple
                                                                                                                    // onwards router for testing
        let router = super::build_router(&mut app_state, onwards_router)
            .await
            .expect("Failed to build router");
        let outlet_pool = app_state.outlet_db.clone().expect("outlet_db should exist");
        let repository: outlet_postgres::RequestRepository<AiRequest, AiResponse> = outlet_postgres::RequestRepository::new(outlet_pool);

        let server = axum_test::TestServer::new(router).expect("Failed to create test server");

        // Make a test request to /ai/ endpoint which should be logged
        let _ = server.get("/ai/v1/models").await;

        tokio::time::sleep(std::time::Duration::from_millis(100)).await;
        let result = repository
            .query(RequestFilter {
                method: Some("GET".into()),
                ..Default::default()
            })
            .await
            .expect("Should be able to query requests");
        assert!(result.len() == 1);
    }

    #[sqlx::test]
    #[test_log::test]
    async fn test_request_logging_disabled(pool: PgPool) {
        // Create test config with request logging disabled
        let mut config = crate::test_utils::create_test_config();
        config.enable_request_logging = false;

        // Build router with request logging disabled
        let mut app_state = crate::test_utils::create_test_app_state(pool.clone(), config).await;
        let onwards_router = axum::Router::new(); // Empty onwards router for testing
        let router = super::build_router(&mut app_state, onwards_router)
            .await
            .expect("Failed to build router");

        let server = axum_test::TestServer::new(router).expect("Failed to create test server");

        // Make a test request to /healthz endpoint
        let response = server.get("/healthz").await;
        assert_eq!(response.status_code().as_u16(), 200);
        assert_eq!(response.text(), "OK");

        tokio::time::sleep(std::time::Duration::from_millis(100)).await;

        // Verify that no outlet schema or tables exist when logging is disabled
        let schema_exists =
            sqlx::query_scalar::<_, Option<i64>>("SELECT COUNT(*) FROM information_schema.schemata WHERE schema_name = 'outlet'")
                .fetch_one(&pool)
                .await
                .expect("Should be able to query information_schema");

        if schema_exists.unwrap_or(0) == 0 {
            // Schema doesn't exist, which is expected when logging is disabled
            return;
        } else {
            panic!("Outlet schema should not exist when request logging is disabled");
        }
    }

    #[sqlx::test]
    async fn test_create_initial_admin_user_new_user(pool: PgPool) {
        let test_email = "new-admin@example.com";

        // User should not exist initially
        let mut user_conn = pool.acquire().await.unwrap();
        let mut users_repo = Users::new(&mut user_conn);
        let initial_user = users_repo.get_user_by_email(test_email).await;
        assert!(initial_user.is_err() || initial_user.unwrap().is_none());

        // Create the initial admin user
        let user_id = create_initial_admin_user(test_email, None, &pool)
            .await
            .expect("Should create admin user successfully");

        // Verify user was created with correct properties
        let created_user = users_repo
            .get_user_by_email(test_email)
            .await
            .expect("Should be able to query user")
            .expect("User should exist");

        assert_eq!(created_user.id, user_id);
        assert_eq!(created_user.email, test_email);
        assert_eq!(created_user.username, test_email);
        assert!(created_user.is_admin);
        assert_eq!(created_user.auth_source, "system");
        assert!(created_user.roles.contains(&Role::PlatformManager));
    }

    #[sqlx::test]
    async fn test_create_initial_admin_user_existing_user(pool: PgPool) {
        let test_email = "existing-admin@example.com";

        // Create user first with create_test_admin_user
        let existing_user = create_test_admin_user(&pool, Role::PlatformManager).await;
        let existing_user_id = existing_user.id;

        // Update the user's email to our test email to simulate an existing admin
        sqlx::query!("UPDATE users SET email = $1 WHERE id = $2", test_email, existing_user_id)
            .execute(&pool)
            .await
            .expect("Should update user email");

        // Call create_initial_admin_user - should be idempotent
        let returned_user_id = create_initial_admin_user(test_email, None, &pool)
            .await
            .expect("Should handle existing user successfully");

        // Should return the existing user's ID
        assert_eq!(returned_user_id, existing_user_id);

        // User should still exist and be admin
        let mut user_conn2 = pool.acquire().await.unwrap();
        let mut users_repo = Users::new(&mut user_conn2);
        let user = users_repo
            .get_user_by_email(test_email)
            .await
            .expect("Should be able to query user")
            .expect("User should still exist");

        assert_eq!(user.id, existing_user_id);
        assert!(user.is_admin);
        assert!(user.roles.contains(&Role::PlatformManager));
    }

    #[tokio::test]
    async fn test_openapi_yaml_endpoint() {
        // Create a simple test router with just the openapi endpoint
        let router = axum::Router::new().route(
            "/openai-openapi.yaml",
            axum::routing::get(|| async {
                const OPENAPI_SPEC: &str = include_str!("openai-openapi.yaml");
                (axum::http::StatusCode::OK, [("content-type", "application/yaml")], OPENAPI_SPEC)
            }),
        );

        let server = axum_test::TestServer::new(router).expect("Failed to create test server");
        let response = server.get("/openai-openapi.yaml").await;

        assert_eq!(response.status_code().as_u16(), 200);
        assert_eq!(response.headers().get("content-type").unwrap(), "application/yaml");

        let content = response.text();
        assert!(!content.is_empty());
        // Should contain YAML content (check for openapi version)
        assert!(content.contains("openapi:") || content.contains("swagger:"));
    }

    #[sqlx::test]
    async fn test_setup_app_integration(pool: PgPool) {
        let config = create_test_config();

        // Call setup_app
        let result = super::setup_app(pool.clone(), config, true).await;
        assert!(result.is_ok(), "setup_app should succeed");

        let (router, _onwards_sync, _drop_guard) = result.unwrap();
        let server = axum_test::TestServer::new(router).expect("Failed to create test server");

        // Test that basic routes work
        let health_response = server.get("/healthz").await;
        assert_eq!(health_response.status_code().as_u16(), 200);
        assert_eq!(health_response.text(), "OK");

        // Test openapi endpoint
        let openapi_response = server.get("/openai-openapi.yaml").await;
        assert_eq!(openapi_response.status_code().as_u16(), 200);
        assert_eq!(openapi_response.headers().get("content-type").unwrap(), "application/yaml");

        // Test that API routes exist (should require auth)
        let api_response = server.get("/admin/api/v1/users").await;
        // Should get unauthorized (401) since no auth header provided
        assert_eq!(api_response.status_code().as_u16(), 401);
    }

    #[sqlx::test]
    async fn test_build_router_with_metrics_disabled(pool: PgPool) {
        let mut config = create_test_config();
        config.enable_metrics = false;

        let mut app_state = crate::test_utils::create_test_app_state(pool, config).await;

        let onwards_router = axum::Router::new();
        let router = super::build_router(&mut app_state, onwards_router)
            .await
            .expect("Failed to build router");
        let server = axum_test::TestServer::new(router).expect("Failed to create test server");

        // Metrics endpoint should not exist - falls through to SPA fallback
        let metrics_response = server.get("/internal/metrics").await;
        let metrics_content = metrics_response.text();
        // Should not contain Prometheus metrics format
        assert!(!metrics_content.contains("# HELP") && !metrics_content.contains("# TYPE"));
    }

    #[sqlx::test]
    async fn test_build_router_with_metrics_enabled(pool: PgPool) {
        let mut config = create_test_config();
        config.enable_metrics = true;

        let mut app_state = crate::test_utils::create_test_app_state(pool, config).await;

        let onwards_router = axum::Router::new();
        let router = super::build_router(&mut app_state, onwards_router)
            .await
            .expect("Failed to build router");
        let server = axum_test::TestServer::new(router).expect("Failed to create test server");

        // Metrics endpoint should exist and return Prometheus format
        let metrics_response = server.get("/internal/metrics").await;
        assert_eq!(metrics_response.status_code().as_u16(), 200);

        let metrics_content = metrics_response.text();
        // Should contain Prometheus metrics format
        assert!(metrics_content.contains("# HELP") || metrics_content.contains("# TYPE"));
    }
}<|MERGE_RESOLUTION|>--- conflicted
+++ resolved
@@ -43,10 +43,7 @@
 use outlet_postgres::PostgresHandler;
 use request_logging::{AiRequest, AiResponse};
 use sqlx::{ConnectOptions, Executor, PgPool};
-<<<<<<< HEAD
-=======
 use std::sync::atomic::{AtomicBool, Ordering};
->>>>>>> 9ea9453f
 use std::sync::Arc;
 use std::time::Duration;
 use tokio::net::TcpListener;
@@ -66,13 +63,9 @@
     pub config: Config,
     pub outlet_db: Option<PgPool>,
     pub metrics_recorder: Option<GenAiMetrics>,
-<<<<<<< HEAD
-
     pub file_storage: Arc<dyn FileStorage>,
-=======
     #[builder(default = false)]
     pub is_leader: bool,
->>>>>>> 9ea9453f
 }
 
 /// Create the initial admin user if it doesn't exist
@@ -371,17 +364,12 @@
         let _ = initial_targets.receive_updates(onwards_stream).await;
     });
 
-<<<<<<< HEAD
     // Create file storage backend with separate connection pool
     let database_url = pool.connect_options().to_url_lossy().to_string();
     let file_storage = create_file_storage(&config.file_storage.backend, &database_url)
         .await
         .map_err(|e| anyhow::anyhow!("Failed to create file storage: {}", e))?;
 
-    // Now build app_state with all required fields
-    let mut app_state = AppState::builder().db(pool).config(config).file_storage(file_storage).build();
-
-=======
     // Leader election lock ID: 0x44574354_50524F42 (DWCT_PROB in hex for "dwctl probes")
     const LEADER_LOCK_ID: i64 = 0x4457_4354_5052_4F42_i64;
 
@@ -470,9 +458,8 @@
             .await;
         });
     }
-
-    let mut app_state = AppState::builder().db(pool).config(config).is_leader(is_leader).build();
->>>>>>> 9ea9453f
+    
+    let mut app_state = AppState::builder().db(pool).config(config).file_storage(file_storage).is_leader(is_leader).build();
     let router = build_router(&mut app_state, onwards_router).await?;
 
     Ok((router, onwards_config_sync, drop_guard))
@@ -644,14 +631,12 @@
         .route("/requests", get(api::handlers::requests::list_requests))
         .route("/requests/aggregate", get(api::handlers::requests::aggregate_requests))
         .route("/requests/aggregate-by-user", get(api::handlers::requests::aggregate_by_user))
-<<<<<<< HEAD
         // Files management - OpenAI-compatible API
         .route("/files", post(api::handlers::files::upload_file))
         .route("/files", get(api::handlers::files::list_files))
         .route("/files/{file_id}", get(api::handlers::files::get_file))
         .route("/files/{file_id}/content", get(api::handlers::files::get_file_content))
         .route("/files/{file_id}", delete(api::handlers::files::delete_file))
-=======
         // Probes management
         .route("/probes", get(api::handlers::probes::list_probes))
         .route("/probes", post(api::handlers::probes::create_probe))
@@ -664,7 +649,6 @@
         .route("/probes/{id}/execute", post(api::handlers::probes::execute_probe))
         .route("/probes/{id}/results", get(api::handlers::probes::get_probe_results))
         .route("/probes/{id}/statistics", get(api::handlers::probes::get_statistics))
->>>>>>> 9ea9453f
         .layer(
             TraceLayer::new_for_http()
                 .make_span_with(|request: &Request<_>| {
