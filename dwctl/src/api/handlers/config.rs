//! HTTP handlers for configuration retrieval endpoints.

use axum::{Json, extract::State, response::IntoResponse};
use serde::Serialize;

use crate::{AppState, api::models::users::CurrentUser};

/// Batch configuration subset for API response
#[derive(Debug, Clone, Serialize)]
pub struct BatchConfigResponse {
    pub enabled: bool,
    pub allowed_completion_windows: Vec<String>,
}

/// Configuration response with computed fields
#[derive(Debug, Clone, Serialize)]
pub struct ConfigResponse {
    pub region: Option<String>,
    pub organization: Option<String>,
    pub payment_enabled: bool,
<<<<<<< HEAD
    pub docs_url: Option<String>,
    pub docs_jsonl_url: Option<String>,
=======
    pub docs_url: String,
    #[serde(skip_serializing_if = "Option::is_none")]
    pub batches: Option<BatchConfigResponse>,
>>>>>>> dbe0a47d
}

#[utoipa::path(
    delete,
    path = "/config",
    tag = "config",
    summary = "Get config",
    description = "Get current app configuration",
    responses(
        (status = 200, description = "Got metadata"),
    ),
    security(
        ("BearerAuth" = []),
        ("CookieAuth" = []),
        ("X-Doubleword-User" = [])
    )
)]
#[tracing::instrument(skip_all)]
pub async fn get_config(State(state): State<AppState>, _user: CurrentUser) -> impl IntoResponse {
    let metadata = &state.config.metadata;

    let response = ConfigResponse {
        region: metadata.region.clone(),
        organization: metadata.organization.clone(),
        // Compute payment_enabled based on whether payment_processor is configured
        payment_enabled: state.config.payment.is_some(),
        docs_url: metadata.docs_url.clone(),
<<<<<<< HEAD
        docs_jsonl_url: metadata.docs_jsonl_url.clone(),
=======
        // Include batch configuration if batches are enabled
        batches: if state.config.batches.enabled {
            Some(BatchConfigResponse {
                enabled: state.config.batches.enabled,
                allowed_completion_windows: state.config.batches.allowed_completion_windows.clone(),
            })
        } else {
            None
        },
>>>>>>> dbe0a47d
    };

    Json(response)
}

#[cfg(test)]
mod tests {
    use crate::api::models::users::Role;
    use crate::test_utils::{add_auth_headers, create_test_app, create_test_user};
    use axum::http::StatusCode;
    use serde_json::Value;
    use sqlx::PgPool;

    #[sqlx::test]
    async fn test_get_config_returns_metadata(pool: PgPool) {
        let (app, _bg_services) = create_test_app(pool.clone(), false).await;
        let user = create_test_user(&pool, Role::StandardUser).await;

        let headers = add_auth_headers(&user);
        let response = app
            .get("/admin/api/v1/config")
            .add_header(&headers[0].0, &headers[0].1)
            .add_header(&headers[1].0, &headers[1].1)
            .await;

        response.assert_status(StatusCode::OK);
        let json: Value = response.json();

        // Check that metadata fields are present
        assert!(json.get("region").is_some());
        assert!(json.get("organization").is_some());
    }

    #[sqlx::test]
    async fn test_get_config_requires_authentication(pool: PgPool) {
        let (app, _bg_services) = create_test_app(pool.clone(), false).await;

        let response = app.get("/admin/api/v1/config").await;

        response.assert_status(StatusCode::UNAUTHORIZED);
    }

    #[sqlx::test]
    async fn test_get_config_includes_batch_slas(pool: PgPool) {
        let (app, _bg_services) = create_test_app(pool.clone(), false).await;
        let user = create_test_user(&pool, Role::StandardUser).await;

        let headers = add_auth_headers(&user);
        let response = app
            .get("/admin/api/v1/config")
            .add_header(&headers[0].0, &headers[0].1)
            .add_header(&headers[1].0, &headers[1].1)
            .await;

        response.assert_status(StatusCode::OK);
        let json: Value = response.json();

        // Check that batches config is present and includes allowed_completion_windows
        let batches = json.get("batches").expect("batches field should exist");
        assert_eq!(batches.get("enabled").and_then(|v| v.as_bool()), Some(true));

        let slas = batches
            .get("allowed_completion_windows")
            .and_then(|v| v.as_array())
            .expect("allowed_completion_windows should be an array");

        // Default config should have "24h"
        assert!(slas.iter().any(|v| v.as_str() == Some("24h")));
    }
}<|MERGE_RESOLUTION|>--- conflicted
+++ resolved
@@ -18,14 +18,10 @@
     pub region: Option<String>,
     pub organization: Option<String>,
     pub payment_enabled: bool,
-<<<<<<< HEAD
-    pub docs_url: Option<String>,
     pub docs_jsonl_url: Option<String>,
-=======
     pub docs_url: String,
     #[serde(skip_serializing_if = "Option::is_none")]
     pub batches: Option<BatchConfigResponse>,
->>>>>>> dbe0a47d
 }
 
 #[utoipa::path(
@@ -47,25 +43,23 @@
 pub async fn get_config(State(state): State<AppState>, _user: CurrentUser) -> impl IntoResponse {
     let metadata = &state.config.metadata;
 
+    let batches_config = if state.config.batches.enabled {
+        Some(BatchConfigResponse {
+            enabled: state.config.batches.enabled,
+            allowed_completion_windows: state.config.batches.allowed_completion_windows.clone(),
+        })
+    } else {
+        None
+    };
+
     let response = ConfigResponse {
         region: metadata.region.clone(),
         organization: metadata.organization.clone(),
         // Compute payment_enabled based on whether payment_processor is configured
         payment_enabled: state.config.payment.is_some(),
         docs_url: metadata.docs_url.clone(),
-<<<<<<< HEAD
         docs_jsonl_url: metadata.docs_jsonl_url.clone(),
-=======
-        // Include batch configuration if batches are enabled
-        batches: if state.config.batches.enabled {
-            Some(BatchConfigResponse {
-                enabled: state.config.batches.enabled,
-                allowed_completion_windows: state.config.batches.allowed_completion_windows.clone(),
-            })
-        } else {
-            None
-        },
->>>>>>> dbe0a47d
+        batches: batches_config,
     };
 
     Json(response)
