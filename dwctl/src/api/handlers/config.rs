//! HTTP handlers for configuration retrieval endpoints.

use axum::{Json, extract::State, response::IntoResponse};
use serde::Serialize;

use crate::{AppState, api::models::users::CurrentUser};

/// Batch configuration subset for API response
#[derive(Debug, Clone, Serialize)]
pub struct BatchConfigResponse {
    pub enabled: bool,
    pub allowed_completion_windows: Vec<String>,
}

/// Configuration response with computed fields
#[derive(Debug, Clone, Serialize)]
pub struct ConfigResponse {
    pub region: Option<String>,
    pub organization: Option<String>,
    pub payment_enabled: bool,
<<<<<<< HEAD
    #[serde(skip_serializing_if = "Option::is_none")]
    pub batches: Option<BatchConfigResponse>,
=======
    pub docs_url: String,
>>>>>>> 3a64ef05
}

#[utoipa::path(
    delete,
    path = "/config",
    tag = "config",
    summary = "Get config",
    description = "Get current app configuration",
    responses(
        (status = 200, description = "Got metadata"),
    ),
    security(
        ("BearerAuth" = []),
        ("CookieAuth" = []),
        ("X-Doubleword-User" = [])
    )
)]
#[tracing::instrument(skip_all)]
pub async fn get_config(State(state): State<AppState>, _user: CurrentUser) -> impl IntoResponse {
    let metadata = &state.config.metadata;

    let response = ConfigResponse {
        region: metadata.region.clone(),
        organization: metadata.organization.clone(),
        // Compute payment_enabled based on whether payment_processor is configured
        payment_enabled: state.config.payment.is_some(),
<<<<<<< HEAD
        // Include batch configuration if batches are enabled
        batches: if state.config.batches.enabled {
            Some(BatchConfigResponse {
                enabled: state.config.batches.enabled,
                allowed_completion_windows: state.config.batches.allowed_completion_windows.clone(),
            })
        } else {
            None
        },
=======
        docs_url: metadata.docs_url.clone(),
>>>>>>> 3a64ef05
    };

    Json(response)
}

#[cfg(test)]
mod tests {
    use crate::api::models::users::Role;
    use crate::test_utils::{add_auth_headers, create_test_app, create_test_user};
    use axum::http::StatusCode;
    use serde_json::Value;
    use sqlx::PgPool;

    #[sqlx::test]
    async fn test_get_config_returns_metadata(pool: PgPool) {
        let (app, _bg_services) = create_test_app(pool.clone(), false).await;
        let user = create_test_user(&pool, Role::StandardUser).await;

        let headers = add_auth_headers(&user);
        let response = app
            .get("/admin/api/v1/config")
            .add_header(&headers[0].0, &headers[0].1)
            .add_header(&headers[1].0, &headers[1].1)
            .await;

        response.assert_status(StatusCode::OK);
        let json: Value = response.json();

        // Check that metadata fields are present
        assert!(json.get("region").is_some());
        assert!(json.get("organization").is_some());
    }

    #[sqlx::test]
    async fn test_get_config_requires_authentication(pool: PgPool) {
        let (app, _bg_services) = create_test_app(pool.clone(), false).await;

        let response = app.get("/admin/api/v1/config").await;

        response.assert_status(StatusCode::UNAUTHORIZED);
    }

    #[sqlx::test]
    async fn test_get_config_includes_batch_slas(pool: PgPool) {
        let (app, _bg_services) = create_test_app(pool.clone(), false).await;
        let user = create_test_user(&pool, Role::StandardUser).await;

        let headers = add_auth_headers(&user);
        let response = app
            .get("/admin/api/v1/config")
            .add_header(&headers[0].0, &headers[0].1)
            .add_header(&headers[1].0, &headers[1].1)
            .await;

        response.assert_status(StatusCode::OK);
        let json: Value = response.json();

        // Check that batches config is present and includes allowed_completion_windows
        let batches = json.get("batches").expect("batches field should exist");
        assert_eq!(batches.get("enabled").and_then(|v| v.as_bool()), Some(true));

        let slas = batches
            .get("allowed_completion_windows")
            .and_then(|v| v.as_array())
            .expect("allowed_completion_windows should be an array");

        // Default config should have "24h"
        assert!(slas.iter().any(|v| v.as_str() == Some("24h")));
    }
}<|MERGE_RESOLUTION|>--- conflicted
+++ resolved
@@ -18,12 +18,9 @@
     pub region: Option<String>,
     pub organization: Option<String>,
     pub payment_enabled: bool,
-<<<<<<< HEAD
+    pub docs_url: String,
     #[serde(skip_serializing_if = "Option::is_none")]
     pub batches: Option<BatchConfigResponse>,
-=======
-    pub docs_url: String,
->>>>>>> 3a64ef05
 }
 
 #[utoipa::path(
@@ -50,7 +47,7 @@
         organization: metadata.organization.clone(),
         // Compute payment_enabled based on whether payment_processor is configured
         payment_enabled: state.config.payment.is_some(),
-<<<<<<< HEAD
+        docs_url: metadata.docs_url.clone(),
         // Include batch configuration if batches are enabled
         batches: if state.config.batches.enabled {
             Some(BatchConfigResponse {
@@ -60,9 +57,6 @@
         } else {
             None
         },
-=======
-        docs_url: metadata.docs_url.clone(),
->>>>>>> 3a64ef05
     };
 
     Json(response)
