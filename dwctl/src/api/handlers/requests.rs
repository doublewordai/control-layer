//! Request logging handlers
//!
//! Endpoints for querying HTTP requests logged by the outlet-postgres middleware.

use axum::{
    extract::{Query, State},
    response::Json,
};
// Remove unused chrono imports
use outlet_postgres::{RequestFilter, RequestRepository};
use tracing::{debug, error};

use crate::{
    api::models::requests::{
        AggregateRequestsQuery, ApiAiRequest, ApiAiResponse, HttpRequest, HttpResponse, ListRequestsQuery, ListRequestsResponse,
        ModelUserUsageResponse, RequestResponsePair, RequestsAggregateResponse,
    },
    auth::permissions::{operation, resource, RequiresPermission},
    db::handlers::analytics::{get_model_user_usage, get_requests_aggregate},
    errors::Error,
    request_logging::{AiRequest, AiResponse},
    AppState,
};
use chrono::{DateTime, Duration, Utc};
use serde::Deserialize;
use utoipa::IntoParams;

/// Convert outlet-postgres request/response pairs to API types
///
/// This function handles the conversion from the outlet-postgres database types
/// to the API response types, including error handling for unparseable request/response bodies.
fn convert_outlet_pairs_to_api(outlet_pairs: Vec<outlet_postgres::RequestResponsePair<AiRequest, AiResponse>>) -> Vec<RequestResponsePair> {
    outlet_pairs
        .into_iter()
        .map(|pair| {
            // Capture values for logging before moving
            let req_correlation_id = pair.request.correlation_id;
            let req_uri = pair.request.uri.clone();

            let api_request = HttpRequest {
                id: pair.request.id,
                timestamp: pair.request.timestamp,
                method: pair.request.method,
                uri: pair.request.uri,
                headers: pair.request.headers,
                body: pair.request.body.as_ref().map(|result| match result {
                    Ok(parsed_request) => ApiAiRequest::from(parsed_request),
                    Err(raw_bytes) => {
                        // Handle base64-encoded error data
                        let raw_string = String::from_utf8_lossy(raw_bytes);
                        tracing::warn!(
                            correlation_id = req_correlation_id,
                            uri = %req_uri,
                            raw_string_preview = %raw_string.chars().take(100).collect::<String>(),
                            "Request failed to parse, using raw data"
                        );
                        ApiAiRequest::Other(serde_json::Value::String(raw_string.to_string()))
                    }
                }),
                created_at: pair.request.created_at,
            };

            let api_response = pair.response.map(|resp| {
                // Capture values for logging before moving
                let resp_correlation_id = resp.correlation_id;
                let resp_status_code = resp.status_code;

                HttpResponse {
                    id: resp.id,
                    timestamp: resp.timestamp,
                    status_code: resp.status_code,
                    headers: resp.headers,
                    body: resp.body.as_ref().map(|result| match result {
                        Ok(parsed_response) => ApiAiResponse::from(parsed_response),
                        Err(raw_bytes) => {
                            // Handle base64-encoded error data
                            let raw_string = String::from_utf8_lossy(raw_bytes);
                            tracing::warn!(
                                correlation_id = resp_correlation_id,
                                status_code = resp_status_code,
                                raw_string_preview = %raw_string.chars().take(100).collect::<String>(),
                                "Response failed to parse, using raw data"
                            );
                            ApiAiResponse::Other(serde_json::Value::String(raw_string.to_string()))
                        }
                    }),
                    duration_ms: resp.duration_ms,
                    created_at: resp.created_at,
                }
            });

            RequestResponsePair {
                request: api_request,
                response: api_response,
            }
        })
        .collect()
}

/// List HTTP requests with filtering and pagination
///
/// Returns a paginated list of HTTP requests logged by the system, with optional filtering
/// by user, endpoint type, time range, and other criteria.
#[utoipa::path(
    get,
    path = "/admin/api/v1/requests",
    params(ListRequestsQuery),
    responses(
        (status = 200, description = "List of HTTP requests"),
        (status = 400, description = "Invalid query parameters"),
        (status = 404, description = "Request logging not enabled"),
        (status = 500, description = "Internal server error"),
    ),
    tag = "requests",
)]
#[tracing::instrument(skip_all)]
pub async fn list_requests(
    Query(query): Query<ListRequestsQuery>,
    State(state): State<AppState>,
    _: RequiresPermission<resource::Requests, operation::ReadAll>,
) -> Result<Json<ListRequestsResponse>, Error> {
    // Validate and apply limits
    let (skip, limit) = query.pagination.params();

    // If request logging is not enabled, return 404
    let outlet_pool = state.outlet_db.as_ref().ok_or_else(|| {
        debug!("Request logging is not enabled");
        Error::NotFound {
            id: "request_logging".to_string(),
            resource: "Request logging is not enabled".to_string(),
        }
    })?;

    let repository: RequestRepository<AiRequest, AiResponse> = RequestRepository::new(outlet_pool.clone());

    // Build filter for outlet-postgres
    let mut filter = RequestFilter {
        uri_pattern: None,
        limit: Some(limit),
        offset: Some(skip),
        order_by_timestamp_desc: query.order_desc.unwrap_or(true),
        ..Default::default()
    };

    // Apply query filters
    if let Some(method) = &query.method {
        filter.method = Some(method.clone());
    }

    if let Some(status_code) = query.status_code {
        filter.status_code = Some(status_code);
    }

    if let Some(min_status) = query.status_code_min {
        filter.status_code_min = Some(min_status);
    }

    if let Some(max_status) = query.status_code_max {
        filter.status_code_max = Some(max_status);
    }

    if let Some(min_duration) = query.min_duration_ms {
        filter.min_duration_ms = Some(min_duration);
    }

    if let Some(max_duration) = query.max_duration_ms {
        filter.max_duration_ms = Some(max_duration);
    }

    if let Some(timestamp_after) = query.timestamp_after {
        filter.timestamp_after = Some(timestamp_after);
    }

    if let Some(timestamp_before) = query.timestamp_before {
        filter.timestamp_before = Some(timestamp_before);
    }

    // Additional URI pattern filtering if requested
    if let Some(uri_pattern) = &query.uri_pattern {
        filter.uri_pattern = Some(uri_pattern.clone());
    }

    // Query the outlet-postgres repository
    let outlet_pairs = repository.query(filter).await.map_err(|e| {
        error!("Failed to query requests: {}", e);
        Error::Internal {
            operation: "Failed to query requests".to_string(),
        }
    })?;

    // Convert outlet-postgres types to API types
    let api_pairs = convert_outlet_pairs_to_api(outlet_pairs);

    Ok(Json(ListRequestsResponse { requests: api_pairs }))
}

/// Get aggregated request metrics and analytics
///
/// Returns aggregated metrics and analytics about HTTP requests, including counts,
/// latency statistics, error rates, and other aggregated insights.
#[utoipa::path(
    get,
    path = "/admin/api/v1/requests/aggregate",
    params(AggregateRequestsQuery),
    responses(
        (status = 200, description = "Aggregated request metrics", body = RequestsAggregateResponse),
        (status = 404, description = "Request logging not enabled"),
        (status = 500, description = "Internal server error"),
    ),
    tag = "requests",
)]
#[tracing::instrument(skip_all)]
pub async fn aggregate_requests(
    Query(query): Query<AggregateRequestsQuery>,
    State(state): State<AppState>,
    _: RequiresPermission<resource::Analytics, operation::ReadAll>,
) -> Result<Json<RequestsAggregateResponse>, Error> {
    // If request logging is not enabled, return 404
    if state.outlet_db.is_none() {
        debug!("Request logging is not enabled");
        return Err(Error::NotFound {
            id: "request_logging".to_string(),
            resource: "Request logging is not enabled".to_string(),
        });
    };

    // Use provided timestamps or default to last 24 hours
    let now = chrono::Utc::now();
    let time_range_start = query.timestamp_after.unwrap_or_else(|| now - chrono::Duration::hours(24));
    let time_range_end = query.timestamp_before.unwrap_or(now);
    let model_filter = query.model.as_deref();

    // Get aggregated analytics data
    let response = get_requests_aggregate(&state.db, time_range_start, time_range_end, model_filter).await?;

    Ok(Json(response))
}

/// Query parameters for aggregate by user
#[derive(Debug, Deserialize, IntoParams)]
pub struct AggregateByUserQuery {
    /// Filter by specific model alias
    pub model: Option<String>,
    /// Start date for usage data (defaults to 24 hours ago)
    pub start_date: Option<DateTime<Utc>>,
    /// End date for usage data (defaults to now)
    pub end_date: Option<DateTime<Utc>>,
}

/// Get aggregated request metrics grouped by user
///
/// Returns request metrics aggregated by user for the specified time range and model.
#[utoipa::path(
    get,
    path = "/admin/api/v1/requests/aggregate-by-user",
    params(AggregateByUserQuery),
    responses(
        (status = 200, description = "User aggregated request metrics", body = ModelUserUsageResponse),
        (status = 404, description = "Request logging not enabled or model not found"),
        (status = 500, description = "Internal server error"),
    ),
    tag = "requests",
)]
#[tracing::instrument(skip_all)]
pub async fn aggregate_by_user(
    Query(query): Query<AggregateByUserQuery>,
    State(state): State<AppState>,
    _: RequiresPermission<resource::Analytics, operation::ReadAll>,
) -> Result<Json<ModelUserUsageResponse>, Error> {
    // If request logging is not enabled, return 404
    if state.outlet_db.is_none() {
        debug!("Request logging is not enabled");
        return Err(Error::NotFound {
            id: "request_logging".to_string(),
            resource: "Request logging is not enabled".to_string(),
        });
    };

    // Model is required for this endpoint
    let model_alias = query.model.ok_or_else(|| Error::BadRequest {
        message: "Model parameter is required".to_string(),
    })?;

    // Set default date range
    let end_date = query.end_date.unwrap_or_else(Utc::now);
    let start_date = query.start_date.unwrap_or_else(|| end_date - Duration::hours(24));

    // Get usage data
    let usage_data = get_model_user_usage(&state.db, &model_alias, start_date, end_date).await?;

    Ok(Json(usage_data))
}

#[cfg(test)]
mod tests {
    use super::*;
    use crate::{api::models::users::Role, test_utils::*};
    use chrono::{Duration, Utc};
    use serde_json::json;
    use sqlx::{ConnectOptions, PgPool};

    // Helper function to insert test analytics data for aggregate tests
    async fn insert_test_analytics_data(
        pool: &PgPool,
        timestamp: chrono::DateTime<chrono::Utc>,
        model: &str,
        status_code: i32,
        duration_ms: f64,
        prompt_tokens: i64,
        completion_tokens: i64,
    ) {
        use uuid::Uuid;

        sqlx::query!(
            r#"
            INSERT INTO http_analytics (
                instance_id, correlation_id, timestamp, uri, method, status_code, duration_ms,
                model, prompt_tokens, completion_tokens, total_tokens
            ) VALUES ($1, $2, $3, '/ai/chat/completions', 'POST', $4, $5, $6, $7, $8, $9)
            "#,
            Uuid::new_v4(),
            1i64,
            timestamp,
            status_code,
            duration_ms as i64,
            model,
            prompt_tokens,
            completion_tokens,
            prompt_tokens + completion_tokens
        )
        .execute(pool)
        .await
        .expect("Failed to insert test analytics data");
    }

    #[sqlx::test]
    #[test_log::test]
    async fn test_list_requests_outlet_disabled(pool: PgPool) {
        let (app, _bg_services) = create_test_app(pool.clone(), false).await; // Request logging disabled
        let admin_user = create_test_admin_user(&pool, Role::PlatformManager).await;

        let response = app
            .get("/admin/api/v1/requests")
            .add_header(&add_auth_headers(&admin_user)[0].0, &add_auth_headers(&admin_user)[0].1)
            .add_header(&add_auth_headers(&admin_user)[1].0, &add_auth_headers(&admin_user)[1].1)
            .await;

        // Should return 404 since request logging is disabled
        response.assert_status(axum::http::StatusCode::NOT_FOUND);
    }

    #[sqlx::test]
    #[test_log::test]
    async fn test_list_requests_unauthorized(pool: PgPool) {
        let (app, _bg_services) = create_test_app(pool.clone(), true).await; // Request logging enabled
        let user = create_test_user(&pool, Role::StandardUser).await; // Non-admin user

        let response = app
            .get("/admin/api/v1/requests")
            .add_header(&add_auth_headers(&user)[0].0, &add_auth_headers(&user)[0].1)
            .add_header(&add_auth_headers(&user)[1].0, &add_auth_headers(&user)[1].1)
            .await;

        // Should be forbidden since user doesn't have Requests:Read permission
        response.assert_status(axum::http::StatusCode::FORBIDDEN);
    }

    #[sqlx::test]
    #[test_log::test]
    async fn test_aggregate_requests_outlet_disabled(pool: PgPool) {
        let (app, _bg_services) = create_test_app(pool.clone(), false).await; // Request logging disabled
        let admin_user = create_test_admin_user(&pool, Role::PlatformManager).await;

        let response = app
            .get("/admin/api/v1/requests/aggregate")
            .add_header(&add_auth_headers(&admin_user)[0].0, &add_auth_headers(&admin_user)[0].1)
            .add_header(&add_auth_headers(&admin_user)[1].0, &add_auth_headers(&admin_user)[1].1)
            .await;

        // Should return 404 since request logging is disabled
        response.assert_status(axum::http::StatusCode::NOT_FOUND);
    }

    #[sqlx::test]
    #[test_log::test]
    async fn test_aggregate_requests_success(pool: PgPool) {
        // Insert analytics data to test aggregate functionality
        let base_time = Utc::now() - Duration::hours(1);
        insert_test_analytics_data(&pool, base_time, "gpt-4", 200, 100.0, 50, 25).await;

        // Create config with request logging enabled
        let mut config = create_test_config();
        config.enable_request_logging = true;
        config.database = crate::config::DatabaseConfig::External {
            url: pool.connect_options().to_url_lossy().to_string(),
        };
        config.leader_election.enabled = false;

        // Use Application::new to properly set up outlet_db
        let app = crate::Application::new(config).await.expect("Failed to create application");
        let (server, _drop_guard) = app.into_test_server();
        let admin_user = create_test_admin_user(&pool, Role::PlatformManager).await;

        let response = server
            .get("/admin/api/v1/requests/aggregate")
            .add_header(&add_auth_headers(&admin_user)[0].0, &add_auth_headers(&admin_user)[0].1)
            .add_header(&add_auth_headers(&admin_user)[1].0, &add_auth_headers(&admin_user)[1].1)
            .await;

        response.assert_status_ok();
        let aggregate_response: RequestsAggregateResponse = response.json();
        assert_eq!(aggregate_response.total_requests, 1);
        assert!(aggregate_response.model.is_none()); // No model filter applied
    }

    #[sqlx::test]
    #[test_log::test]
    async fn test_aggregate_requests_with_model_filter(pool: PgPool) {
        // Insert analytics data for multiple models
        let base_time = Utc::now() - Duration::hours(1);
        insert_test_analytics_data(&pool, base_time, "gpt-4", 200, 100.0, 50, 25).await;
        insert_test_analytics_data(&pool, base_time, "claude-3", 200, 150.0, 75, 35).await;

        // Create config with request logging enabled
        let mut config = create_test_config();
        config.enable_request_logging = true;
        config.database = crate::config::DatabaseConfig::External {
            url: pool.connect_options().to_url_lossy().to_string(),
        };
        config.leader_election.enabled = false;

        // Use Application::new to properly set up outlet_db
        let app = crate::Application::new(config).await.expect("Failed to create application");
        let (server, _drop_guard) = app.into_test_server();
        let admin_user = create_test_admin_user(&pool, Role::PlatformManager).await;

        let response = server
            .get("/admin/api/v1/requests/aggregate?model=gpt-4")
            .add_header(&add_auth_headers(&admin_user)[0].0, &add_auth_headers(&admin_user)[0].1)
            .add_header(&add_auth_headers(&admin_user)[1].0, &add_auth_headers(&admin_user)[1].1)
            .await;

        response.assert_status_ok();
        let aggregate_response: RequestsAggregateResponse = response.json();
        assert_eq!(aggregate_response.total_requests, 1);
        assert_eq!(aggregate_response.model, Some("gpt-4".to_string()));
    }

    #[sqlx::test]
    #[test_log::test]
    async fn test_aggregate_requests_unauthorized(pool: PgPool) {
        let (app, _bg_services) = create_test_app(pool.clone(), true).await; // Request logging enabled
        let user = create_test_user(&pool, Role::StandardUser).await; // Non-admin user

        let response = app
            .get("/admin/api/v1/requests/aggregate")
            .add_header(&add_auth_headers(&user)[0].0, &add_auth_headers(&user)[0].1)
            .add_header(&add_auth_headers(&user)[1].0, &add_auth_headers(&user)[1].1)
            .await;

        // Should be forbidden since user doesn't have Analytics:Read permission
        response.assert_status(axum::http::StatusCode::FORBIDDEN);
    }

    #[sqlx::test]
    #[test_log::test]
    async fn test_list_requests_success_empty(pool: PgPool) {
        // Test successful response when request logging is enabled but no data exists
        // This exercises the outlet database query and conversion logic (lines 112-184)
        let mut config = create_test_config();
        config.enable_request_logging = true;
        config.database = crate::config::DatabaseConfig::External {
            url: pool.connect_options().to_url_lossy().to_string(),
        };
        config.leader_election.enabled = false;

        // Use Application::new to properly set up outlet_db
        let app = crate::Application::new(config).await.expect("Failed to create application");
        let (server, _drop_guard) = app.into_test_server();
        let admin_user = create_test_admin_user(&pool, Role::PlatformManager).await;

        let response = server
            .get("/admin/api/v1/requests")
            .add_header(&add_auth_headers(&admin_user)[0].0, &add_auth_headers(&admin_user)[0].1)
            .add_header(&add_auth_headers(&admin_user)[1].0, &add_auth_headers(&admin_user)[1].1)
            .await;

        response.assert_status_ok();
        let list_response: ListRequestsResponse = response.json();
        assert!(list_response.requests.is_empty());
    }

    // Unit tests for helper types and conversions
    #[test]
    fn test_list_requests_query_default() {
        let query = ListRequestsQuery::default();
        assert_eq!(query.pagination.skip(), 0);
        assert_eq!(query.pagination.limit(), 10); // DEFAULT_LIMIT from pagination module
        assert_eq!(query.order_desc, Some(true));
        assert!(query.method.is_none());
        assert!(query.uri_pattern.is_none());
        assert!(query.status_code.is_none());
    }

    #[test]
    fn test_list_requests_query_limit_clamping() {
        // Test the handler's limit clamping logic
        let over_max = 2000i64.clamp(1, 1000);
        assert_eq!(over_max, 1000);

        let under_min = 0i64.clamp(1, 1000);
        assert_eq!(under_min, 1);

        let valid = 50i64.clamp(1, 1000);
        assert_eq!(valid, 50);
    }

    #[test]
    fn test_api_ai_request_conversions() {
        // Test conversion from AiRequest to ApiAiRequest
        let ai_request = AiRequest::Other(json!({"test": "data"}));
        let api_request = ApiAiRequest::from(&ai_request);

        match api_request {
            ApiAiRequest::Other(val) => {
                assert_eq!(val, json!({"test": "data"}));
            }
            _ => panic!("Expected Other variant"),
        }
    }

    #[test]
    fn test_api_ai_response_conversions() {
        // Test conversion from AiResponse to ApiAiResponse
        let ai_response = AiResponse::Other(json!({"result": "success"}));
        let api_response = ApiAiResponse::from(&ai_response);

        match api_response {
            ApiAiResponse::Other(val) => {
                assert_eq!(val, json!({"result": "success"}));
            }
            _ => panic!("Expected Other variant"),
        }
    }

    #[test]
    fn test_convert_outlet_pairs_empty() {
        // Test conversion with empty input
        let outlet_pairs = vec![];
        let api_pairs = super::convert_outlet_pairs_to_api(outlet_pairs);
        assert!(api_pairs.is_empty());
    }

    #[test]
    fn test_convert_outlet_pairs_successful_parsing() {
        // Test conversion with successful request/response parsing
        use chrono::Utc;
        use uuid::Uuid;

        let req_id = 1i64;
        let resp_id = 2i64;
        let instance_id = Uuid::new_v4();
        let correlation_id = 12345i64;
        let timestamp = Utc::now();

        let parsed_request = AiRequest::Other(json!({
            "model": "gpt-4",
            "messages": [{"role": "user", "content": "Hello"}]
        }));

        let parsed_response = AiResponse::Other(json!({
            "choices": [{"message": {"role": "assistant", "content": "Hi there!"}}]
        }));

        let outlet_request = outlet_postgres::HttpRequest {
            id: req_id,
            instance_id,
            correlation_id,
            timestamp,
            method: "POST".to_string(),
            uri: "/ai/v1/chat/completions".to_string(),
            headers: json!({"content-type": "application/json"}),
            body: Some(Ok(parsed_request)),
            created_at: timestamp,
        };

        let outlet_response = outlet_postgres::HttpResponse {
            id: resp_id,
            instance_id,
            correlation_id,
            timestamp,
            status_code: 200,
            headers: json!({"content-type": "application/json"}),
            body: Some(Ok(parsed_response)),
            duration_ms: 150,
            duration_to_first_byte_ms: 50,
            created_at: timestamp,
        };

        let outlet_pair = outlet_postgres::RequestResponsePair {
            request: outlet_request,
            response: Some(outlet_response),
        };

        let api_pairs = super::convert_outlet_pairs_to_api(vec![outlet_pair]);

        assert_eq!(api_pairs.len(), 1);
        let pair = &api_pairs[0];

        // Verify request conversion
        assert_eq!(pair.request.id, req_id);
        assert_eq!(pair.request.method, "POST");
        assert_eq!(pair.request.uri, "/ai/v1/chat/completions");
        assert!(pair.request.body.is_some());

        // Verify response conversion
        assert!(pair.response.is_some());
        let response = pair.response.as_ref().unwrap();
        assert_eq!(response.id, resp_id);
        assert_eq!(response.status_code, 200);
        assert_eq!(response.duration_ms, 150);
        assert!(response.body.is_some());
    }

    #[test]
    fn test_convert_outlet_pairs_parsing_errors() {
        // Test conversion with parsing errors (raw bytes)
        use bytes::Bytes;
        use chrono::Utc;
        use uuid::Uuid;

        let req_id = 3i64;
        let resp_id = 4i64;
        let instance_id = Uuid::new_v4();
        let correlation_id = 67890i64;
        let timestamp = Utc::now();

        // Create raw bytes that failed to parse
        let raw_request_bytes = Bytes::from("invalid json request data");
        let raw_response_bytes = Bytes::from("invalid json response data");

        let outlet_request = outlet_postgres::HttpRequest {
            id: req_id,
            instance_id,
            correlation_id,
            timestamp,
            method: "POST".to_string(),
            uri: "/ai/v1/embeddings".to_string(),
            headers: json!({"content-type": "application/json"}),
            body: Some(Err(raw_request_bytes)),
            created_at: timestamp,
        };

        let outlet_response = outlet_postgres::HttpResponse {
            id: resp_id,
            instance_id,
            correlation_id,
            timestamp,
            status_code: 400,
            headers: json!({"content-type": "application/json"}),
            body: Some(Err(raw_response_bytes)),
            duration_ms: 50,
            duration_to_first_byte_ms: 25,
            created_at: timestamp,
        };

        let outlet_pair = outlet_postgres::RequestResponsePair {
            request: outlet_request,
            response: Some(outlet_response),
        };

        let api_pairs = super::convert_outlet_pairs_to_api(vec![outlet_pair]);

        assert_eq!(api_pairs.len(), 1);
        let pair = &api_pairs[0];

        // Verify request with parsing error
        assert_eq!(pair.request.id, req_id);
        assert_eq!(pair.request.method, "POST");
        assert_eq!(pair.request.uri, "/ai/v1/embeddings");

        // Body should be converted to ApiAiRequest::Other with raw string
        match pair.request.body.as_ref().unwrap() {
            ApiAiRequest::Other(value) => {
                assert_eq!(value, &json!("invalid json request data"));
            }
            _ => panic!("Expected Other variant with raw string"),
        }

        // Verify response with parsing error
        let response = pair.response.as_ref().unwrap();
        assert_eq!(response.status_code, 400);

        match response.body.as_ref().unwrap() {
            ApiAiResponse::Other(value) => {
                assert_eq!(value, &json!("invalid json response data"));
            }
            _ => panic!("Expected Other variant with raw string"),
        }
    }

    #[test]
    fn test_convert_outlet_pairs_no_response() {
        // Test conversion with request only (no response)
        use chrono::Utc;
        use uuid::Uuid;

        let req_id = 5i64;
        let instance_id = Uuid::new_v4();
        let correlation_id = 99999i64;
        let timestamp = Utc::now();

        let outlet_request = outlet_postgres::HttpRequest {
            id: req_id,
            instance_id,
            correlation_id,
            timestamp,
            method: "GET".to_string(),
            uri: "/ai/v1/models".to_string(),
            headers: json!({}),
            body: None, // No body for GET request
            created_at: timestamp,
        };

        let outlet_pair = outlet_postgres::RequestResponsePair {
            request: outlet_request,
            response: None, // No response yet
        };

        let api_pairs = super::convert_outlet_pairs_to_api(vec![outlet_pair]);

        assert_eq!(api_pairs.len(), 1);
        let pair = &api_pairs[0];

        // Verify request conversion
        assert_eq!(pair.request.id, req_id);
        assert_eq!(pair.request.method, "GET");
        assert_eq!(pair.request.uri, "/ai/v1/models");
        assert!(pair.request.body.is_none());

        // Verify no response
        assert!(pair.response.is_none());
    }

    #[test]
    fn test_convert_outlet_pairs_mixed_scenarios() {
        // Test conversion with multiple pairs in different states
        use bytes::Bytes;
        use chrono::Utc;
        use uuid::Uuid;

        let instance_id = Uuid::new_v4();
        let timestamp = Utc::now();

        // Pair 1: Successful parsing
        let pair1_req = outlet_postgres::HttpRequest {
            id: 10i64,
            instance_id,
            correlation_id: 1,
            timestamp,
            method: "POST".to_string(),
            uri: "/ai/v1/chat/completions".to_string(),
            headers: json!({}),
            body: Some(Ok(AiRequest::Other(json!({"test": "success"})))),
            created_at: timestamp,
        };

        // Pair 2: Parsing error
        let pair2_req = outlet_postgres::HttpRequest {
            id: 20i64,
            instance_id,
            correlation_id: 2,
            timestamp,
            method: "POST".to_string(),
            uri: "/ai/v1/embeddings".to_string(),
            headers: json!({}),
            body: Some(Err(Bytes::from("error data"))),
            created_at: timestamp,
        };

        // Pair 3: No body
        let pair3_req = outlet_postgres::HttpRequest {
            id: 30i64,
            instance_id,
            correlation_id: 3,
            timestamp,
            method: "GET".to_string(),
            uri: "/ai/v1/models".to_string(),
            headers: json!({}),
            body: None,
            created_at: timestamp,
        };

        let outlet_pairs = vec![
            outlet_postgres::RequestResponsePair {
                request: pair1_req,
                response: None,
            },
            outlet_postgres::RequestResponsePair {
                request: pair2_req,
                response: None,
            },
            outlet_postgres::RequestResponsePair {
                request: pair3_req,
                response: None,
            },
        ];

        let api_pairs = super::convert_outlet_pairs_to_api(outlet_pairs);

        assert_eq!(api_pairs.len(), 3);

        // Verify first pair (successful parsing)
        assert_eq!(api_pairs[0].request.id, 10i64);
        assert!(api_pairs[0].request.body.is_some());

        // Verify second pair (parsing error)
        assert_eq!(api_pairs[1].request.id, 20i64);
        match api_pairs[1].request.body.as_ref().unwrap() {
            ApiAiRequest::Other(value) => assert_eq!(value, &json!("error data")),
            _ => panic!("Expected Other variant"),
        }

        // Verify third pair (no body)
        assert_eq!(api_pairs[2].request.id, 30i64);
        assert!(api_pairs[2].request.body.is_none());
    }

    #[sqlx::test]
    #[test_log::test]
    async fn test_standard_user_cannot_access_requests(pool: PgPool) {
        // Create config with request logging enabled
        let mut config = create_test_config();
        config.enable_request_logging = true;
        config.database = crate::config::DatabaseConfig::External {
            url: pool.connect_options().to_url_lossy().to_string(),
        };
        config.leader_election.enabled = false;

        // Use Application::new to properly set up outlet_db
        let app = crate::Application::new(config).await.expect("Failed to create application");
        let (app, _drop_guard) = app.into_test_server();
        let standard_user = create_test_user(&pool, Role::StandardUser).await;

        // StandardUser should NOT be able to list requests (no Requests permissions)
        let response = app
            .get("/admin/api/v1/requests")
            .add_header(&add_auth_headers(&standard_user)[0].0, &add_auth_headers(&standard_user)[0].1)
            .add_header(&add_auth_headers(&standard_user)[1].0, &add_auth_headers(&standard_user)[1].1)
            .await;

        response.assert_status_forbidden();

        // StandardUser should NOT be able to access aggregated requests (no Analytics permissions)
        let response = app
            .get("/admin/api/v1/requests/aggregate")
            .add_header(&add_auth_headers(&standard_user)[0].0, &add_auth_headers(&standard_user)[0].1)
            .add_header(&add_auth_headers(&standard_user)[1].0, &add_auth_headers(&standard_user)[1].1)
            .await;

        response.assert_status_forbidden();
    }

    #[sqlx::test]
    #[test_log::test]
    async fn test_request_viewer_can_access_monitoring_data(pool: PgPool) {
        // Create config with request logging enabled
        let mut config = create_test_config();
        config.enable_request_logging = true;
        config.database = crate::config::DatabaseConfig::External {
            url: pool.connect_options().to_url_lossy().to_string(),
        };
        config.leader_election.enabled = false;

        // Use Application::new to properly set up outlet_db
        let app = crate::Application::new(config).await.expect("Failed to create application");
        let (app, _drop_guard) = app.into_test_server();
        let request_viewer = create_test_user(&pool, Role::RequestViewer).await;

        // RequestViewer should be able to list requests (has ReadAll for Requests)
        let response = app
            .get("/admin/api/v1/requests")
            .add_header(&add_auth_headers(&request_viewer)[0].0, &add_auth_headers(&request_viewer)[0].1)
            .add_header(&add_auth_headers(&request_viewer)[1].0, &add_auth_headers(&request_viewer)[1].1)
            .await;

        response.assert_status_ok();
        let _list_response: ListRequestsResponse = response.json();
        // Empty is fine - we're testing permission, not data

        // RequestViewer should be able to access aggregated requests (has ReadAll for Analytics)
        let response = app
            .get("/admin/api/v1/requests/aggregate")
            .add_header(&add_auth_headers(&request_viewer)[0].0, &add_auth_headers(&request_viewer)[0].1)
            .add_header(&add_auth_headers(&request_viewer)[1].0, &add_auth_headers(&request_viewer)[1].1)
            .await;

        response.assert_status_ok();
        let _aggregate_response: RequestsAggregateResponse = response.json();
        // Empty data is fine - we're testing permission
    }

    #[sqlx::test]
    #[test_log::test]
    async fn test_platform_manager_cannot_access_sensitive_requests(pool: PgPool) {
        // Create config with request logging enabled
        let mut config = create_test_config();
        config.enable_request_logging = true;
        config.database = crate::config::DatabaseConfig::External {
            url: pool.connect_options().to_url_lossy().to_string(),
        };
        config.leader_election.enabled = false;

        // Use Application::new to properly set up outlet_db
        let app = crate::Application::new(config).await.expect("Failed to create application");
        let (app, _drop_guard) = app.into_test_server();

        // Create a NON-ADMIN PlatformManager (so role permissions are checked)
        let platform_manager = create_test_user(&pool, Role::PlatformManager).await; // Not create_test_admin_user!

        // PlatformManager should NOT be able to list requests (no Requests permissions)
        let response = app
            .get("/admin/api/v1/requests")
            .add_header(&add_auth_headers(&platform_manager)[0].0, &add_auth_headers(&platform_manager)[0].1)
            .add_header(&add_auth_headers(&platform_manager)[1].0, &add_auth_headers(&platform_manager)[1].1)
            .await;

        response.assert_status_forbidden();

        // But PlatformManager should be able to access aggregated analytics (has Analytics permissions)
        let response = app
            .get("/admin/api/v1/requests/aggregate")
            .add_header(&add_auth_headers(&platform_manager)[0].0, &add_auth_headers(&platform_manager)[0].1)
            .add_header(&add_auth_headers(&platform_manager)[1].0, &add_auth_headers(&platform_manager)[1].1)
            .await;

        response.assert_status_ok();
    }

    #[sqlx::test]
    #[test_log::test]
    async fn test_layered_roles_monitoring_access(pool: PgPool) {
        // Create config with request logging enabled
        let mut config = create_test_config();
        config.enable_request_logging = true;
        config.database = crate::config::DatabaseConfig::External {
            url: pool.connect_options().to_url_lossy().to_string(),
        };
        config.leader_election.enabled = false;

        // Use Application::new to properly set up outlet_db
        let app = crate::Application::new(config).await.expect("Failed to create application");
        let (app, _drop_guard) = app.into_test_server();

        // User with StandardUser + RequestViewer should have monitoring access
        let monitoring_user = create_test_user_with_roles(&pool, vec![Role::StandardUser, Role::RequestViewer]).await;

        // Should be able to list requests (RequestViewer permission)
        let response = app
            .get("/admin/api/v1/requests")
            .add_header(&add_auth_headers(&monitoring_user)[0].0, &add_auth_headers(&monitoring_user)[0].1)
            .add_header(&add_auth_headers(&monitoring_user)[1].0, &add_auth_headers(&monitoring_user)[1].1)
            .await;

        response.assert_status_ok();

        // Should be able to access analytics (RequestViewer permission)
        let response = app
            .get("/admin/api/v1/requests/aggregate")
            .add_header(&add_auth_headers(&monitoring_user)[0].0, &add_auth_headers(&monitoring_user)[0].1)
            .add_header(&add_auth_headers(&monitoring_user)[1].0, &add_auth_headers(&monitoring_user)[1].1)
            .await;

        response.assert_status_ok();

        // User with PlatformManager + RequestViewer should have full monitoring access
        let full_admin = create_test_user_with_roles(&pool, vec![Role::PlatformManager, Role::RequestViewer]).await;

        // Should be able to list requests (RequestViewer permission)
        let response = app
            .get("/admin/api/v1/requests")
            .add_header(&add_auth_headers(&full_admin)[0].0, &add_auth_headers(&full_admin)[0].1)
            .add_header(&add_auth_headers(&full_admin)[1].0, &add_auth_headers(&full_admin)[1].1)
            .await;

        response.assert_status_ok();

        // Should be able to access analytics (both roles have this)
        let response = app
            .get("/admin/api/v1/requests/aggregate")
            .add_header(&add_auth_headers(&full_admin)[0].0, &add_auth_headers(&full_admin)[0].1)
            .add_header(&add_auth_headers(&full_admin)[1].0, &add_auth_headers(&full_admin)[1].1)
            .await;

        response.assert_status_ok();
    }

    #[sqlx::test]
    #[test_log::test]
    async fn test_requests_filtering_and_query_permissions(pool: PgPool) {
        // Create config with request logging enabled
        let mut config = create_test_config();
        config.enable_request_logging = true;
        config.database = crate::config::DatabaseConfig::External {
            url: pool.connect_options().to_url_lossy().to_string(),
        };
        config.leader_election.enabled = false;

        // Use Application::new to properly set up outlet_db
        let app = crate::Application::new(config).await.expect("Failed to create application");
        let (app, _drop_guard) = app.into_test_server();
        let request_viewer = create_test_user(&pool, Role::RequestViewer).await;
        let standard_user = create_test_user(&pool, Role::StandardUser).await;

        // RequestViewer should be able to use all query parameters
        let response = app
<<<<<<< HEAD
            .get("/admin/api/v1/requests?limit=10&skip=0&method=POST&status_code_min=200&status_code_max=299")
            .add_header(add_auth_headers(&request_viewer).0, add_auth_headers(&request_viewer).1)
=======
            .get("/admin/api/v1/requests?limit=10&offset=0&method=POST&status_code_min=200&status_code_max=299")
            .add_header(&add_auth_headers(&request_viewer)[0].0, &add_auth_headers(&request_viewer)[0].1)
            .add_header(&add_auth_headers(&request_viewer)[1].0, &add_auth_headers(&request_viewer)[1].1)
>>>>>>> fe816a16
            .await;

        response.assert_status_ok();

        let response = app
            .get("/admin/api/v1/requests?uri_pattern=chat/completions&order_desc=false")
            .add_header(&add_auth_headers(&request_viewer)[0].0, &add_auth_headers(&request_viewer)[0].1)
            .add_header(&add_auth_headers(&request_viewer)[1].0, &add_auth_headers(&request_viewer)[1].1)
            .await;

        response.assert_status_ok();

        // StandardUser should be forbidden regardless of query parameters
        let response = app
            .get("/admin/api/v1/requests?limit=1")
            .add_header(&add_auth_headers(&standard_user)[0].0, &add_auth_headers(&standard_user)[0].1)
            .add_header(&add_auth_headers(&standard_user)[1].0, &add_auth_headers(&standard_user)[1].1)
            .await;

        response.assert_status_forbidden();
    }

    #[sqlx::test]
    #[test_log::test]
    async fn test_analytics_filtering_permissions(pool: PgPool) {
        // Insert some test data
        let base_time = Utc::now() - Duration::hours(1);
        insert_test_analytics_data(&pool, base_time, "gpt-4", 200, 100.0, 50, 25).await;
        insert_test_analytics_data(&pool, base_time, "claude-3", 200, 150.0, 75, 35).await;

        // Create config with request logging enabled
        let mut config = create_test_config();
        config.enable_request_logging = true;
        config.database = crate::config::DatabaseConfig::External {
            url: pool.connect_options().to_url_lossy().to_string(),
        };
        config.leader_election.enabled = false;

        // Use Application::new to properly set up outlet_db
        let app = crate::Application::new(config).await.expect("Failed to create application");
        let (app, _drop_guard) = app.into_test_server();
        let request_viewer = create_test_user(&pool, Role::RequestViewer).await;
        let platform_manager = create_test_admin_user(&pool, Role::PlatformManager).await;
        let standard_user = create_test_user(&pool, Role::StandardUser).await;

        // RequestViewer should be able to filter analytics by model
        let response = app
            .get("/admin/api/v1/requests/aggregate?model=gpt-4")
            .add_header(&add_auth_headers(&request_viewer)[0].0, &add_auth_headers(&request_viewer)[0].1)
            .add_header(&add_auth_headers(&request_viewer)[1].0, &add_auth_headers(&request_viewer)[1].1)
            .await;

        response.assert_status_ok();
        let filtered_response: RequestsAggregateResponse = response.json();
        assert_eq!(filtered_response.model, Some("gpt-4".to_string()));

        // PlatformManager should be able to access analytics (but not requests)
        let response = app
            .get("/admin/api/v1/requests/aggregate")
            .add_header(&add_auth_headers(&platform_manager)[0].0, &add_auth_headers(&platform_manager)[0].1)
            .add_header(&add_auth_headers(&platform_manager)[1].0, &add_auth_headers(&platform_manager)[1].1)
            .await;

        response.assert_status_ok();

        // StandardUser should be forbidden from analytics
        let response = app
            .get("/admin/api/v1/requests/aggregate?model=gpt-4")
            .add_header(&add_auth_headers(&standard_user)[0].0, &add_auth_headers(&standard_user)[0].1)
            .add_header(&add_auth_headers(&standard_user)[1].0, &add_auth_headers(&standard_user)[1].1)
            .await;

        response.assert_status_forbidden();
    }

    #[sqlx::test]
    #[test_log::test]
    async fn test_role_isolation_monitoring_data(pool: PgPool) {
        // Create config with request logging enabled
        let mut config = create_test_config();
        config.enable_request_logging = true;
        config.database = crate::config::DatabaseConfig::External {
            url: pool.connect_options().to_url_lossy().to_string(),
        };
        config.leader_election.enabled = false;

        // Use Application::new to properly set up outlet_db
        let app = crate::Application::new(config).await.expect("Failed to create application");
        let (app, _drop_guard) = app.into_test_server();

        // Test different role combinations for monitoring access
        let role_tests = vec![
            (vec![Role::StandardUser], false, false, "StandardUser only"),
            (vec![Role::RequestViewer], true, true, "RequestViewer only"),
            (vec![Role::PlatformManager], false, true, "PlatformManager only"), // Can access analytics but not raw requests
            (
                vec![Role::StandardUser, Role::RequestViewer],
                true,
                true,
                "StandardUser + RequestViewer",
            ),
            (
                vec![Role::PlatformManager, Role::RequestViewer],
                true,
                true,
                "PlatformManager + RequestViewer",
            ),
        ];

        for (roles, can_access_requests, can_access_analytics, _description) in role_tests {
            let user = create_test_user_with_roles(&pool, roles).await;

            // Test requests access
            let response = app
                .get("/admin/api/v1/requests")
                .add_header(&add_auth_headers(&user)[0].0, &add_auth_headers(&user)[0].1)
                .add_header(&add_auth_headers(&user)[1].0, &add_auth_headers(&user)[1].1)
                .await;

            if can_access_requests {
                response.assert_status_ok();
            } else {
                response.assert_status_forbidden();
            }

            // Test analytics access
            let response = app
                .get("/admin/api/v1/requests/aggregate")
                .add_header(&add_auth_headers(&user)[0].0, &add_auth_headers(&user)[0].1)
                .add_header(&add_auth_headers(&user)[1].0, &add_auth_headers(&user)[1].1)
                .await;

            if can_access_analytics {
                response.assert_status_ok();
            } else {
                response.assert_status_forbidden();
            }
        }
    }

    #[sqlx::test]
    #[test_log::test]
    async fn test_request_data_access_boundary_conditions(pool: PgPool) {
        // Create config with request logging enabled
        let mut config = create_test_config();
        config.enable_request_logging = true;
        config.database = crate::config::DatabaseConfig::External {
            url: pool.connect_options().to_url_lossy().to_string(),
        };
        config.leader_election.enabled = false;

        // Use Application::new to properly set up outlet_db
        let app = crate::Application::new(config).await.expect("Failed to create application");
        let (app, _drop_guard) = app.into_test_server();
        let request_viewer = create_test_user(&pool, Role::RequestViewer).await;

        // Test boundary conditions for query parameters
        let boundary_tests = vec![
            ("limit=1", "Minimum limit"),
            ("limit=1000", "Maximum limit"),
            ("skip=0", "Zero skip"),
            ("status_code=200", "Specific status code"),
            ("status_code_min=100&status_code_max=599", "Status code range"),
            ("order_desc=true", "Descending order"),
            ("order_desc=false", "Ascending order"),
        ];

        for (query_params, _description) in boundary_tests {
            let response = app
                .get(&format!("/admin/api/v1/requests?{query_params}"))
                .add_header(&add_auth_headers(&request_viewer)[0].0, &add_auth_headers(&request_viewer)[0].1)
                .add_header(&add_auth_headers(&request_viewer)[1].0, &add_auth_headers(&request_viewer)[1].1)
                .await;

            response.assert_status_ok();
            let list_response: ListRequestsResponse = response.json();
            // Just verify we get a valid response structure
            assert!(list_response.requests.is_empty() || !list_response.requests.is_empty());
        }
    }

    // Test the conversion helper functions work correctly with role permissions
    #[test]
    fn test_outlet_conversion_respects_permissions() {
        // This tests that the outlet conversion functions work regardless of user permissions
        // (the permission check happens before conversion)
        use chrono::Utc;
        use uuid::Uuid;

        let outlet_request = outlet_postgres::HttpRequest {
            id: 1i64,
            instance_id: Uuid::new_v4(),
            correlation_id: 123i64,
            timestamp: Utc::now(),
            method: "POST".to_string(),
            uri: "/ai/chat/completions".to_string(),
            headers: json!({"authorization": "Bearer sk-..."}), // Sensitive header
            body: Some(Ok(AiRequest::Other(
                json!({"messages": [{"role": "user", "content": "sensitive data"}]}),
            ))),
            created_at: Utc::now(),
        };

        let outlet_pair = outlet_postgres::RequestResponsePair {
            request: outlet_request,
            response: None,
        };

        // Conversion should work regardless of permission context
        let api_pairs = super::convert_outlet_pairs_to_api(vec![outlet_pair]);

        assert_eq!(api_pairs.len(), 1);
        let pair = &api_pairs[0];

        // Verify sensitive data is preserved in conversion
        // (permission filtering should happen at the endpoint level, not in conversion)
        assert_eq!(pair.request.uri, "/ai/chat/completions");
        assert!(pair.request.headers.get("authorization").is_some());
        assert!(pair.request.body.is_some());
    }
}<|MERGE_RESOLUTION|>--- conflicted
+++ resolved
@@ -1014,14 +1014,9 @@
 
         // RequestViewer should be able to use all query parameters
         let response = app
-<<<<<<< HEAD
-            .get("/admin/api/v1/requests?limit=10&skip=0&method=POST&status_code_min=200&status_code_max=299")
-            .add_header(add_auth_headers(&request_viewer).0, add_auth_headers(&request_viewer).1)
-=======
             .get("/admin/api/v1/requests?limit=10&offset=0&method=POST&status_code_min=200&status_code_max=299")
             .add_header(&add_auth_headers(&request_viewer)[0].0, &add_auth_headers(&request_viewer)[0].1)
             .add_header(&add_auth_headers(&request_viewer)[1].0, &add_auth_headers(&request_viewer)[1].1)
->>>>>>> fe816a16
             .await;
 
         response.assert_status_ok();
