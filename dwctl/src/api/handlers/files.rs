//! This file deals with the Files API.
//! This is designed to match (as far as possible) the OpenAI Files
//! [API](https://platform.openai.com/docs/api-reference/files/).
//!
//! Repository methods are delegated to the fusillade/ crate - which (as of 04/11/2025) stores
//! files disaggregated in postgres.

use crate::api::models::files::{
    FileContentQuery, FileDeleteResponse, FileListResponse, FileResponse, ListFilesQuery, ListObject, ObjectType, Purpose,
};
use crate::auth::permissions::{can_read_all_resources, operation, resource, RequiresPermission};

use crate::db::{
    handlers::api_keys::ApiKeys,
    handlers::deployments::{DeploymentFilter, Deployments},
    handlers::repository::Repository,
    models::api_keys::ApiKeyPurpose,
    models::deployments::ModelStatus,
};
use crate::errors::{Error, Result};
use crate::types::Resource;
use crate::AppState;
use axum::{
    extract::{Multipart, Path, Query, State},
    http::StatusCode,
    Json,
};
use fusillade::Storage;
use futures::stream::Stream;
use futures::StreamExt;
use serde::{Deserialize, Serialize};
use std::collections::HashSet;
use std::pin::Pin;
use tokio::sync::mpsc;
use tokio_stream::wrappers::ReceiverStream;
use tracing::{debug, error};
use uuid::Uuid;

/// OpenAI Batch API request format
/// See: https://platform.openai.com/docs/api-reference/batch
#[derive(Debug, Clone, Serialize, Deserialize)]
struct OpenAIBatchRequest {
    custom_id: String,
    method: String,
    url: String,
    body: serde_json::Value,
}

impl OpenAIBatchRequest {
    /// Transform OpenAI format to internal format
    ///
    /// # Arguments
    /// * `endpoint` - The target endpoint (e.g., "http://localhost:8080/ai")
    /// * `api_key` - The API key to inject for request execution
    /// * `accessible_models` - Set of model aliases the user can access
    #[tracing::instrument(skip(self, api_key, accessible_models), fields(custom_id = %self.custom_id, method = %self.method, url = %self.url))]
    fn to_internal(&self, endpoint: &str, api_key: String, accessible_models: &HashSet<String>) -> Result<fusillade::RequestTemplateInput> {
        // Extract model from body if present
        let model = self
            .body
            .get("model")
            .and_then(|v| v.as_str())
            .ok_or_else(|| Error::BadRequest {
                message: "Missing 'model' field in request body".to_string(),
            })?
            .to_string();

        // Validate model access
        if !accessible_models.contains(&model) {
            return Err(Error::BadRequest {
<<<<<<< HEAD
                message: format!("Access denied to model '{}'", model),
=======
                message: format!("Model '{}' has not been configured or is not available to user.", model),
>>>>>>> 78d7b6f9
            });
        }

        // Serialize body back to string
        let body = serde_json::to_string(&self.body).map_err(|e| Error::BadRequest {
            message: format!("Invalid JSON body: {}", e),
        })?;

        Ok(fusillade::RequestTemplateInput {
            custom_id: Some(self.custom_id.clone()),
            endpoint: endpoint.to_string(),
            method: self.method.clone(),
            path: self.url.clone(),
            body,
            model,
            api_key,
        })
    }

    /// Transform internal format to OpenAI format
    #[tracing::instrument(skip(internal), fields(custom_id = ?internal.custom_id, method = %internal.method, path = %internal.path))]
    fn from_internal(internal: &fusillade::RequestTemplateInput) -> Result<Self> {
        // Parse body string to JSON
        let body: serde_json::Value = serde_json::from_str(&internal.body).map_err(|e| Error::Internal {
            operation: format!("Failed to parse stored body as JSON: {}", e),
        })?;

        Ok(OpenAIBatchRequest {
            custom_id: internal
                .custom_id
                .clone()
                .unwrap_or_else(|| format!("req-{}", uuid::Uuid::new_v4())),
            method: internal.method.clone(),
            url: internal.path.clone(),
            body,
        })
    }
}

/// Helper function to create a stream of FileStreamItem from multipart upload
/// This handles the entire multipart parsing inside the stream
///
/// # Arguments
/// * `endpoint` - Target endpoint for batch requests (e.g., "http://localhost:8080/ai")
/// * `api_key` - API key to inject for request execution
#[tracing::instrument(skip(multipart, api_key, accessible_models), fields(max_file_size, uploaded_by = ?uploaded_by, endpoint = %endpoint, buffer_size))]
fn create_file_stream(
    mut multipart: Multipart,
    max_file_size: u64,
    uploaded_by: Option<String>,
    endpoint: String,
    api_key: String,
    buffer_size: usize,
    accessible_models: HashSet<String>,
) -> Pin<Box<dyn Stream<Item = fusillade::FileStreamItem> + Send>> {
    let (tx, rx) = mpsc::channel(buffer_size);

    tokio::spawn(async move {
        let mut total_size = 0i64;
        let mut line_count = 0u64;
        let mut incomplete_line = String::new();
        let mut metadata = fusillade::FileMetadata {
            uploaded_by,
            ..Default::default()
        };
        let mut file_processed = false;

        // Parse multipart fields
        while let Ok(Some(field)) = multipart.next_field().await {
            let field_name = field.name().unwrap_or("").to_string();

            match field_name.as_str() {
                "purpose" => {
                    if let Ok(value) = field.text().await {
                        metadata.purpose = Some(value);
                    }
                }
                "expires_after[anchor]" => {
                    if let Ok(value) = field.text().await {
                        metadata.expires_after_anchor = Some(value);
                    }
                }
                "expires_after[seconds]" => {
                    if let Ok(value) = field.text().await {
                        if let Ok(seconds) = value.parse::<i64>() {
                            metadata.expires_after_seconds = Some(seconds);
                        }
                    }
                }
                "file" => {
                    // Extract filename from the field
                    metadata.filename = field.file_name().map(|s| s.to_string());

                    // Send metadata before processing file content
                    if tx.send(fusillade::FileStreamItem::Metadata(metadata.clone())).await.is_err() {
                        return;
                    }

                    // Now stream and parse the file content
                    let mut field = field;

                    while let Ok(Some(chunk)) = field.chunk().await {
                        let chunk_size = chunk.len() as i64;
                        total_size += chunk_size;

                        tracing::debug!(
                            "Processing chunk: {} bytes, total: {} bytes, lines so far: {}",
                            chunk_size,
                            total_size,
                            line_count
                        );

                        // Check size limit
                        if total_size > max_file_size as i64 {
                            let _ = tx
                                .send(fusillade::FileStreamItem::Error(format!(
                                    "File size exceeds maximum: {} > {}",
                                    total_size, max_file_size
                                )))
                                .await;
                            return;
                        }

                        // Convert chunk to UTF-8
                        let chunk_str = match std::str::from_utf8(&chunk) {
                            Ok(s) => s,
                            Err(_) => {
                                let _ = tx
                                    .send(fusillade::FileStreamItem::Error("File contains invalid UTF-8".to_string()))
                                    .await;
                                return;
                            }
                        };

                        // Combine with incomplete line from previous chunk
                        let text_to_process = if incomplete_line.is_empty() {
                            chunk_str.to_string()
                        } else {
                            format!("{}{}", incomplete_line, chunk_str)
                        };

                        let mut lines = text_to_process.lines().peekable();
                        let ends_with_newline = chunk_str.ends_with('\n');

                        // Process complete lines
                        while let Some(line) = lines.next() {
                            let is_last_line = lines.peek().is_none();

                            // If this is the last line and chunk doesn't end with newline,
                            // it might be incomplete - save it for next chunk
                            if is_last_line && !ends_with_newline {
                                incomplete_line = line.to_string();
                                break;
                            }

                            let trimmed = line.trim();
                            if trimmed.is_empty() {
                                continue;
                            }

                            // Parse JSON line as OpenAI Batch format, then transform to internal
                            match serde_json::from_str::<OpenAIBatchRequest>(trimmed) {
                                Ok(openai_req) => {
                                    // Transform to internal format (includes model access validation)
                                    match openai_req.to_internal(&endpoint, api_key.clone(), &accessible_models) {
                                        Ok(template) => {
                                            line_count += 1;
                                            incomplete_line.clear();
                                            if tx.send(fusillade::FileStreamItem::Template(template)).await.is_err() {
                                                return;
                                            }
                                        }
                                        Err(e) => {
                                            let _ = tx
                                                .send(fusillade::FileStreamItem::Error(format!(
                                                    "Failed to transform request on line {}: {}",
                                                    line_count + 1,
                                                    e
                                                )))
                                                .await;
                                            return;
                                        }
                                    }
                                }
                                Err(e) => {
                                    let _ = tx
                                        .send(fusillade::FileStreamItem::Error(format!(
                                            "Invalid JSON on line {}: {}",
                                            line_count + 1,
                                            e
                                        )))
                                        .await;
                                    return;
                                }
                            }
                        }
                    }

                    // Process any remaining incomplete line at end of file
                    if !incomplete_line.is_empty() {
                        let trimmed = incomplete_line.trim();
                        if !trimmed.is_empty() {
                            match serde_json::from_str::<OpenAIBatchRequest>(trimmed) {
                                Ok(openai_req) => match openai_req.to_internal(&endpoint, api_key.clone(), &accessible_models) {
                                    Ok(template) => {
                                        line_count += 1;
                                        if tx.send(fusillade::FileStreamItem::Template(template)).await.is_err() {
                                            return;
                                        }
                                    }
                                    Err(e) => {
                                        let _ = tx
                                            .send(fusillade::FileStreamItem::Error(format!("Failed to transform final line: {:?}", e)))
                                            .await;
                                        return;
                                    }
                                },
                                Err(e) => {
                                    let _ = tx
                                        .send(fusillade::FileStreamItem::Error(format!("Invalid JSON on final line: {}", e)))
                                        .await;
                                    return;
                                }
                            }
                        }
                    }

                    // Check if file is empty (no templates parsed)
                    if line_count == 0 {
                        let _ = tx
                            .send(fusillade::FileStreamItem::Error(
                                "File contains no valid request templates".to_string(),
                            ))
                            .await;
                        return;
                    }

                    // Set the size and mark file as processed
                    metadata.size_bytes = Some(total_size);
                    file_processed = true;

                    // Continue processing remaining fields (metadata after file)
                }
                _ => {
                    // Unknown field, skip it
                }
            }
        }

        // After all fields are processed, check if we got a file
        if !file_processed {
            let _ = tx
                .send(fusillade::FileStreamItem::Error(
                    "No file field found in multipart upload".to_string(),
                ))
                .await;
            return;
        }

        // Send final metadata with all fields (including any that came after the file)
        let _ = tx.send(fusillade::FileStreamItem::Metadata(metadata.clone())).await;
    });

    Box::pin(ReceiverStream::new(rx))
}

#[utoipa::path(
    post,
    path = "/files",
    tag = "files",
    summary = "Upload file",
    description = "Upload a file that can be used with the Batch API. Files must be JSONL format.",
    request_body(
        content_type = "multipart/form-data",
        description = "File upload with purpose and optional expiration policy"
    ),
    responses(
        (status = 201, description = "File uploaded successfully", body = FileResponse),
        (status = 400, description = "Invalid request"),
        (status = 413, description = "Payload too large"),
        (status = 500, description = "Internal server error")
    )
)]
#[tracing::instrument(skip(state, current_user, multipart), fields(user_id = %current_user.id))]
pub async fn upload_file(
    State(state): State<AppState>,
    current_user: RequiresPermission<resource::Files, operation::CreateOwn>,
    multipart: Multipart,
) -> Result<(StatusCode, Json<FileResponse>)> {
    let max_file_size = state.config.batches.files.max_file_size;
    let uploaded_by = Some(current_user.id.to_string());

    // Get or create user-specific hidden API key for batch request execution
    let mut conn = state.db.acquire().await.map_err(|e| Error::Database(e.into()))?;
    let mut api_keys_repo = ApiKeys::new(&mut conn);
    let user_api_key = api_keys_repo
        .get_or_create_hidden_key(current_user.id, ApiKeyPurpose::Inference)
        .await
        .map_err(Error::Database)?;

    // Construct batch execution endpoint (where fusillade will send requests)
    let endpoint = format!("http://{}:{}/ai", state.config.host, state.config.port);

    // Query models accessible to the user for validation during file parsing
<<<<<<< HEAD
    let mut deployments_conn = state.db.acquire().await.map_err(|e| Error::Database(e.into()))?;
    let mut deployments_repo = Deployments::new(&mut deployments_conn);
=======
    let mut deployments_repo = Deployments::new(&mut conn);
>>>>>>> 78d7b6f9
    let filter = DeploymentFilter::new(0, i64::MAX)
        .with_accessible_to(current_user.id)
        .with_statuses(vec![ModelStatus::Active])
        .with_deleted(false);
    let accessible_deployments = deployments_repo.list(&filter).await.map_err(Error::Database)?;
    let accessible_models: HashSet<String> = accessible_deployments.into_iter().map(|d| d.alias).collect();

<<<<<<< HEAD
=======
    // drop conn so it isn't persisted for entire upload process
    drop(conn);

>>>>>>> 78d7b6f9
    // Create a stream that parses the multipart upload and yields FileStreamItems
    let file_stream = create_file_stream(
        multipart,
        max_file_size,
        uploaded_by,
        endpoint,
        user_api_key,
        state.config.batches.files.upload_buffer_size,
        accessible_models,
    );

    // Create file via request manager with streaming
    let created_file_id = state.request_manager.create_file_stream(file_stream).await.map_err(|e| match e {
        fusillade::FusilladeError::ValidationError(msg) => Error::BadRequest { message: msg },
        _ => Error::Internal {
            operation: format!("create file: {}", e),
        },
    })?;

    tracing::info!("File {} uploaded successfully", created_file_id);

    // Build response using the fusillade file
    let file = state.request_manager.get_file(created_file_id).await.map_err(|e| Error::Internal {
        operation: format!("retrieve created file: {}", e),
    })?;

    // Validate purpose (only batch is supported)
    if let Some(purpose) = file.purpose {
        if purpose != fusillade::Purpose::Batch {
            return Err(Error::BadRequest {
                message: format!("Invalid purpose '{}'. Only 'batch' is supported.", purpose),
            });
        }
    }

    // Convert fusillade Purpose to API Purpose
    let api_purpose = match file.purpose {
        Some(fusillade::batch::Purpose::Batch) => Purpose::Batch,
        Some(fusillade::batch::Purpose::BatchOutput) => Purpose::BatchOutput,
        Some(fusillade::batch::Purpose::BatchError) => Purpose::BatchError,
        None => Purpose::Batch, // Default to Batch for backwards compatibility
    };

    Ok((
        StatusCode::CREATED,
        Json(FileResponse {
            id: file.id.0.to_string(), // Use full UUID, not Display truncation
            object_type: ObjectType::File,
            bytes: file.size_bytes,
            created_at: file.created_at.timestamp(),
            filename: file.name,
            purpose: api_purpose,
            expires_at: file.expires_at.map(|dt| dt.timestamp()),
        }),
    ))
}

#[utoipa::path(
    get,
    path = "/files",
    tag = "files",
    summary = "List files",
    description = "Returns a list of files.",
    responses(
        (status = 200, description = "List of files", body = FileListResponse),
        (status = 500, description = "Internal server error")
    ),
    params(
        ListFilesQuery
    )
)]
#[tracing::instrument(skip(state, current_user), fields(user_id = %current_user.id, limit = ?query.limit, order = %query.order))]
pub async fn list_files(
    State(state): State<AppState>,
    Query(query): Query<ListFilesQuery>,
    current_user: RequiresPermission<resource::Files, operation::ReadOwn>,
) -> Result<Json<FileListResponse>> {
    let can_read_all_files = can_read_all_resources(&current_user, Resource::Files);

    if query.order != "asc" && query.order != "desc" {
        return Err(Error::BadRequest {
            message: "Order must be 'asc' or 'desc'".to_string(),
        });
    }

    let limit = query.limit.unwrap_or(10000).clamp(1, 10000);

    // Parse the 'after' cursor if provided
    let after = query
        .after
        .as_ref()
        .and_then(|id_str| uuid::Uuid::parse_str(id_str).ok().map(fusillade::FileId::from));

    // Build filter based on permissions
    let filter = fusillade::FileFilter {
        // Filter by ownership if user can't read all files
        uploaded_by: if !can_read_all_files {
            Some(current_user.id.to_string())
        } else {
            None
        },
        // No status filtering
        status: None,
        purpose: query.purpose.clone(),
        after,
        limit: Some((limit + 1) as usize), // Fetch one extra to check has_more
        ascending: query.order == "asc",
    };

    use fusillade::Storage;
    let mut files = state.request_manager.list_files(filter).await.map_err(|e| Error::Internal {
        operation: format!("list files: {}", e),
    })?;

    // Check if there are more results
    let has_more = files.len() > limit as usize;
    if has_more {
        files.truncate(limit as usize);
    }

    let first_id = files.first().map(|f| f.id.0.to_string());
    let last_id = files.last().map(|f| f.id.0.to_string());

    let data: Vec<FileResponse> = files
        .iter()
        .map(|f| {
            // Convert fusillade Purpose to API Purpose
            let api_purpose = match f.purpose {
                Some(fusillade::batch::Purpose::Batch) => Purpose::Batch,
                Some(fusillade::batch::Purpose::BatchOutput) => Purpose::BatchOutput,
                Some(fusillade::batch::Purpose::BatchError) => Purpose::BatchError,
                None => Purpose::Batch, // Default to Batch for backwards compatibility
            };

            FileResponse {
                id: f.id.0.to_string(), // Use full UUID, not Display truncation
                object_type: ObjectType::File,
                bytes: f.size_bytes,
                created_at: f.created_at.timestamp(),
                filename: f.name.clone(),
                purpose: api_purpose,
                expires_at: f.expires_at.map(|dt| dt.timestamp()),
            }
        })
        .collect();

    Ok(Json(FileListResponse {
        object_type: ListObject::List,
        data,
        first_id,
        last_id,
        has_more,
    }))
}

#[utoipa::path(
    get,
    path = "/files/{file_id}",
    tag = "files",
    summary = "Retrieve file",
    description = "Returns information about a specific file.",
    responses(
        (status = 200, description = "File metadata", body = FileResponse),
        (status = 404, description = "File not found"),
        (status = 500, description = "Internal server error")
    ),
    params(
        ("file_id" = String, Path, description = "The ID of the file to retrieve")
    )
)]
#[tracing::instrument(skip(state, current_user), fields(user_id = %current_user.id, file_id = %file_id_str))]
pub async fn get_file(
    State(state): State<AppState>,
    Path(file_id_str): Path<String>,
    current_user: RequiresPermission<resource::Files, operation::ReadOwn>,
) -> Result<Json<FileResponse>> {
    let can_read_all_files = can_read_all_resources(&current_user, Resource::Files);

    let file_id = Uuid::parse_str(&file_id_str).map_err(|_| Error::BadRequest {
        message: "Invalid file ID format".to_string(),
    })?;

    let file = state
        .request_manager
        .get_file(fusillade::FileId(file_id))
        .await
        .map_err(|_e| Error::NotFound {
            resource: "File".to_string(),
            id: file_id_str.clone(),
        })?;

    // Check ownership: users without ReadAll permission can only see their own files
    if !can_read_all_files {
        let user_id = current_user.id.to_string();
        if file.uploaded_by.as_deref() != Some(user_id.as_str()) {
            return Err(Error::NotFound {
                resource: "File".to_string(),
                id: file_id_str,
            });
        }
    }

    // Convert fusillade Purpose to API Purpose
    let api_purpose = match file.purpose {
        Some(fusillade::batch::Purpose::Batch) => Purpose::Batch,
        Some(fusillade::batch::Purpose::BatchOutput) => Purpose::BatchOutput,
        Some(fusillade::batch::Purpose::BatchError) => Purpose::BatchError,
        None => Purpose::Batch, // Default to Batch for backwards compatibility
    };

    Ok(Json(FileResponse {
        id: file.id.0.to_string(), // Use full UUID, not Display truncation
        object_type: ObjectType::File,
        bytes: file.size_bytes,
        created_at: file.created_at.timestamp(),
        filename: file.name,
        purpose: api_purpose,
        expires_at: file.expires_at.map(|dt| dt.timestamp()),
    }))
}

#[utoipa::path(
    get,
    path = "/files/{file_id}/content",
    tag = "files",
    summary = "Retrieve file content",
    description = "Download the content of a file as JSONL. Returns the file metadata and request templates. Supports pagination via limit and offset parameters.",
    responses(
        (status = 200, description = "File content", content_type = "application/x-ndjson"),
        (status = 404, description = "File not found"),
        (status = 500, description = "Internal server error")
    ),
    params(
        ("file_id" = String, Path, description = "The ID of the file to retrieve content from"),
        FileContentQuery
    )
)]
#[tracing::instrument(skip(state, current_user), fields(user_id = %current_user.id, file_id = %file_id_str, limit = ?query.limit, offset = ?query.offset))]
pub async fn get_file_content(
    State(state): State<AppState>,
    Path(file_id_str): Path<String>,
    Query(query): Query<FileContentQuery>,
    current_user: RequiresPermission<resource::Files, operation::ReadOwn>,
) -> Result<axum::response::Response> {
    let can_read_all_files = can_read_all_resources(&current_user, Resource::Files);

    let file_id = Uuid::parse_str(&file_id_str).map_err(|_| Error::BadRequest {
        message: "Invalid file ID format".to_string(),
    })?;

    use fusillade::Storage;

    // First, get the file to check ownership
    let file = state
        .request_manager
        .get_file(fusillade::FileId(file_id))
        .await
        .map_err(|_e| Error::NotFound {
            resource: "File".to_string(),
            id: file_id_str.clone(),
        })?;

    // Check ownership: users without ReadAll permission can only see their own files
    if !can_read_all_files {
        let user_id = current_user.id.to_string();
        if file.uploaded_by.as_deref() != Some(user_id.as_str()) {
            return Err(Error::NotFound {
                resource: "File".to_string(),
                id: file_id_str,
            });
        }
    }

    // Stream the file content as JSONL, starting from offset
    let offset = query.offset.unwrap_or(0) as usize;
    let content_stream = state.request_manager.get_file_content_stream(fusillade::FileId(file_id), offset);

    // Apply limit if specified, fetching one extra to detect if there are more results
    let requested_limit = query.limit.map(|l| l as usize);
    let fetch_limit = requested_limit.map(|l| l + 1); // Fetch one extra to check for more results

    let content_stream: Pin<Box<dyn Stream<Item = fusillade::Result<fusillade::FileContentItem>> + Send>> = if let Some(limit) = fetch_limit
    {
        Box::pin(content_stream.take(limit))
    } else {
        Box::pin(content_stream)
    };

    // Collect items to determine if we need to truncate and set headers
    let items: Vec<_> = content_stream.collect().await;

    let has_more = if let Some(req_limit) = requested_limit {
        items.len() > req_limit
    } else {
        false // No limit means we fetched everything available
    };

    // Truncate to requested limit if we fetched extra
    let items_to_return = if let Some(req_limit) = requested_limit {
        items.into_iter().take(req_limit).collect::<Vec<_>>()
    } else {
        items
    };

    let line_count = items_to_return.len();
    let last_line = offset + line_count;

    // Convert FileContentItem to JSONL (one per line)
    let mut jsonl_lines = Vec::new();
    for content_result in items_to_return {
        let json_line = content_result
            .and_then(|content_item| {
                // Handle different content types
                match content_item {
                    fusillade::FileContentItem::Template(template) => {
                        // Transform to OpenAI format (drops api_key, endpoint)
                        OpenAIBatchRequest::from_internal(&template)
                            .map_err(|e| fusillade::FusilladeError::Other(anyhow::anyhow!("Failed to transform to OpenAI format: {:?}", e)))
                            .and_then(|openai_req| {
                                serde_json::to_string(&openai_req)
                                    .map(|json| format!("{}\n", json))
                                    .map_err(|e| fusillade::FusilladeError::Other(anyhow::anyhow!("JSON serialization failed: {}", e)))
                            })
                    }
                    fusillade::FileContentItem::Output(output) => {
                        // Already in OpenAI format, just serialize
                        serde_json::to_string(&output)
                            .map(|json| format!("{}\n", json))
                            .map_err(|e| fusillade::FusilladeError::Other(anyhow::anyhow!("JSON serialization failed: {}", e)))
                    }
                    fusillade::FileContentItem::Error(error) => {
                        // Already in OpenAI format, just serialize
                        serde_json::to_string(&error)
                            .map(|json| format!("{}\n", json))
                            .map_err(|e| fusillade::FusilladeError::Other(anyhow::anyhow!("JSON serialization failed: {}", e)))
                    }
                }
            })
            .map_err(|e| Error::Internal {
                operation: format!("serialize content: {}", e),
            })?;
        jsonl_lines.push(json_line);
    }

    let jsonl_content = jsonl_lines.join("");

    let mut response = axum::response::Response::new(axum::body::Body::from(jsonl_content));
    response
        .headers_mut()
        .insert("content-type", "application/x-ndjson".parse().unwrap());
    response.headers_mut().insert("X-Incomplete", has_more.to_string().parse().unwrap());
    response.headers_mut().insert("X-Last-Line", last_line.to_string().parse().unwrap());
    *response.status_mut() = StatusCode::OK;

    Ok(response)
}

#[utoipa::path(
    delete,
    path = "/files/{file_id}",
    tag = "files",
    summary = "Delete file",
    description = "Delete a file by ID",
    responses(
        (status = 200, description = "File deleted successfully", body = FileDeleteResponse),
        (status = 404, description = "File not found"),
        (status = 500, description = "Internal server error")
    ),
    params(
        ("file_id" = String, Path, description = "The ID of the file to delete")
    )
)]
#[tracing::instrument(skip(state, current_user), fields(user_id = %current_user.id, file_id = %file_id_str))]
pub async fn delete_file(
    State(state): State<AppState>,
    Path(file_id_str): Path<String>,
    current_user: RequiresPermission<resource::Files, operation::DeleteOwn>,
) -> Result<Json<FileDeleteResponse>> {
    let can_delete_all_files = can_read_all_resources(&current_user, Resource::Files);

    let file_id = Uuid::parse_str(&file_id_str).map_err(|_| Error::BadRequest {
        message: "Invalid file ID format".to_string(),
    })?;

    // First, get the file to check ownership
    let file = state
        .request_manager
        .get_file(fusillade::FileId(file_id))
        .await
        .map_err(|_e| Error::NotFound {
            resource: "File".to_string(),
            id: file_id_str.clone(),
        })?;

    // Check ownership: users without DeleteAll permission can only delete their own files
    if !can_delete_all_files {
        let user_id = current_user.id.to_string();
        if file.uploaded_by.as_deref() != Some(user_id.as_str()) {
            return Err(Error::NotFound {
                resource: "File".to_string(),
                id: file_id_str.clone(),
            });
        }
    }

    // Perform the deletion (hard delete - cascades to batches and requests)
    state
        .request_manager
        .delete_file(fusillade::FileId(file_id))
        .await
        .map_err(|e| Error::Internal {
            operation: format!("delete file: {}", e),
        })?;

    Ok(Json(FileDeleteResponse {
        id: file_id.to_string(),
        object_type: ObjectType::File,
        deleted: true,
    }))
}

#[cfg(test)]
mod tests {
    use crate::api::models::files::FileResponse;
    use crate::api::models::users::Role;
    use crate::test_utils::*;
    use sqlx::PgPool;

    #[sqlx::test]
    #[test_log::test]
    async fn test_upload_and_download_file_content(pool: PgPool) {
        let (app, _bg_services) = create_test_app(pool.clone(), false).await;
        // User needs BatchAPIUser role to create/read files
        let user = create_test_user_with_roles(&pool, vec![Role::StandardUser, Role::BatchAPIUser]).await;
        let group = create_test_group(&pool).await;
        add_user_to_group(&pool, user.id, group.id).await;

        // Create a deployment and add to group so user has access to the model
        let deployment = create_test_deployment(&pool, user.id, "gpt-4-model", "gpt-4").await;
        add_deployment_to_group(&pool, deployment.id, group.id, user.id).await;

        // Create test JSONL content with 3 request templates in OpenAI Batch API format
        let jsonl_content = r#"{"custom_id":"request-1","method":"POST","url":"/v1/chat/completions","body":{"model":"gpt-4","messages":[{"role":"user","content":"Hello 1"}]}}
{"custom_id":"request-2","method":"POST","url":"/v1/chat/completions","body":{"model":"gpt-4","messages":[{"role":"user","content":"Hello 2"}]}}
{"custom_id":"request-3","method":"POST","url":"/v1/chat/completions","body":{"model":"gpt-4","messages":[{"role":"user","content":"Hello 3"}]}}
"#;

        // Upload the file
        let file_part = axum_test::multipart::Part::bytes(jsonl_content.as_bytes()).file_name("test-batch.jsonl");

        let upload_response = app
            .post("/ai/v1/files")
            .add_header(add_auth_headers(&user).0, add_auth_headers(&user).1)
            .multipart(
                axum_test::multipart::MultipartForm::new()
                    .add_text("purpose", "batch")
                    .add_part("file", file_part),
            )
            .await;

        upload_response.assert_status(axum::http::StatusCode::CREATED);
        let file: FileResponse = upload_response.json();
        let file_id = file.id;

        // Download the file content
        let download_response = app
            .get(&format!("/ai/v1/files/{}/content", file_id))
            .add_header(add_auth_headers(&user).0, add_auth_headers(&user).1)
            .await;

        download_response.assert_status(axum::http::StatusCode::OK);
        download_response.assert_header("content-type", "application/x-ndjson");

        let downloaded_content = download_response.text();

        // Verify the downloaded content matches the uploaded content
        // Note: lines might have different whitespace, so compare each line as JSON
        let original_lines: Vec<&str> = jsonl_content.trim().lines().collect();
        let downloaded_lines: Vec<&str> = downloaded_content.trim().lines().collect();

        assert_eq!(original_lines.len(), downloaded_lines.len(), "Number of lines should match");

        for (i, (orig, down)) in original_lines.iter().zip(downloaded_lines.iter()).enumerate() {
            let orig_json: serde_json::Value = serde_json::from_str(orig).unwrap_or_else(|_| panic!("Failed to parse original line {}", i));
            let down_json: serde_json::Value =
                serde_json::from_str(down).unwrap_or_else(|_| panic!("Failed to parse downloaded line {}", i));
            assert_eq!(orig_json, down_json, "Line {} should match (orig: {}, down: {})", i, orig, down);
        }
    }

    #[sqlx::test]
    #[test_log::test]
    async fn test_upload_missing_model_field(pool: PgPool) {
        let (app, _bg_services) = create_test_app(pool.clone(), false).await;
        let user = create_test_user_with_roles(&pool, vec![Role::StandardUser, Role::BatchAPIUser]).await;

        // Missing model field in body
        let jsonl_content = r#"{"custom_id":"request-1","method":"POST","url":"/v1/chat/completions","body":{"messages":[{"role":"user","content":"Hello"}]}}"#;

        let file_part = axum_test::multipart::Part::bytes(jsonl_content.as_bytes()).file_name("test-batch.jsonl");

        let upload_response = app
            .post("/ai/v1/files")
            .add_header(add_auth_headers(&user).0, add_auth_headers(&user).1)
            .multipart(
                axum_test::multipart::MultipartForm::new()
                    .add_text("purpose", "batch")
                    .add_part("file", file_part),
            )
            .await;

        // Should reject with 400 Bad Request
        upload_response.assert_status(axum::http::StatusCode::BAD_REQUEST);
        let error_body = upload_response.text();
        assert!(error_body.contains("model"));
    }

    #[sqlx::test]
    #[test_log::test]
    async fn test_upload_model_access_denied(pool: PgPool) {
        let (app, _bg_services) = create_test_app(pool.clone(), false).await;
        let user = create_test_user_with_roles(&pool, vec![Role::StandardUser, Role::BatchAPIUser]).await;
        let group = create_test_group(&pool).await;
        add_user_to_group(&pool, user.id, group.id).await;

        // Create a deployment for a different model than what's in the batch file
        let deployment = create_test_deployment(&pool, user.id, "allowed-model", "allowed-model").await;
        add_deployment_to_group(&pool, deployment.id, group.id, user.id).await;

        // Batch file requests a model the user doesn't have access to
        let jsonl_content = r#"{"custom_id":"request-1","method":"POST","url":"/v1/chat/completions","body":{"model":"unauthorized-model","messages":[{"role":"user","content":"Hello"}]}}"#;

        let file_part = axum_test::multipart::Part::bytes(jsonl_content.as_bytes()).file_name("test-batch.jsonl");

        let upload_response = app
            .post("/ai/v1/files")
            .add_header(add_auth_headers(&user).0, add_auth_headers(&user).1)
            .multipart(
                axum_test::multipart::MultipartForm::new()
                    .add_text("purpose", "batch")
                    .add_part("file", file_part),
            )
            .await;

        // Should reject with 400 Bad Request due to model access denied
        upload_response.assert_status(axum::http::StatusCode::BAD_REQUEST);
        let error_body = upload_response.text();
        assert!(error_body.contains("Model"));
        assert!(error_body.contains("has not been configured or is not available to user."));
    }

    #[sqlx::test]
    #[test_log::test]
    async fn test_upload_missing_custom_id(pool: PgPool) {
        let (app, _bg_services) = create_test_app(pool.clone(), false).await;
        let user = create_test_user_with_roles(&pool, vec![Role::StandardUser, Role::BatchAPIUser]).await;

        // Missing custom_id field
        let jsonl_content =
            r#"{"method":"POST","url":"/v1/chat/completions","body":{"model":"gpt-4","messages":[{"role":"user","content":"Hello"}]}}"#;

        let file_part = axum_test::multipart::Part::bytes(jsonl_content.as_bytes()).file_name("test-batch.jsonl");

        let upload_response = app
            .post("/ai/v1/files")
            .add_header(add_auth_headers(&user).0, add_auth_headers(&user).1)
            .multipart(
                axum_test::multipart::MultipartForm::new()
                    .add_text("purpose", "batch")
                    .add_part("file", file_part),
            )
            .await;

        // Should reject with 400 Bad Request since custom_id is required
        upload_response.assert_status(axum::http::StatusCode::BAD_REQUEST);
        let error_body = upload_response.text();
        assert!(error_body.contains("custom_id"));
    }

    #[sqlx::test]
    #[test_log::test]
    async fn test_upload_invalid_json_body(pool: PgPool) {
        let (app, _bg_services) = create_test_app(pool.clone(), false).await;
        let user = create_test_user_with_roles(&pool, vec![Role::StandardUser, Role::BatchAPIUser]).await;

        // Invalid JSON in body field (not an object)
        let jsonl_content = r#"{"custom_id":"request-1","method":"POST","url":"/v1/chat/completions","body":"not a json object"}"#;

        let file_part = axum_test::multipart::Part::bytes(jsonl_content.as_bytes()).file_name("test-batch.jsonl");

        let upload_response = app
            .post("/ai/v1/files")
            .add_header(add_auth_headers(&user).0, add_auth_headers(&user).1)
            .multipart(
                axum_test::multipart::MultipartForm::new()
                    .add_text("purpose", "batch")
                    .add_part("file", file_part),
            )
            .await;

        // Should reject with 400 Bad Request
        upload_response.assert_status(axum::http::StatusCode::BAD_REQUEST);
        let error_body = upload_response.text();
        assert!(error_body.contains("model"));
    }

    #[sqlx::test]
    #[test_log::test]
    async fn test_upload_malformed_jsonl(pool: PgPool) {
        let (app, _bg_services) = create_test_app(pool.clone(), false).await;
        let user = create_test_user_with_roles(&pool, vec![Role::StandardUser, Role::BatchAPIUser]).await;

        // Malformed JSONL - not valid JSON
        let jsonl_content = "this is not json at all\n{also not json}";

        let file_part = axum_test::multipart::Part::bytes(jsonl_content.as_bytes()).file_name("test-batch.jsonl");

        let upload_response = app
            .post("/ai/v1/files")
            .add_header(add_auth_headers(&user).0, add_auth_headers(&user).1)
            .multipart(
                axum_test::multipart::MultipartForm::new()
                    .add_text("purpose", "batch")
                    .add_part("file", file_part),
            )
            .await;

        // Should reject with 400 Bad Request
        upload_response.assert_status(axum::http::StatusCode::BAD_REQUEST);
    }

    #[sqlx::test]
    #[test_log::test]
    async fn test_upload_empty_file(pool: PgPool) {
        let (app, _bg_services) = create_test_app(pool.clone(), false).await;
        let user = create_test_user_with_roles(&pool, vec![Role::StandardUser, Role::BatchAPIUser]).await;

        // Empty file
        let jsonl_content = "";

        let file_part = axum_test::multipart::Part::bytes(jsonl_content.as_bytes()).file_name("test-batch.jsonl");

        let upload_response = app
            .post("/ai/v1/files")
            .add_header(add_auth_headers(&user).0, add_auth_headers(&user).1)
            .multipart(
                axum_test::multipart::MultipartForm::new()
                    .add_text("purpose", "batch")
                    .add_part("file", file_part),
            )
            .await;

        // Should reject with 400 Bad Request
        upload_response.assert_status(axum::http::StatusCode::BAD_REQUEST);
    }

    #[sqlx::test]
    #[test_log::test]
    async fn test_upload_with_metadata_after_file_field(pool: PgPool) {
        let (app, _bg_services) = create_test_app(pool.clone(), false).await;
        let user = create_test_user_with_roles(&pool, vec![Role::StandardUser, Role::BatchAPIUser]).await;
        let group = create_test_group(&pool).await;
        add_user_to_group(&pool, user.id, group.id).await;

        // Create a deployment and add to group so user has access to the model
        let deployment = create_test_deployment(&pool, user.id, "gpt-4-model", "gpt-4").await;
        add_deployment_to_group(&pool, deployment.id, group.id, user.id).await;

        // Create test JSONL content
        let jsonl_content = r#"{"custom_id":"request-1","method":"POST","url":"/v1/chat/completions","body":{"model":"gpt-4","messages":[{"role":"user","content":"Hello"}]}}"#;

        let file_part = axum_test::multipart::Part::bytes(jsonl_content.as_bytes()).file_name("test-batch.jsonl");

        // NOTE: The file field is added BEFORE the metadata fields (purpose, expires_after)
        // This tests whether the handler correctly processes metadata regardless of field order
        let upload_response = app
            .post("/ai/v1/files")
            .add_header(add_auth_headers(&user).0, add_auth_headers(&user).1)
            .multipart(
                axum_test::multipart::MultipartForm::new()
                    .add_part("file", file_part)
                    .add_text("purpose", "batch")
                    .add_text("expires_after[anchor]", "processing_complete")
                    .add_text("expires_after[seconds]", "86400"),
            )
            .await;

        // Should succeed
        upload_response.assert_status(axum::http::StatusCode::CREATED);
        let file: FileResponse = upload_response.json();

        // Verify the file was created - now let's check if metadata was captured
        // We need to query the database or fusillade to verify the metadata was stored
        // For now, we verify the upload succeeded and the file exists
        let get_response = app
            .get(&format!("/ai/v1/files/{}", file.id))
            .add_header(add_auth_headers(&user).0, add_auth_headers(&user).1)
            .await;

        get_response.assert_status(axum::http::StatusCode::OK);
        let retrieved_file: FileResponse = get_response.json();
        assert_eq!(retrieved_file.purpose, crate::api::models::files::Purpose::Batch);
    }

    #[sqlx::test]
    #[test_log::test]
    async fn test_upload_duplicate_filename(pool: PgPool) {
        let (app, _bg_services) = create_test_app(pool.clone(), false).await;
        let user = create_test_user_with_roles(&pool, vec![Role::StandardUser, Role::BatchAPIUser]).await;
        let group = create_test_group(&pool).await;
        add_user_to_group(&pool, user.id, group.id).await;

        // Create a deployment and add to group so user has access to the model
        let deployment = create_test_deployment(&pool, user.id, "gpt-4-model", "gpt-4").await;
        add_deployment_to_group(&pool, deployment.id, group.id, user.id).await;

        // Create test JSONL content
        let jsonl_content = r#"{"custom_id":"request-1","method":"POST","url":"/v1/chat/completions","body":{"model":"gpt-4","messages":[{"role":"user","content":"Hello"}]}}"#;

        // Upload first file with a specific filename
        let file_part1 = axum_test::multipart::Part::bytes(jsonl_content.as_bytes()).file_name("duplicate-test.jsonl");

        let upload_response1 = app
            .post("/ai/v1/files")
            .add_header(add_auth_headers(&user).0, add_auth_headers(&user).1)
            .multipart(
                axum_test::multipart::MultipartForm::new()
                    .add_text("purpose", "batch")
                    .add_part("file", file_part1),
            )
            .await;

        // First upload should succeed
        upload_response1.assert_status(axum::http::StatusCode::CREATED);

        // Try to upload another file with the same filename
        let file_part2 = axum_test::multipart::Part::bytes(jsonl_content.as_bytes()).file_name("duplicate-test.jsonl");

        let upload_response2 = app
            .post("/ai/v1/files")
            .add_header(add_auth_headers(&user).0, add_auth_headers(&user).1)
            .multipart(
                axum_test::multipart::MultipartForm::new()
                    .add_text("purpose", "batch")
                    .add_part("file", file_part2),
            )
            .await;

        // Second upload should fail with 400 Bad Request
        upload_response2.assert_status(axum::http::StatusCode::BAD_REQUEST);
        let error_body = upload_response2.text();
        assert!(
            error_body.contains("already exists"),
            "Error message should mention file already exists: {}",
            error_body
        );
    }
}<|MERGE_RESOLUTION|>--- conflicted
+++ resolved
@@ -68,11 +68,7 @@
         // Validate model access
         if !accessible_models.contains(&model) {
             return Err(Error::BadRequest {
-<<<<<<< HEAD
-                message: format!("Access denied to model '{}'", model),
-=======
                 message: format!("Model '{}' has not been configured or is not available to user.", model),
->>>>>>> 78d7b6f9
             });
         }
 
@@ -377,12 +373,7 @@
     let endpoint = format!("http://{}:{}/ai", state.config.host, state.config.port);
 
     // Query models accessible to the user for validation during file parsing
-<<<<<<< HEAD
-    let mut deployments_conn = state.db.acquire().await.map_err(|e| Error::Database(e.into()))?;
-    let mut deployments_repo = Deployments::new(&mut deployments_conn);
-=======
     let mut deployments_repo = Deployments::new(&mut conn);
->>>>>>> 78d7b6f9
     let filter = DeploymentFilter::new(0, i64::MAX)
         .with_accessible_to(current_user.id)
         .with_statuses(vec![ModelStatus::Active])
@@ -390,12 +381,9 @@
     let accessible_deployments = deployments_repo.list(&filter).await.map_err(Error::Database)?;
     let accessible_models: HashSet<String> = accessible_deployments.into_iter().map(|d| d.alias).collect();
 
-<<<<<<< HEAD
-=======
     // drop conn so it isn't persisted for entire upload process
     drop(conn);
 
->>>>>>> 78d7b6f9
     // Create a stream that parses the multipart upload and yields FileStreamItems
     let file_stream = create_file_stream(
         multipart,
