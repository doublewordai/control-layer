//! HTTP handlers for authentication endpoints.

use axum::{
    Json,
    extract::{Path, State},
};
use uuid::Uuid;

use crate::{
    AppState,
    api::models::{
        auth::{
            AuthResponse, AuthSuccessResponse, ChangePasswordRequest, LoginInfo, LoginRequest, LoginResponse, LogoutResponse,
            PasswordResetConfirmRequest, PasswordResetRequest, PasswordResetResponse, RegisterRequest, RegisterResponse, RegistrationInfo,
        },
        users::{CurrentUser, Role, UserResponse},
    },
    auth::{password, session},
    db::{
<<<<<<< HEAD
        handlers::{credits::Credits, PasswordResetTokens, Repository, Users},
        models::{credits::CreditTransactionCreateDBRequest, users::UserCreateDBRequest},
=======
        handlers::{PasswordResetTokens, Repository, Users, credits::Credits},
        models::{
            credits::{CreditTransactionCreateDBRequest, CreditTransactionType},
            users::UserCreateDBRequest,
        },
>>>>>>> 3d5c2b2f
    },
    email::EmailService,
    errors::Error,
};

/// Get registration information
#[utoipa::path(
    get,
    path = "/authentication/register",
    tag = "authentication",
    responses(
        (status = 200, description = "Registration info", body = RegistrationInfo),
    )
)]
#[tracing::instrument(skip_all)]
pub async fn get_registration_info(State(state): State<AppState>) -> Result<Json<RegistrationInfo>, Error> {
    Ok(Json(RegistrationInfo {
        enabled: state.config.auth.native.enabled && state.config.auth.native.allow_registration,
        message: if state.config.auth.native.enabled && state.config.auth.native.allow_registration {
            "Registration is enabled".to_string()
        } else {
            "Registration is disabled".to_string()
        },
    }))
}

/// Register a new user account
#[utoipa::path(
    post,
    path = "/authentication/register",
    request_body = RegisterRequest,
    tag = "authentication",
    responses(
        (status = 201, description = "User registered successfully", body = AuthResponse),
        (status = 400, description = "Invalid input"),
        (status = 409, description = "User already exists"),
    )
)]
#[tracing::instrument(skip_all)]
pub async fn register(State(state): State<AppState>, Json(request): Json<RegisterRequest>) -> Result<RegisterResponse, Error> {
    // Check if native auth is enabled
    if !state.config.auth.native.enabled {
        return Err(Error::BadRequest {
            message: "Native authentication is disabled".to_string(),
        });
    }

    // Check if registration is allowed
    if !state.config.auth.native.allow_registration {
        return Err(Error::BadRequest {
            message: "User registration is disabled".to_string(),
        });
    }

    // Validate password length
    let password_config = &state.config.auth.native.password;
    if request.password.len() < password_config.min_length {
        return Err(Error::BadRequest {
            message: format!("Password must be at least {} characters", password_config.min_length),
        });
    }
    if request.password.len() > password_config.max_length {
        return Err(Error::BadRequest {
            message: format!("Password must be no more than {} characters", password_config.max_length),
        });
    }

    let mut tx = state.db.begin().await.map_err(|e| Error::Database(e.into()))?;

    // Check if user with this email already exists
    let mut user_repo = Users::new(&mut tx);
    if user_repo.get_user_by_email(&request.email).await?.is_some() {
        return Err(Error::BadRequest {
            message: "An account with this email address already exists".to_string(),
        });
    }

    // Hash the password on a blocking thread to avoid blocking async runtime
    let password = request.password.clone();
    let password_hash = tokio::task::spawn_blocking(move || password::hash_string(&password))
        .await
        .map_err(|e| Error::Internal {
            operation: format!("spawn password hashing task: {e}"),
        })??;
    let create_request = UserCreateDBRequest {
        username: request.username,
        email: request.email,
        display_name: request.display_name,
        avatar_url: None,
        is_admin: false,
        roles: vec![Role::StandardUser],
        auth_source: "native".to_string(),
        password_hash: Some(password_hash),
        external_user_id: None,
    };

    let created_user = user_repo.create(&create_request).await?;

    // Give initial credits to standard users if configured
    let initial_credits = state.config.credits.initial_credits_for_standard_users;
    if initial_credits > rust_decimal::Decimal::ZERO && create_request.roles.contains(&Role::StandardUser) {
        let mut credits_repo = Credits::new(&mut tx);
        let request = CreditTransactionCreateDBRequest::admin_grant(
            created_user.id,
            uuid::Uuid::nil(), // System ID for initial credits
            initial_credits,
            Some("Initial credits on account creation".to_string()),
        );
        credits_repo.create_transaction(&request).await?;
    }

    tx.commit().await.map_err(|e| Error::Database(e.into()))?;
    let user_response = UserResponse::from(created_user);

    // Create session token
    let current_user = user_response.clone().into();
    let token = session::create_session_token(&current_user, &state.config)?;

    // Set session cookie
    let cookie = create_session_cookie(&token, &state.config);

    let auth_response = AuthResponse {
        user: user_response,
        message: "Registration successful".to_string(),
    };

    Ok(RegisterResponse { auth_response, cookie })
}

/// Get login information
#[utoipa::path(
    get,
    path = "/authentication/login",
    tag = "authentication",
    responses(
        (status = 200, description = "Login info", body = LoginInfo),
    )
)]
#[tracing::instrument(skip_all)]
pub async fn get_login_info(State(state): State<AppState>) -> Result<Json<LoginInfo>, Error> {
    Ok(Json(LoginInfo {
        enabled: state.config.auth.native.enabled,
        message: if state.config.auth.native.enabled {
            "Native login is enabled".to_string()
        } else {
            "Native login is disabled".to_string()
        },
    }))
}

/// Login with email and password
#[utoipa::path(
    post,
    path = "/authentication/login",
    request_body = LoginRequest,
    tag = "authentication",
    responses(
        (status = 200, description = "Login successful", body = AuthResponse),
        (status = 401, description = "Invalid credentials"),
    )
)]
#[tracing::instrument(skip_all)]
pub async fn login(State(state): State<AppState>, Json(request): Json<LoginRequest>) -> Result<LoginResponse, Error> {
    // Check if native auth is enabled
    if !state.config.auth.native.enabled {
        return Err(Error::BadRequest {
            message: "Native authentication is disabled".to_string(),
        });
    }
    let mut pool_conn = state.db.acquire().await.map_err(|e| Error::Database(e.into()))?;

    let mut user_repo = Users::new(&mut pool_conn);

    // Find user by email
    let user = user_repo
        .get_user_by_email(&request.email)
        .await?
        .ok_or_else(|| Error::Unauthenticated {
            message: Some("Invalid email or password".to_string()),
        })?;

    // Check if user has a password (native auth)
    let password_hash = user.password_hash.as_ref().ok_or_else(|| Error::Unauthenticated {
        message: Some("Invalid email or password".to_string()),
    })?;

    // Verify password on a blocking thread to avoid blocking async runtime
    let password = request.password.clone();
    let hash = password_hash.clone();
    let is_valid = tokio::task::spawn_blocking(move || password::verify_string(&password, &hash))
        .await
        .map_err(|e| Error::Internal {
            operation: format!("spawn password verification task: {e}"),
        })??;

    if !is_valid {
        return Err(Error::Unauthenticated {
            message: Some("Invalid email or password".to_string()),
        });
    }

    let user_response = UserResponse::from(user);

    // Create session token
    let current_user = user_response.clone().into();
    let token = session::create_session_token(&current_user, &state.config)?;

    // Set session cookie
    let cookie = create_session_cookie(&token, &state.config);

    let auth_response = AuthResponse {
        user: user_response,
        message: "Login successful".to_string(),
    };

    Ok(LoginResponse { auth_response, cookie })
}

/// Logout (clear session)
#[utoipa::path(
    post,
    path = "/authentication/logout",
    tag = "authentication",
    responses(
        (status = 200, description = "Logout successful", body = AuthSuccessResponse),
    )
)]
#[tracing::instrument(skip_all)]
pub async fn logout(State(state): State<AppState>) -> Result<LogoutResponse, Error> {
    // Create expired cookie to clear session
    let cookie = format!(
        "{}=; Path=/; HttpOnly; Secure; SameSite=Strict; Max-Age=0",
        state.config.auth.native.session.cookie_name
    );

    let auth_response = AuthSuccessResponse {
        message: "Logout successful".to_string(),
    };

    Ok(LogoutResponse { auth_response, cookie })
}

/// Request password reset (send email)
#[utoipa::path(
    post,
    path = "/authentication/password-resets",
    request_body = PasswordResetRequest,
    tag = "authentication",
    responses(
        (status = 200, description = "Password reset email sent", body = PasswordResetResponse),
        (status = 400, description = "Invalid request"),
    )
)]
#[tracing::instrument(skip_all)]
pub async fn request_password_reset(
    State(state): State<AppState>,
    Json(request): Json<PasswordResetRequest>,
) -> Result<Json<PasswordResetResponse>, Error> {
    // Check if native auth is enabled
    if !state.config.auth.native.enabled {
        return Err(Error::BadRequest {
            message: "Native authentication is disabled".to_string(),
        });
    }
    let mut tx = state.db.begin().await.unwrap();

    let mut user_repo = Users::new(&mut tx);

    // Return success response to avoid email enumeration attacks
    // Only send email if user actually exists
    let user = user_repo.get_user_by_email(&request.email).await?;

    let mut token_repo = PasswordResetTokens::new(&mut tx);

    if let Some(user) = user
        && user.password_hash.is_some()
    {
        // Only send reset email for native auth users (have password_hash)
        // Create reset token
        let (raw_token, token) = token_repo.create_for_user(user.id, &state.config).await?;

        // Send email with token ID
        let email_service = EmailService::new(&state.config)?;
        email_service
            .send_password_reset_email(&user.email, user.display_name.as_deref(), &token.id, &raw_token)
            .await?;
    }
    tx.commit().await.map_err(|e| Error::Database(e.into()))?;

    Ok(Json(PasswordResetResponse {
        message: "If an account with that email exists, a password reset link has been sent.".to_string(),
    }))
}

/// Confirm password reset with token
#[utoipa::path(
    post,
    path = "/authentication/password-resets/{token_id}/confirm",
    request_body = PasswordResetConfirmRequest,
    tag = "authentication",
    responses(
        (status = 200, description = "Password reset successful", body = PasswordResetResponse),
        (status = 400, description = "Invalid or expired token"),
    )
)]
#[tracing::instrument(skip_all)]
pub async fn confirm_password_reset(
    State(state): State<AppState>,
    Path(token_id): Path<Uuid>,
    Json(request): Json<PasswordResetConfirmRequest>,
) -> Result<Json<PasswordResetResponse>, Error> {
    // Check if native auth is enabled
    if !state.config.auth.native.enabled {
        return Err(Error::BadRequest {
            message: "Native authentication is disabled".to_string(),
        });
    }

    // Validate password length
    let password_config = &state.config.auth.native.password;
    if request.new_password.len() < password_config.min_length {
        return Err(Error::BadRequest {
            message: format!("Password must be at least {} characters", password_config.min_length),
        });
    }
    if request.new_password.len() > password_config.max_length {
        return Err(Error::BadRequest {
            message: format!("Password must be no more than {} characters", password_config.max_length),
        });
    }

    // Hash new password
    let new_password_hash = tokio::task::spawn_blocking({
        let password = request.new_password.clone();
        move || password::hash_string(&password)
    })
    .await
    .map_err(|e| Error::Internal {
        operation: format!("spawn password hashing task: {e}"),
    })??;

    let update_request = crate::db::models::users::UserUpdateDBRequest {
        display_name: None,
        avatar_url: None,
        roles: None,
        password_hash: Some(new_password_hash),
    };

    let mut tx = state.db.begin().await.unwrap();
    let token;
    {
        let mut token_repo = PasswordResetTokens::new(&mut tx);

        // Find and validate token by ID
        token = token_repo
            .find_valid_token_by_id(token_id, &request.token)
            .await?
            .ok_or_else(|| Error::BadRequest {
                message: "Invalid or expired reset token".to_string(),
            })?;
    }

    {
        let mut user_repo = Users::new(&mut tx);

        // Update user password using repository
        let _user = user_repo.get_by_id(token.user_id).await?.ok_or_else(|| Error::BadRequest {
            message: "User not found".to_string(),
        })?;

        user_repo.update(token.user_id, &update_request).await?;
    }

    {
        // Invalidate all tokens for this user (including the current one) atomically
        // We do this after password update to ensure consistency
        let mut token_repo = PasswordResetTokens::new(&mut tx);
        token_repo.invalidate_for_user(token.user_id).await?;
    }
    tx.commit().await.map_err(|e| Error::Database(e.into()))?;

    Ok(Json(PasswordResetResponse {
        message: "Password has been reset successfully".to_string(),
    }))
}

/// Change password for authenticated user
#[utoipa::path(
    post,
    path = "/authentication/password-change",
    request_body = ChangePasswordRequest,
    tag = "authentication",
    responses(
        (status = 200, description = "Password changed successfully", body = AuthSuccessResponse),
        (status = 400, description = "Invalid request"),
        (status = 401, description = "Current password is incorrect"),
    ),
    security(
        ("session_token" = [])
    )
)]
#[tracing::instrument(skip_all)]
pub async fn change_password(
    State(state): State<AppState>,
    current_user: CurrentUser,
    Json(request): Json<ChangePasswordRequest>,
) -> Result<Json<AuthSuccessResponse>, Error> {
    // Check if native auth is enabled
    if !state.config.auth.native.enabled {
        return Err(Error::BadRequest {
            message: "Native authentication is disabled".to_string(),
        });
    }

    let mut pool_conn = state.db.acquire().await.map_err(|e| Error::Database(e.into()))?;
    let mut user_repo = Users::new(&mut pool_conn);

    // Get the user from database
    let user = user_repo.get_by_id(current_user.id).await?.ok_or_else(|| Error::Unauthenticated {
        message: Some("User not found".to_string()),
    })?;

    // Check if user has a password (native auth only)
    let password_hash = user.password_hash.as_ref().ok_or_else(|| Error::BadRequest {
        message: "Cannot change password for non-native authentication users".to_string(),
    })?;

    // Verify current password
    let current_password = request.current_password.clone();
    let hash = password_hash.clone();
    let is_valid = tokio::task::spawn_blocking(move || password::verify_string(&current_password, &hash))
        .await
        .map_err(|e| Error::Internal {
            operation: format!("spawn password verification task: {e}"),
        })??;

    if !is_valid {
        return Err(Error::Unauthenticated {
            message: Some("Current password is incorrect".to_string()),
        });
    }

    // Validate new password length
    let password_config = &state.config.auth.native.password;
    if request.new_password.len() < password_config.min_length {
        return Err(Error::BadRequest {
            message: format!("Password must be at least {} characters", password_config.min_length),
        });
    }
    if request.new_password.len() > password_config.max_length {
        return Err(Error::BadRequest {
            message: format!("Password must be no more than {} characters", password_config.max_length),
        });
    }

    // Hash new password
    let new_password_hash = tokio::task::spawn_blocking({
        let password = request.new_password.clone();
        move || password::hash_string(&password)
    })
    .await
    .map_err(|e| Error::Internal {
        operation: format!("spawn password hashing task: {e}"),
    })??;

    // Update password
    let update_request = crate::db::models::users::UserUpdateDBRequest {
        display_name: None,
        avatar_url: None,
        roles: None,
        password_hash: Some(new_password_hash),
    };

    user_repo.update(current_user.id, &update_request).await?;

    Ok(Json(AuthSuccessResponse {
        message: "Password changed successfully".to_string(),
    }))
}

/// Helper function to create a session cookie
fn create_session_cookie(token: &str, config: &crate::config::Config) -> String {
    let session_config = &config.auth.native.session;
    let max_age = session_config.timeout.as_secs();

    format!(
        "{}={}; Path=/; HttpOnly; Secure={}; SameSite={}; Max-Age={}",
        session_config.cookie_name, token, session_config.cookie_secure, session_config.cookie_same_site, max_age
    )
}

#[cfg(test)]
mod tests {
    use super::*;
    use crate::{db::models::credits::CreditTransactionType, test_utils::create_test_config};
    use axum_test::TestServer;
    use sqlx::PgPool;

    #[sqlx::test]
    async fn test_register_success(pool: PgPool) {
        let mut config = create_test_config();
        config.auth.native.enabled = true;
        config.auth.native.allow_registration = true;

        let request_manager = std::sync::Arc::new(fusillade::PostgresRequestManager::new(pool.clone()));
        let state = AppState::builder().db(pool).config(config).request_manager(request_manager).build();

        let app = axum::Router::new()
            .route("/auth/register", axum::routing::post(register))
            .with_state(state);

        let server = TestServer::new(app).unwrap();

        let request = RegisterRequest {
            username: "testuser".to_string(),
            email: "test@example.com".to_string(),
            password: "password123".to_string(),
            display_name: Some("Test User".to_string()),
        };

        let response = server.post("/auth/register").json(&request).await;

        response.assert_status(axum::http::StatusCode::CREATED);
        assert!(response.headers().get("set-cookie").is_some());

        let body: AuthResponse = response.json();
        assert_eq!(body.user.email, "test@example.com");
        assert_eq!(body.message, "Registration successful");
    }

    #[sqlx::test]
    async fn test_register_disabled(pool: PgPool) {
        let mut config = create_test_config();
        config.auth.native.enabled = false;

        let request_manager = std::sync::Arc::new(fusillade::PostgresRequestManager::new(pool.clone()));
        let state = AppState::builder().db(pool).config(config).request_manager(request_manager).build();

        let app = axum::Router::new()
            .route("/auth/register", axum::routing::post(register))
            .with_state(state);

        let server = TestServer::new(app).unwrap();

        let request = RegisterRequest {
            username: "testuser".to_string(),
            email: "test@example.com".to_string(),
            password: "password123".to_string(),
            display_name: None,
        };

        let response = server.post("/auth/register").json(&request).await;
        response.assert_status(axum::http::StatusCode::BAD_REQUEST);
    }

    #[sqlx::test]
    async fn test_password_validation(pool: PgPool) {
        let mut config = create_test_config();
        config.auth.native.enabled = true;
        config.auth.native.password.min_length = 10;

        let request_manager = std::sync::Arc::new(fusillade::PostgresRequestManager::new(pool.clone()));
        let state = AppState::builder().db(pool).config(config).request_manager(request_manager).build();

        let app = axum::Router::new()
            .route("/auth/register", axum::routing::post(register))
            .with_state(state);

        let server = TestServer::new(app).unwrap();

        let request = RegisterRequest {
            username: "testuser".to_string(),
            email: "test@example.com".to_string(),
            password: "short".to_string(), // Too short
            display_name: None,
        };

        let response = server.post("/auth/register").json(&request).await;
        response.assert_status(axum::http::StatusCode::BAD_REQUEST);
    }

    #[sqlx::test]
    async fn test_register_with_initial_credits(pool: PgPool) {
        let mut config = create_test_config();
        config.auth.native.enabled = true;
        config.auth.native.allow_registration = true;
        // Set initial credits for standard users
        config.credits.initial_credits_for_standard_users = rust_decimal::Decimal::new(10000, 2); // 100.00 credits

        let request_manager = std::sync::Arc::new(fusillade::PostgresRequestManager::new(pool.clone()));
        let state = AppState::builder()
            .db(pool.clone())
            .config(config)
            .request_manager(request_manager)
            .build();

        let app = axum::Router::new()
            .route("/auth/register", axum::routing::post(register))
            .with_state(state);

        let server = TestServer::new(app).unwrap();

        let request = RegisterRequest {
            username: "testuser_credits".to_string(),
            email: "credits@example.com".to_string(),
            password: "password123".to_string(),
            display_name: Some("Credits Test User".to_string()),
        };

        let response = server.post("/auth/register").json(&request).await;
        response.assert_status(axum::http::StatusCode::CREATED);

        let body: AuthResponse = response.json();
        assert_eq!(body.user.email, "credits@example.com");

        // Verify the user got initial credits
        let mut conn = pool.acquire().await.unwrap();
        let mut credits_repo = Credits::new(&mut conn);

        let balance = credits_repo.get_user_balance(body.user.id).await.unwrap();
        assert_eq!(
            balance,
            rust_decimal::Decimal::new(10000, 2),
            "User should have initial credits balance of 100.00"
        );

        // Verify the transaction exists with correct details
        let transactions = credits_repo.list_user_transactions(body.user.id, 0, 10).await.unwrap();

        assert_eq!(transactions.len(), 1, "Should have exactly one transaction");
        assert_eq!(transactions[0].amount, rust_decimal::Decimal::new(10000, 2));
        assert_eq!(transactions[0].balance_after, rust_decimal::Decimal::new(10000, 2));
        assert_eq!(transactions[0].transaction_type, CreditTransactionType::AdminGrant);
        assert!(transactions[0].description.as_ref().unwrap().contains("Initial credits"));
    }

    #[sqlx::test]
    async fn test_register_without_initial_credits_when_zero(pool: PgPool) {
        let mut config = create_test_config();
        config.auth.native.enabled = true;
        config.auth.native.allow_registration = true;
        // Set initial credits to zero (default)
        config.credits.initial_credits_for_standard_users = rust_decimal::Decimal::ZERO;

        let request_manager = std::sync::Arc::new(fusillade::PostgresRequestManager::new(pool.clone()));
        let state = AppState::builder()
            .db(pool.clone())
            .config(config)
            .request_manager(request_manager)
            .build();

        let app = axum::Router::new()
            .route("/auth/register", axum::routing::post(register))
            .with_state(state);

        let server = TestServer::new(app).unwrap();

        let request = RegisterRequest {
            username: "testuser_nocredits".to_string(),
            email: "nocredits@example.com".to_string(),
            password: "password123".to_string(),
            display_name: Some("No Credits Test User".to_string()),
        };

        let response = server.post("/auth/register").json(&request).await;
        response.assert_status(axum::http::StatusCode::CREATED);

        let body: AuthResponse = response.json();
        assert_eq!(body.user.email, "nocredits@example.com");

        // Verify no credit transactions were created
        let transactions = sqlx::query!(r#"SELECT id FROM credits_transactions WHERE user_id = $1"#, body.user.id)
            .fetch_all(&pool)
            .await
            .unwrap();

        assert_eq!(
            transactions.len(),
            0,
            "Should have no credit transactions when initial credits is zero"
        );
    }

    #[sqlx::test]
    async fn test_get_registration_info_enabled(pool: PgPool) {
        let mut config = create_test_config();
        config.auth.native.enabled = true;
        config.auth.native.allow_registration = true;

        let request_manager = std::sync::Arc::new(fusillade::PostgresRequestManager::new(pool.clone()));
        let state = AppState::builder().db(pool).config(config).request_manager(request_manager).build();

        let app = axum::Router::new()
            .route("/auth/register-info", axum::routing::get(get_registration_info))
            .with_state(state);

        let server = TestServer::new(app).unwrap();
        let response = server.get("/auth/register-info").await;

        response.assert_status(axum::http::StatusCode::OK);
        let body: RegistrationInfo = response.json();
        assert!(body.enabled);
        assert_eq!(body.message, "Registration is enabled");
    }

    #[sqlx::test]
    async fn test_get_registration_info_disabled_native_auth(pool: PgPool) {
        let mut config = create_test_config();
        config.auth.native.enabled = false;
        config.auth.native.allow_registration = true;

        let request_manager = std::sync::Arc::new(fusillade::PostgresRequestManager::new(pool.clone()));
        let state = AppState::builder().db(pool).config(config).request_manager(request_manager).build();

        let app = axum::Router::new()
            .route("/auth/register-info", axum::routing::get(get_registration_info))
            .with_state(state);

        let server = TestServer::new(app).unwrap();
        let response = server.get("/auth/register-info").await;

        response.assert_status(axum::http::StatusCode::OK);
        let body: RegistrationInfo = response.json();
        assert!(!body.enabled);
        assert_eq!(body.message, "Registration is disabled");
    }

    #[sqlx::test]
    async fn test_get_registration_info_disabled_allow_registration(pool: PgPool) {
        let mut config = create_test_config();
        config.auth.native.enabled = true;
        config.auth.native.allow_registration = false;

        let request_manager = std::sync::Arc::new(fusillade::PostgresRequestManager::new(pool.clone()));
        let state = AppState::builder().db(pool).config(config).request_manager(request_manager).build();

        let app = axum::Router::new()
            .route("/auth/register-info", axum::routing::get(get_registration_info))
            .with_state(state);

        let server = TestServer::new(app).unwrap();
        let response = server.get("/auth/register-info").await;

        response.assert_status(axum::http::StatusCode::OK);
        let body: RegistrationInfo = response.json();
        assert!(!body.enabled);
        assert_eq!(body.message, "Registration is disabled");
    }

    #[sqlx::test]
    async fn test_get_login_info_enabled(pool: PgPool) {
        let mut config = create_test_config();
        config.auth.native.enabled = true;

        let request_manager = std::sync::Arc::new(fusillade::PostgresRequestManager::new(pool.clone()));
        let state = AppState::builder().db(pool).config(config).request_manager(request_manager).build();

        let app = axum::Router::new()
            .route("/auth/login-info", axum::routing::get(get_login_info))
            .with_state(state);

        let server = TestServer::new(app).unwrap();
        let response = server.get("/auth/login-info").await;

        response.assert_status(axum::http::StatusCode::OK);
        let body: LoginInfo = response.json();
        assert!(body.enabled);
        assert_eq!(body.message, "Native login is enabled");
    }

    #[sqlx::test]
    async fn test_get_login_info_disabled(pool: PgPool) {
        let mut config = create_test_config();
        config.auth.native.enabled = false;

        let request_manager = std::sync::Arc::new(fusillade::PostgresRequestManager::new(pool.clone()));
        let state = AppState::builder().db(pool).config(config).request_manager(request_manager).build();

        let app = axum::Router::new()
            .route("/auth/login-info", axum::routing::get(get_login_info))
            .with_state(state);

        let server = TestServer::new(app).unwrap();
        let response = server.get("/auth/login-info").await;

        response.assert_status(axum::http::StatusCode::OK);
        let body: LoginInfo = response.json();
        assert!(!body.enabled);
        assert_eq!(body.message, "Native login is disabled");
    }

    #[sqlx::test]
    async fn test_login_success(pool: PgPool) {
        let mut config = create_test_config();
        config.auth.native.enabled = true;

        let request_manager = std::sync::Arc::new(fusillade::PostgresRequestManager::new(pool.clone()));
        let state = AppState::builder()
            .db(pool.clone())
            .config(config)
            .request_manager(request_manager)
            .build();

        // Create a user using the repository
        let password_hash = password::hash_string("testpassword").unwrap();
        let mut conn = pool.acquire().await.unwrap();
        let mut user_repo = Users::new(&mut conn);

        let user_create = UserCreateDBRequest {
            username: "loginuser".to_string(),
            email: "login@example.com".to_string(),
            display_name: Some("Login User".to_string()),
            avatar_url: None,
            is_admin: false,
            roles: vec![Role::StandardUser],
            auth_source: "native".to_string(),
            password_hash: Some(password_hash),
            external_user_id: None,
        };

        let created_user = user_repo.create(&user_create).await.unwrap();
        drop(user_repo);
        drop(conn);

        let app = axum::Router::new()
            .route("/auth/login", axum::routing::post(login))
            .with_state(state);

        let server = TestServer::new(app).unwrap();

        let request = LoginRequest {
            email: "login@example.com".to_string(),
            password: "testpassword".to_string(),
        };

        let response = server.post("/auth/login").json(&request).await;

        response.assert_status(axum::http::StatusCode::OK);
        assert!(response.headers().get("set-cookie").is_some());

        let body: AuthResponse = response.json();
        assert_eq!(body.user.email, "login@example.com");
        assert_eq!(body.user.id, created_user.id);
        assert_eq!(body.message, "Login successful");
    }

    #[sqlx::test]
    async fn test_login_disabled(pool: PgPool) {
        let mut config = create_test_config();
        config.auth.native.enabled = false;

        let request_manager = std::sync::Arc::new(fusillade::PostgresRequestManager::new(pool.clone()));
        let state = AppState::builder().db(pool).config(config).request_manager(request_manager).build();

        let app = axum::Router::new()
            .route("/auth/login", axum::routing::post(login))
            .with_state(state);

        let server = TestServer::new(app).unwrap();

        let request = LoginRequest {
            email: "test@example.com".to_string(),
            password: "password".to_string(),
        };

        let response = server.post("/auth/login").json(&request).await;
        response.assert_status(axum::http::StatusCode::BAD_REQUEST);
    }

    #[sqlx::test]
    async fn test_login_invalid_email(pool: PgPool) {
        let mut config = create_test_config();
        config.auth.native.enabled = true;

        let request_manager = std::sync::Arc::new(fusillade::PostgresRequestManager::new(pool.clone()));
        let state = AppState::builder().db(pool).config(config).request_manager(request_manager).build();

        let app = axum::Router::new()
            .route("/auth/login", axum::routing::post(login))
            .with_state(state);

        let server = TestServer::new(app).unwrap();

        let request = LoginRequest {
            email: "nonexistent@example.com".to_string(),
            password: "password".to_string(),
        };

        let response = server.post("/auth/login").json(&request).await;
        response.assert_status(axum::http::StatusCode::UNAUTHORIZED);
    }

    #[sqlx::test]
    async fn test_login_invalid_password(pool: PgPool) {
        let mut config = create_test_config();
        config.auth.native.enabled = true;

        let request_manager = std::sync::Arc::new(fusillade::PostgresRequestManager::new(pool.clone()));
        let state = AppState::builder()
            .db(pool.clone())
            .config(config)
            .request_manager(request_manager)
            .build();

        // Create a user using the repository
        let password_hash = password::hash_string("correctpassword").unwrap();
        let mut conn = pool.acquire().await.unwrap();
        let mut user_repo = Users::new(&mut conn);

        let user_create = UserCreateDBRequest {
            username: "wrongpwuser".to_string(),
            email: "wrongpw@example.com".to_string(),
            display_name: Some("Wrong Password User".to_string()),
            avatar_url: None,
            is_admin: false,
            roles: vec![Role::StandardUser],
            auth_source: "native".to_string(),
            password_hash: Some(password_hash),
            external_user_id: None,
        };

        user_repo.create(&user_create).await.unwrap();
        drop(user_repo);
        drop(conn);

        let app = axum::Router::new()
            .route("/auth/login", axum::routing::post(login))
            .with_state(state);

        let server = TestServer::new(app).unwrap();

        let request = LoginRequest {
            email: "wrongpw@example.com".to_string(),
            password: "wrongpassword".to_string(),
        };

        let response = server.post("/auth/login").json(&request).await;
        response.assert_status(axum::http::StatusCode::UNAUTHORIZED);
    }

    #[sqlx::test]
    async fn test_login_user_without_password(pool: PgPool) {
        let mut config = create_test_config();
        config.auth.native.enabled = true;

        let request_manager = std::sync::Arc::new(fusillade::PostgresRequestManager::new(pool.clone()));
        let state = AppState::builder()
            .db(pool.clone())
            .config(config)
            .request_manager(request_manager)
            .build();

        // Create a user without password_hash (e.g., SSO user)
        let mut conn = pool.acquire().await.unwrap();
        let mut user_repo = Users::new(&mut conn);

        let user_create = UserCreateDBRequest {
            username: "ssouser".to_string(),
            email: "sso@example.com".to_string(),
            display_name: Some("SSO User".to_string()),
            avatar_url: None,
            is_admin: false,
            roles: vec![Role::StandardUser],
            auth_source: "proxy".to_string(),
            password_hash: None,
            external_user_id: None,
        };

        user_repo.create(&user_create).await.unwrap();
        drop(user_repo);
        drop(conn);

        let app = axum::Router::new()
            .route("/auth/login", axum::routing::post(login))
            .with_state(state);

        let server = TestServer::new(app).unwrap();

        let request = LoginRequest {
            email: "sso@example.com".to_string(),
            password: "anypassword".to_string(),
        };

        let response = server.post("/auth/login").json(&request).await;
        response.assert_status(axum::http::StatusCode::UNAUTHORIZED);
    }

    #[sqlx::test]
    async fn test_logout(pool: PgPool) {
        let config = create_test_config();
        let request_manager = std::sync::Arc::new(fusillade::PostgresRequestManager::new(pool.clone()));
        let state = AppState::builder().db(pool).config(config).request_manager(request_manager).build();

        let app = axum::Router::new()
            .route("/auth/logout", axum::routing::post(logout))
            .with_state(state);

        let server = TestServer::new(app).unwrap();
        let response = server.post("/auth/logout").await;

        response.assert_status(axum::http::StatusCode::OK);

        // Verify cookie is set to expire
        let cookie_header = response.headers().get("set-cookie");
        assert!(cookie_header.is_some());
        let cookie_str = cookie_header.unwrap().to_str().unwrap();
        assert!(cookie_str.contains("Max-Age=0"));

        let body: AuthSuccessResponse = response.json();
        assert_eq!(body.message, "Logout successful");
    }

    #[sqlx::test]
    async fn test_register_duplicate_email(pool: PgPool) {
        let mut config = create_test_config();
        config.auth.native.enabled = true;
        config.auth.native.allow_registration = true;

        let request_manager = std::sync::Arc::new(fusillade::PostgresRequestManager::new(pool.clone()));
        let state = AppState::builder()
            .db(pool.clone())
            .config(config)
            .request_manager(request_manager)
            .build();

        // Create a user first
        let mut conn = pool.acquire().await.unwrap();
        let mut user_repo = Users::new(&mut conn);

        let user_create = UserCreateDBRequest {
            username: "existinguser".to_string(),
            email: "duplicate@example.com".to_string(),
            display_name: Some("Existing User".to_string()),
            avatar_url: None,
            is_admin: false,
            roles: vec![Role::StandardUser],
            auth_source: "native".to_string(),
            password_hash: Some(password::hash_string("password").unwrap()),
            external_user_id: None,
        };

        user_repo.create(&user_create).await.unwrap();
        drop(user_repo);
        drop(conn);

        let app = axum::Router::new()
            .route("/auth/register", axum::routing::post(register))
            .with_state(state);

        let server = TestServer::new(app).unwrap();

        // Try to register with the same email
        let request = RegisterRequest {
            username: "newuser".to_string(),
            email: "duplicate@example.com".to_string(),
            password: "password123".to_string(),
            display_name: None,
        };

        let response = server.post("/auth/register").json(&request).await;
        response.assert_status(axum::http::StatusCode::BAD_REQUEST);
    }

    #[sqlx::test]
    async fn test_register_password_too_long(pool: PgPool) {
        let mut config = create_test_config();
        config.auth.native.enabled = true;
        config.auth.native.allow_registration = true;
        config.auth.native.password.max_length = 20;

        let request_manager = std::sync::Arc::new(fusillade::PostgresRequestManager::new(pool.clone()));
        let state = AppState::builder().db(pool).config(config).request_manager(request_manager).build();

        let app = axum::Router::new()
            .route("/auth/register", axum::routing::post(register))
            .with_state(state);

        let server = TestServer::new(app).unwrap();

        let request = RegisterRequest {
            username: "testuser".to_string(),
            email: "test@example.com".to_string(),
            password: "thispasswordiswaytoolongandexceedsthelimit".to_string(),
            display_name: None,
        };

        let response = server.post("/auth/register").json(&request).await;
        response.assert_status(axum::http::StatusCode::BAD_REQUEST);
    }

    #[sqlx::test]
    async fn test_register_registration_disabled(pool: PgPool) {
        let mut config = create_test_config();
        config.auth.native.enabled = true;
        config.auth.native.allow_registration = false;

        let request_manager = std::sync::Arc::new(fusillade::PostgresRequestManager::new(pool.clone()));
        let state = AppState::builder().db(pool).config(config).request_manager(request_manager).build();

        let app = axum::Router::new()
            .route("/auth/register", axum::routing::post(register))
            .with_state(state);

        let server = TestServer::new(app).unwrap();

        let request = RegisterRequest {
            username: "testuser".to_string(),
            email: "test@example.com".to_string(),
            password: "password123".to_string(),
            display_name: None,
        };

        let response = server.post("/auth/register").json(&request).await;
        response.assert_status(axum::http::StatusCode::BAD_REQUEST);
    }

    #[sqlx::test]
    async fn test_request_password_reset_disabled(pool: PgPool) {
        let mut config = create_test_config();
        config.auth.native.enabled = false;

        let request_manager = std::sync::Arc::new(fusillade::PostgresRequestManager::new(pool.clone()));
        let state = AppState::builder().db(pool).config(config).request_manager(request_manager).build();

        let app = axum::Router::new()
            .route("/auth/password-reset", axum::routing::post(request_password_reset))
            .with_state(state);

        let server = TestServer::new(app).unwrap();

        let request = PasswordResetRequest {
            email: "test@example.com".to_string(),
        };

        let response = server.post("/auth/password-reset").json(&request).await;
        response.assert_status(axum::http::StatusCode::BAD_REQUEST);
    }

    #[sqlx::test]
    async fn test_request_password_reset_nonexistent_user(pool: PgPool) {
        let mut config = create_test_config();
        config.auth.native.enabled = true;

        let request_manager = std::sync::Arc::new(fusillade::PostgresRequestManager::new(pool.clone()));
        let state = AppState::builder().db(pool).config(config).request_manager(request_manager).build();

        let app = axum::Router::new()
            .route("/auth/password-reset", axum::routing::post(request_password_reset))
            .with_state(state);

        let server = TestServer::new(app).unwrap();

        let request = PasswordResetRequest {
            email: "nonexistent@example.com".to_string(),
        };

        let response = server.post("/auth/password-reset").json(&request).await;

        // Should return success to prevent email enumeration
        response.assert_status(axum::http::StatusCode::OK);
        let body: PasswordResetResponse = response.json();
        assert!(body.message.contains("If an account with that email exists"));
    }

    #[sqlx::test]
    async fn test_request_password_reset_sso_user(pool: PgPool) {
        let mut config = create_test_config();
        config.auth.native.enabled = true;

        let request_manager = std::sync::Arc::new(fusillade::PostgresRequestManager::new(pool.clone()));
        let state = AppState::builder()
            .db(pool.clone())
            .config(config)
            .request_manager(request_manager)
            .build();

        // Create an SSO user (no password_hash)
        let mut conn = pool.acquire().await.unwrap();
        let mut user_repo = Users::new(&mut conn);

        let user_create = UserCreateDBRequest {
            username: "ssouser".to_string(),
            email: "sso@example.com".to_string(),
            display_name: None,
            avatar_url: None,
            is_admin: false,
            roles: vec![Role::StandardUser],
            auth_source: "proxy".to_string(),
            password_hash: None,
            external_user_id: None,
        };

        user_repo.create(&user_create).await.unwrap();
        drop(user_repo);
        drop(conn);

        let app = axum::Router::new()
            .route("/auth/password-reset", axum::routing::post(request_password_reset))
            .with_state(state);

        let server = TestServer::new(app).unwrap();

        let request = PasswordResetRequest {
            email: "sso@example.com".to_string(),
        };

        let response = server.post("/auth/password-reset").json(&request).await;

        // Should return success even though no email will be sent
        response.assert_status(axum::http::StatusCode::OK);
        let body: PasswordResetResponse = response.json();
        assert!(body.message.contains("If an account with that email exists"));
    }

    #[sqlx::test]
    async fn test_confirm_password_reset_disabled(pool: PgPool) {
        let mut config = create_test_config();
        config.auth.native.enabled = false;

        let request_manager = std::sync::Arc::new(fusillade::PostgresRequestManager::new(pool.clone()));
        let state = AppState::builder().db(pool).config(config).request_manager(request_manager).build();

        let app = axum::Router::new()
            .route(
                "/auth/password-reset/{token_id}/confirm",
                axum::routing::post(confirm_password_reset),
            )
            .with_state(state);

        let server = TestServer::new(app).unwrap();

        let token_id = Uuid::new_v4();
        let request = PasswordResetConfirmRequest {
            token: "sometoken".to_string(),
            new_password: "newpassword123".to_string(),
        };

        let response = server
            .post(&format!("/auth/password-reset/{}/confirm", token_id))
            .json(&request)
            .await;

        response.assert_status(axum::http::StatusCode::BAD_REQUEST);
    }

    #[sqlx::test]
    async fn test_confirm_password_reset_invalid_token(pool: PgPool) {
        let mut config = create_test_config();
        config.auth.native.enabled = true;

        let request_manager = std::sync::Arc::new(fusillade::PostgresRequestManager::new(pool.clone()));
        let state = AppState::builder().db(pool).config(config).request_manager(request_manager).build();

        let app = axum::Router::new()
            .route(
                "/auth/password-reset/{token_id}/confirm",
                axum::routing::post(confirm_password_reset),
            )
            .with_state(state);

        let server = TestServer::new(app).unwrap();

        let token_id = Uuid::new_v4();
        let request = PasswordResetConfirmRequest {
            token: "invalidtoken".to_string(),
            new_password: "newpassword123".to_string(),
        };

        let response = server
            .post(&format!("/auth/password-reset/{}/confirm", token_id))
            .json(&request)
            .await;

        response.assert_status(axum::http::StatusCode::BAD_REQUEST);
    }

    #[sqlx::test]
    async fn test_confirm_password_reset_password_too_short(pool: PgPool) {
        let mut config = create_test_config();
        config.auth.native.enabled = true;
        config.auth.native.password.min_length = 10;

        let request_manager = std::sync::Arc::new(fusillade::PostgresRequestManager::new(pool.clone()));
        let state = AppState::builder().db(pool).config(config).request_manager(request_manager).build();

        let app = axum::Router::new()
            .route(
                "/auth/password-reset/{token_id}/confirm",
                axum::routing::post(confirm_password_reset),
            )
            .with_state(state);

        let server = TestServer::new(app).unwrap();

        let token_id = Uuid::new_v4();
        let request = PasswordResetConfirmRequest {
            token: "sometoken".to_string(),
            new_password: "short".to_string(),
        };

        let response = server
            .post(&format!("/auth/password-reset/{}/confirm", token_id))
            .json(&request)
            .await;

        response.assert_status(axum::http::StatusCode::BAD_REQUEST);
    }

    #[sqlx::test]
    async fn test_confirm_password_reset_password_too_long(pool: PgPool) {
        let mut config = create_test_config();
        config.auth.native.enabled = true;
        config.auth.native.password.max_length = 20;

        let request_manager = std::sync::Arc::new(fusillade::PostgresRequestManager::new(pool.clone()));
        let state = AppState::builder().db(pool).config(config).request_manager(request_manager).build();

        let app = axum::Router::new()
            .route(
                "/auth/password-reset/{token_id}/confirm",
                axum::routing::post(confirm_password_reset),
            )
            .with_state(state);

        let server = TestServer::new(app).unwrap();

        let token_id = Uuid::new_v4();
        let request = PasswordResetConfirmRequest {
            token: "sometoken".to_string(),
            new_password: "thispasswordiswaytoolongandexceedsthelimit".to_string(),
        };

        let response = server
            .post(&format!("/auth/password-reset/{}/confirm", token_id))
            .json(&request)
            .await;

        response.assert_status(axum::http::StatusCode::BAD_REQUEST);
    }

    #[sqlx::test]
    async fn test_password_reset_full_flow(pool: PgPool) {
        use crate::test_utils::create_test_config;

        // Create a custom config with native auth enabled
        let mut config = create_test_config();
        config.auth.native.enabled = true;

        // Save the email path before moving config
        let email_path = if let crate::config::EmailTransportConfig::File { path } = &config.auth.native.email.transport {
            path.clone()
        } else {
            panic!("Expected File transport in test config");
        };

        let app = crate::Application::new_with_pool(config, Some(pool.clone()))
            .await
            .expect("Failed to create application");

        let (app, _bg_services) = app.into_test_server();

        // Create a user with a password
        let old_password_hash = password::hash_string("oldpassword123").unwrap();
        let mut conn = pool.acquire().await.unwrap();
        let mut user_repo = Users::new(&mut conn);

        let user_create = UserCreateDBRequest {
            username: "resetuser".to_string(),
            email: "reset@example.com".to_string(),
            display_name: Some("Reset User".to_string()),
            avatar_url: None,
            is_admin: false,
            roles: vec![Role::StandardUser],
            auth_source: "native".to_string(),
            password_hash: Some(old_password_hash.clone()),
            external_user_id: None,
        };

        let _created_user = user_repo.create(&user_create).await.unwrap();
        drop(user_repo);
        drop(conn);

        // Step 1: Request password reset
        let reset_request = PasswordResetRequest {
            email: "reset@example.com".to_string(),
        };

        let response = app.post("/authentication/password-resets").json(&reset_request).await;

        response.assert_status(axum::http::StatusCode::OK);
        let body: PasswordResetResponse = response.json();
        assert!(body.message.contains("If an account with that email exists"));

        // Step 2: Extract the reset link from the email file (simulating clicking email link)
        // Use the email path we saved earlier
        let emails_dir = std::path::Path::new(&email_path);

        // Find the most recent email file
        let mut email_files: Vec<_> = std::fs::read_dir(emails_dir).unwrap().filter_map(|e| e.ok()).collect();
        email_files.sort_by_key(|e| e.metadata().unwrap().modified().unwrap());

        let email_file = email_files.last().expect("No email file found");
        let email_content = std::fs::read_to_string(email_file.path()).unwrap();

        // Decode quoted-printable encoding (=3D is =, = at end of line is continuation)
        let decoded_content = email_content.replace("=\r\n", "").replace("=\n", "").replace("=3D", "=");

        // Parse the reset link from the email content
        // Format: {base_url}/reset-password?id={token_id}&token={raw_token}
        let reset_link_start = decoded_content.find("/reset-password?id=").expect("Reset link not found");
        let link_portion = &decoded_content[reset_link_start..];

        // Find the end of the URL (could be whitespace, quote, or bracket)
        let link_end = link_portion
            .find(&[' ', '\n', '\r', '"', '<', '>'][..])
            .unwrap_or(link_portion.len());
        let reset_link = &link_portion[..link_end];

        // Extract token_id and token from URL
        let url_parts: Vec<&str> = reset_link.split(&['?', '&'][..]).collect();
        let token_id_str = url_parts
            .iter()
            .find(|s| s.starts_with("id="))
            .and_then(|s| s.strip_prefix("id="))
            .expect("token_id not found in reset link");
        let token_str = url_parts
            .iter()
            .find(|s| s.starts_with("token="))
            .and_then(|s| s.strip_prefix("token="))
            .expect("token not found in reset link");

        let token_id = Uuid::parse_str(token_id_str).unwrap();
        let raw_token = token_str.to_string();

        // Step 3: Confirm password reset with the token
        let confirm_request = PasswordResetConfirmRequest {
            token: raw_token.clone(),
            new_password: "newpassword456".to_string(),
        };

        let response = app
            .post(&format!("/authentication/password-resets/{}/confirm", token_id))
            .json(&confirm_request)
            .await;

        response.assert_status(axum::http::StatusCode::OK);
        let body: PasswordResetResponse = response.json();
        assert_eq!(body.message, "Password has been reset successfully");

        // Step 4: Verify the password was actually changed by trying to login
        let login_old_password = LoginRequest {
            email: "reset@example.com".to_string(),
            password: "oldpassword123".to_string(),
        };

        let response = app.post("/authentication/login").json(&login_old_password).await;

        // Old password should not work
        response.assert_status(axum::http::StatusCode::UNAUTHORIZED);

        // Step 5: Login with new password should work
        let login_new_password = LoginRequest {
            email: "reset@example.com".to_string(),
            password: "newpassword456".to_string(),
        };

        let response = app.post("/authentication/login").json(&login_new_password).await;

        response.assert_status(axum::http::StatusCode::OK);
        let body: AuthResponse = response.json();
        assert_eq!(body.user.email, "reset@example.com");
        assert_eq!(body.message, "Login successful");

        // Step 6: Verify the token was invalidated and cannot be reused
        let reuse_request = PasswordResetConfirmRequest {
            token: raw_token,
            new_password: "anotherpassword789".to_string(),
        };

        let response = app
            .post(&format!("/authentication/password-resets/{}/confirm", token_id))
            .json(&reuse_request)
            .await;

        // Token should be invalid now
        response.assert_status(axum::http::StatusCode::BAD_REQUEST);

        // Cleanup: remove the email file
        std::fs::remove_file(email_file.path()).ok();
    }

    #[sqlx::test]
    async fn test_change_password_success_full(pool: PgPool) {
        use crate::test_utils::create_test_config;

        // Create a custom config with native auth enabled
        let mut config = create_test_config();
        config.auth.native.enabled = true;

        let app = crate::Application::new_with_pool(config, Some(pool.clone()))
            .await
            .expect("Failed to create application");

        let (app, _bg_services) = app.into_test_server();

        // Create a user with a password
        let old_password_hash = password::hash_string("oldpassword123").unwrap();
        let mut conn = pool.acquire().await.unwrap();
        let mut user_repo = Users::new(&mut conn);

        let user_create = UserCreateDBRequest {
            username: "changepassworduser".to_string(),
            email: "changepassword@example.com".to_string(),
            display_name: Some("Change Password User".to_string()),
            avatar_url: None,
            is_admin: false,
            roles: vec![Role::StandardUser],
            auth_source: "native".to_string(),
            password_hash: Some(old_password_hash.clone()),
            external_user_id: Some("changepassworduser".to_string()),
        };

        let created_user = user_repo.create(&user_create).await.unwrap();
        drop(user_repo);
        drop(conn);

        let user_response = UserResponse::from(created_user);

        // Change password
        let change_request = ChangePasswordRequest {
            current_password: "oldpassword123".to_string(),
            new_password: "newpassword456".to_string(),
        };

        let auth_headers = crate::test_utils::add_auth_headers(&user_response);
        let response = app
            .post("/authentication/password-change")
            .json(&change_request)
            .add_header(&auth_headers[0].0, &auth_headers[0].1)
            .add_header(&auth_headers[1].0, &auth_headers[1].1)
            .await;

        response.assert_status(axum::http::StatusCode::OK);
        let body: AuthSuccessResponse = response.json();
        assert_eq!(body.message, "Password changed successfully");

        // Verify old password doesn't work
        let login_old = LoginRequest {
            email: "changepassword@example.com".to_string(),
            password: "oldpassword123".to_string(),
        };

        let response = app.post("/authentication/login").json(&login_old).await;
        response.assert_status(axum::http::StatusCode::UNAUTHORIZED);

        // Verify new password works
        let login_new = LoginRequest {
            email: "changepassword@example.com".to_string(),
            password: "newpassword456".to_string(),
        };

        let response = app.post("/authentication/login").json(&login_new).await;
        response.assert_status(axum::http::StatusCode::OK);
    }

    #[sqlx::test]
    async fn test_change_password_wrong_current(pool: PgPool) {
        use crate::test_utils::create_test_config;

        let mut config = create_test_config();
        config.auth.native.enabled = true;

        let app = crate::Application::new_with_pool(config, Some(pool.clone()))
            .await
            .expect("Failed to create application");

        let (app, _bg_services) = app.into_test_server();

        // Create a user with a password
        let password_hash = password::hash_string("correctpassword").unwrap();
        let mut conn = pool.acquire().await.unwrap();
        let mut user_repo = Users::new(&mut conn);

        let user_create = UserCreateDBRequest {
            username: "wrongcurrentuser".to_string(),
            email: "wrongcurrent@example.com".to_string(),
            display_name: None,
            avatar_url: None,
            is_admin: false,
            roles: vec![Role::StandardUser],
            auth_source: "native".to_string(),
            password_hash: Some(password_hash),
            external_user_id: Some("wrongcurrentuser".to_string()),
        };

        let created_user = user_repo.create(&user_create).await.unwrap();
        drop(user_repo);
        drop(conn);

        let user_response = UserResponse::from(created_user);

        let change_request = ChangePasswordRequest {
            current_password: "wrongpassword".to_string(),
            new_password: "newpassword456".to_string(),
        };

        let auth_headers = crate::test_utils::add_auth_headers(&user_response);
        let response = app
            .post("/authentication/password-change")
            .json(&change_request)
            .add_header(&auth_headers[0].0, &auth_headers[0].1)
            .add_header(&auth_headers[1].0, &auth_headers[1].1)
            .await;

        response.assert_status(axum::http::StatusCode::UNAUTHORIZED);
    }

    #[sqlx::test]
    async fn test_change_password_sso_user_cannot_change(pool: PgPool) {
        use crate::test_utils::create_test_config;

        let mut config = create_test_config();
        config.auth.native.enabled = true;

        let app = crate::Application::new_with_pool(config, Some(pool.clone()))
            .await
            .expect("Failed to create application");

        let (app, _bg_services) = app.into_test_server();

        // Create an SSO user (no password_hash)
        let mut conn = pool.acquire().await.unwrap();
        let mut user_repo = Users::new(&mut conn);

        let user_create = UserCreateDBRequest {
            username: "ssochangeuser".to_string(),
            email: "ssochange@example.com".to_string(),
            display_name: None,
            avatar_url: None,
            is_admin: false,
            roles: vec![Role::StandardUser],
            auth_source: "proxy".to_string(),
            password_hash: None,
            external_user_id: Some("ssochangeuser".to_string()),
        };

        let created_user = user_repo.create(&user_create).await.unwrap();
        drop(user_repo);
        drop(conn);

        let user_response = UserResponse::from(created_user);

        let change_request = ChangePasswordRequest {
            current_password: "anypassword".to_string(),
            new_password: "newpassword456".to_string(),
        };

        let auth_headers = crate::test_utils::add_auth_headers(&user_response);
        let response = app
            .post("/authentication/password-change")
            .json(&change_request)
            .add_header(&auth_headers[0].0, &auth_headers[0].1)
            .add_header(&auth_headers[1].0, &auth_headers[1].1)
            .await;

        response.assert_status(axum::http::StatusCode::BAD_REQUEST);
    }

    #[sqlx::test]
    async fn test_change_password_too_short(pool: PgPool) {
        use crate::test_utils::create_test_config;

        let mut config = create_test_config();
        config.auth.native.enabled = true;
        config.auth.native.password.min_length = 10;

        let app = crate::Application::new_with_pool(config, Some(pool.clone()))
            .await
            .expect("Failed to create application");

        let (app, _bg_services) = app.into_test_server();

        // Create a user with a password
        let password_hash = password::hash_string("oldpassword123").unwrap();
        let mut conn = pool.acquire().await.unwrap();
        let mut user_repo = Users::new(&mut conn);

        let user_create = UserCreateDBRequest {
            username: "shortpwchangeuser".to_string(),
            email: "shortpwchange@example.com".to_string(),
            display_name: None,
            avatar_url: None,
            is_admin: false,
            roles: vec![Role::StandardUser],
            auth_source: "native".to_string(),
            password_hash: Some(password_hash),
            external_user_id: Some("shortpwchangeuser".to_string()),
        };

        let created_user = user_repo.create(&user_create).await.unwrap();
        drop(user_repo);
        drop(conn);

        let user_response = UserResponse::from(created_user);

        let change_request = ChangePasswordRequest {
            current_password: "oldpassword123".to_string(),
            new_password: "short".to_string(),
        };

        let auth_headers = crate::test_utils::add_auth_headers(&user_response);
        let response = app
            .post("/authentication/password-change")
            .json(&change_request)
            .add_header(&auth_headers[0].0, &auth_headers[0].1)
            .add_header(&auth_headers[1].0, &auth_headers[1].1)
            .await;

        response.assert_status(axum::http::StatusCode::BAD_REQUEST);
    }

    #[sqlx::test]
    async fn test_change_password_too_long(pool: PgPool) {
        use crate::test_utils::create_test_config;

        let mut config = create_test_config();
        config.auth.native.enabled = true;
        config.auth.native.password.max_length = 20;

        let app = crate::Application::new_with_pool(config, Some(pool.clone()))
            .await
            .expect("Failed to create application");

        let (app, _bg_services) = app.into_test_server();

        // Create a user with a password
        let password_hash = password::hash_string("oldpassword").unwrap();
        let mut conn = pool.acquire().await.unwrap();
        let mut user_repo = Users::new(&mut conn);

        let user_create = UserCreateDBRequest {
            username: "longpwchangeuser".to_string(),
            email: "longpwchange@example.com".to_string(),
            display_name: None,
            avatar_url: None,
            is_admin: false,
            roles: vec![Role::StandardUser],
            auth_source: "native".to_string(),
            password_hash: Some(password_hash),
            external_user_id: Some("longpwchangeuser".to_string()),
        };

        let created_user = user_repo.create(&user_create).await.unwrap();
        drop(user_repo);
        drop(conn);

        let user_response = UserResponse::from(created_user);

        let change_request = ChangePasswordRequest {
            current_password: "oldpassword".to_string(),
            new_password: "thispasswordiswaytoolongandexceedsthelimit".to_string(),
        };

        let auth_headers = crate::test_utils::add_auth_headers(&user_response);
        let response = app
            .post("/authentication/password-change")
            .json(&change_request)
            .add_header(&auth_headers[0].0, &auth_headers[0].1)
            .add_header(&auth_headers[1].0, &auth_headers[1].1)
            .await;

        response.assert_status(axum::http::StatusCode::BAD_REQUEST);
    }

    #[sqlx::test]
    async fn test_change_password_when_disabled(pool: PgPool) {
        use crate::test_utils::create_test_config;

        let mut config = create_test_config();
        config.auth.native.enabled = false; // Disabled!

        let app = crate::Application::new_with_pool(config, Some(pool.clone()))
            .await
            .expect("Failed to create application");

        let (app, _bg_services) = app.into_test_server();

        // Create a user with a password
        let password_hash = password::hash_string("oldpassword").unwrap();
        let mut conn = pool.acquire().await.unwrap();
        let mut user_repo = Users::new(&mut conn);

        let user_create = UserCreateDBRequest {
            username: "disabledchangeuser".to_string(),
            email: "disabledchange@example.com".to_string(),
            display_name: None,
            avatar_url: None,
            is_admin: false,
            roles: vec![Role::StandardUser],
            auth_source: "native".to_string(),
            password_hash: Some(password_hash),
            external_user_id: Some("disabledchangeuser".to_string()),
        };

        let created_user = user_repo.create(&user_create).await.unwrap();
        drop(user_repo);
        drop(conn);

        let user_response = UserResponse::from(created_user);

        let change_request = ChangePasswordRequest {
            current_password: "oldpassword".to_string(),
            new_password: "newpassword".to_string(),
        };

        let auth_headers = crate::test_utils::add_auth_headers(&user_response);
        let response = app
            .post("/authentication/password-change")
            .json(&change_request)
            .add_header(&auth_headers[0].0, &auth_headers[0].1)
            .add_header(&auth_headers[1].0, &auth_headers[1].1)
            .await;

        response.assert_status(axum::http::StatusCode::BAD_REQUEST);
    }
}<|MERGE_RESOLUTION|>--- conflicted
+++ resolved
@@ -17,16 +17,11 @@
     },
     auth::{password, session},
     db::{
-<<<<<<< HEAD
-        handlers::{credits::Credits, PasswordResetTokens, Repository, Users},
-        models::{credits::CreditTransactionCreateDBRequest, users::UserCreateDBRequest},
-=======
         handlers::{PasswordResetTokens, Repository, Users, credits::Credits},
         models::{
             credits::{CreditTransactionCreateDBRequest, CreditTransactionType},
             users::UserCreateDBRequest,
         },
->>>>>>> 3d5c2b2f
     },
     email::EmailService,
     errors::Error,
