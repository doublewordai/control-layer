use crate::api::models::groups::GroupResponse;
use crate::db::models::users::UserDBResponse;
use crate::types::UserId;
use chrono::{DateTime, Utc};
use serde::{Deserialize, Serialize};
use utoipa::{IntoParams, ToSchema};

// Role enum for different job functions
#[derive(Debug, Clone, Serialize, Deserialize, sqlx::Type, PartialEq, ToSchema)]
#[sqlx(type_name = "user_role", rename_all = "UPPERCASE")]
pub enum Role {
    PlatformManager,
    RequestViewer,
    StandardUser,
<<<<<<< HEAD
    BatchAPIUser,
=======
    BillingManager,
>>>>>>> 9ea9453f
}

// User request models
#[derive(Debug, Clone, Serialize, Deserialize, ToSchema)]
pub struct UserCreate {
    pub username: String,
    pub email: String,
    pub display_name: Option<String>,
    pub avatar_url: Option<String>,
    pub roles: Vec<Role>,
}

#[derive(Debug, Clone, Serialize, Deserialize, ToSchema)]
pub struct UserUpdate {
    pub display_name: Option<String>,
    pub avatar_url: Option<String>,
    pub roles: Option<Vec<Role>>,
}

// User response models
#[derive(Debug, Clone, Serialize, Deserialize, ToSchema)]
pub struct UserResponse {
    #[schema(value_type = String, format = "uuid")]
    pub id: UserId,
    pub username: String,
    pub email: String,
    pub display_name: Option<String>,
    pub avatar_url: Option<String>,
    pub is_admin: bool,
    pub roles: Vec<Role>,
    pub created_at: DateTime<Utc>,
    pub updated_at: DateTime<Utc>,
    pub last_login: Option<DateTime<Utc>>,
    pub auth_source: String,
    /// Groups this user belongs to (only included if requested)
    /// Note: no_recursion is important! utoipa will panic at runtime, because it overflows the
    /// stack trying to follow the relationship.
    #[serde(skip_serializing_if = "Option::is_none")]
    #[schema(no_recursion)]
    pub groups: Option<Vec<GroupResponse>>,
    #[serde(skip_serializing_if = "Option::is_none")]
    pub credit_balance: Option<f64>,
}

/// Query parameters for listing users
#[derive(Debug, Deserialize, IntoParams, ToSchema)]
pub struct ListUsersQuery {
    /// Number of items to skip
    #[param(default = 0, minimum = 0)]
    pub skip: Option<i64>,

    /// Maximum number of items to return
    #[param(default = 100, minimum = 1, maximum = 1000)]
    pub limit: Option<i64>,

    /// Include related data (comma-separated: "groups")
    pub include: Option<String>,
}

#[derive(Debug, Clone, Serialize, Deserialize, ToSchema)]
pub struct CurrentUser {
    #[schema(value_type = String, format = "uuid")]
    pub id: UserId,
    pub username: String,
    pub email: String,
    pub is_admin: bool,
    pub roles: Vec<Role>,
    pub display_name: Option<String>,
    pub avatar_url: Option<String>,
}

impl CurrentUser {
    #[cfg(test)]
    pub fn is_admin(&self) -> bool {
        self.is_admin
    }
}

impl From<UserResponse> for CurrentUser {
    fn from(response: UserResponse) -> Self {
        Self {
            id: response.id,
            username: response.username,
            email: response.email,
            is_admin: response.is_admin,
            roles: response.roles,
            display_name: response.display_name,
            avatar_url: response.avatar_url,
        }
    }
}

impl From<UserDBResponse> for UserResponse {
    fn from(db: UserDBResponse) -> Self {
        Self {
            id: db.id,
            username: db.username,
            email: db.email,
            display_name: db.display_name,
            avatar_url: db.avatar_url,
            is_admin: db.is_admin,
            roles: db.roles,
            created_at: db.created_at,
            updated_at: db.updated_at,
            auth_source: db.auth_source,
            last_login: None,     // UserDBResponse doesn't have last_login
            groups: None,         // By default, relationships are not included
            credit_balance: None, // By default, credit balances are not included
        }
    }
}

impl UserResponse {
    /// Create a response with groups included
    pub fn with_groups(mut self, groups: Vec<GroupResponse>) -> Self {
        self.groups = Some(groups);
        self
    }

    /// Create a response with credit balance included
    pub fn with_credit_balance(mut self, balance: f64) -> Self {
        self.credit_balance = Some(balance);
        self
    }
}

#[derive(Debug, Clone, Serialize, Deserialize, ToSchema)]
pub struct GetUserQuery {
    pub include: Option<String>,
}<|MERGE_RESOLUTION|>--- conflicted
+++ resolved
@@ -12,11 +12,8 @@
     PlatformManager,
     RequestViewer,
     StandardUser,
-<<<<<<< HEAD
     BatchAPIUser,
-=======
     BillingManager,
->>>>>>> 9ea9453f
 }
 
 // User request models
