--- conflicted
+++ resolved
@@ -169,11 +169,8 @@
 use axum::extract::DefaultBodyLimit;
 use axum::http::HeaderValue;
 use axum::{
-<<<<<<< HEAD
+    Router, ServiceExt,
     http,
-=======
-    Router, ServiceExt,
->>>>>>> 3d5c2b2f
     middleware::from_fn_with_state,
     routing::{delete, get, patch, post},
 };
