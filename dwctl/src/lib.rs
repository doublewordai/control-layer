--- conflicted
+++ resolved
@@ -1,9 +1,4 @@
 // TODO: This file has gotten way too big. We need to refactor it into smaller modules.
-<<<<<<< HEAD
-// The router should be a builder pattern.
-=======
-// The router should be a builder pattern. CTRL-C logic should be in main.
->>>>>>> ea0bbcfd
 // The constructors in test_utils should be unified with the actual constructors: right now they're
 // actually the best lib way to construct things, which is bad.
 pub mod api;
