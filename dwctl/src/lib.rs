//! # dwctl: Control Layer for AI Model Management
//!
//! `dwctl` is a comprehensive control plane for managing AI model deployments, access control,
//! and request routing. It provides a RESTful API for managing users, groups, deployments,
//! and access policies, along with an OpenAI-compatible proxy for routing AI requests.
//!
//! ## Overview
//!
//! `dwctl` acts as a centralized control plane sitting between AI model consumers and multiple
//! AI inference endpoints. Organizations deploying AI models face challenges around multi-tenancy,
//! cost tracking, and managing access to diverse model deployments. This crate addresses these
//! challenges by providing a unified control layer that handles authentication, authorization,
//! request routing, and observability.
//!
//! The system is designed for platforms that need to expose AI capabilities to multiple users or
//! teams while maintaining isolation, tracking usage, and ensuring high availability. It's
//! particularly suited for organizations running their own inference infrastructure or aggregating
//! multiple AI providers behind a single interface.
//!
//! ### What It Does
//!
//! At its core, `dwctl` receives requests from clients using the OpenAI-compatible API format,
//! authenticates the user, checks their permissions against the requested model, routes the
//! request to the appropriate inference endpoint, and optionally logs the request/response for
//! audit and analytics. It manages a credit system for usage tracking and rate limiting, monitors
//! endpoint health to remove failing backends from rotation, and supports batch processing for
//! asynchronous workloads.
//!
//! ## Architecture
//!
//! The application is built on [Axum](https://github.com/tokio-rs/axum) for the HTTP layer and
//! uses PostgreSQL for all persistence needs. It can operate with either an embedded PostgreSQL
//! instance (useful for development) or an external PostgreSQL database (recommended for production).
//!
//! ### Request Flow
//!
//! The application handles two distinct request flows depending on the endpoint accessed.
//!
//! #### AI Proxy Requests (`/ai/v1/*`)
//!
//! When a client makes a request to `/ai/v1/chat/completions`, the request is handled by the
//! [onwards] routing layer. The system maintains a synchronized cache of valid API keys for each
//! model deployment—only keys with sufficient credits and appropriate group access are included.
//! This cache is continuously updated via PostgreSQL LISTEN/NOTIFY whenever database state changes.
//! onwards validates the incoming API key against this cache, maps the model alias to an inference
//! endpoint, and forwards the request. Optional middleware powered by [outlet] and [outlet-postgres]
//! can log request and response data to PostgreSQL for auditing, and credits are deducted based on
//! token usage.
//!
//! #### Management API Requests (`/admin/api/v1/*`)
//!
//! Requests to the management API follow a traditional web application flow. The request first
//! passes through authentication middleware that validates credentials through multiple methods:
//! session cookies (for browser clients), trusted proxy headers (for SSO integration), or API keys
//! with "platform" purpose. The authentication system tries these methods in priority order, falling
//! back to the next if one is unavailable or invalid. Once authenticated, the request reaches the
//! appropriate handler which performs authorization checks based on the user's roles and permissions.
//! Handlers interact with the database through repository interfaces to perform CRUD operations on
//! resources like users, groups, deployments, and endpoints. Changes to deployments or API keys
//! trigger PostgreSQL NOTIFY events that update the [onwards] routing cache in real-time.
//!
//! [onwards]: https://github.com/doublewordai/onwards
//! [outlet]: https://github.com/doublewordai/outlet
//! [outlet-postgres]: https://github.com/doublewordai/outlet-postgres
//!
//! ### Core Components
//!
//! The **API layer** ([`api`]) exposes two main surfaces: a management API for administrators at
//! `/admin/api/v1/*` and an OpenAI-compatible proxy at `/ai/v1/*`. The management API uses RESTful
//! conventions for CRUD operations on users, groups, deployments, and other resources, while the
//! proxy API mimics OpenAI's interface to maximize compatibility with existing clients.
//!
//! The **authentication layer** ([`auth`]) handles session-based authentication for the management
//! API and can integrate with SSO proxy implementations for federated authentication. It includes
//! permission checking logic and role-based access control for administrative operations. The AI
//! proxy endpoints use a separate authentication mechanism where valid API keys are synced to
//! [onwards].
//!
//! The **database layer** ([`db`]) uses the repository pattern to abstract data access. Each entity
//! (users, groups, deployments, etc.) has a corresponding repository that handles queries and
//! mutations. The schema uses PostgreSQL features like advisory locks for leader election and
//! LISTEN/NOTIFY for real-time configuration updates.
//!
//! **Background services** run alongside the HTTP server and include a health probe scheduler that
//! periodically checks inference endpoint availability, a batch processing daemon powered by
//! fusillade for async job execution, and an [onwards] configuration sync process that watches for
//! database changes and updates the routing layer in real-time.
//!
//! ## Quick Start
//!
//! ```no_run
//! use clap::Parser;
//! use dwctl::{Application, Config};
//!
//! #[tokio::main]
//! async fn main() -> anyhow::Result<()> {
//!     // Parse CLI arguments and load configuration
//!     let args = dwctl::config::Args::parse();
//!     let config = Config::load(&args)?;
//!
//!     // Initialize telemetry (structured logging and optional OpenTelemetry)
//!     dwctl::telemetry::init_telemetry(config.enable_otel_export)?;
//!
//!     // Create and start the application
//!     let app = Application::new(config).await?;
//!
//!     // Run with graceful shutdown on Ctrl+C
//!     app.serve(async {
//!         tokio::signal::ctrl_c().await.expect("Failed to listen for Ctrl+C");
//!     }).await?;
//!
//!     Ok(())
//! }
//! ```
//!
//! ## Database Setup
//!
//! The application requires a PostgreSQL database and automatically runs migrations on startup:
//!
//! ```no_run
//! # use sqlx::PgPool;
//! # async fn example(pool: PgPool) -> Result<(), sqlx::Error> {
//! // Run migrations
//! dwctl::migrator().run(&pool).await?;
//! # Ok(())
//! # }
//! ```
//!
//! ## Configuration
//!
//! See the [`config`] module for configuration options.
//!
// TODO: This file has gotten way too big. We need to refactor it into smaller modules.
// The constructors in test_utils should be unified with the actual constructors: right now they're
// actually the best lib way to construct things, which is bad.
pub mod api;
pub mod auth;
pub mod config;
mod crypto;
pub mod db;
mod email;
pub mod errors;
mod leader_election;
mod metrics;
mod openapi;
mod payment_providers;
mod probes;
mod request_logging;
mod static_assets;
mod sync;
pub mod telemetry;
mod types;
use crate::config::CorsOrigin;

#[cfg(any(test, feature = "test-utils"))]
pub mod test_utils;

use crate::{
    api::models::users::Role,
    auth::password,
    db::handlers::{Repository, Users},
    db::models::users::UserCreateDBRequest,
    metrics::GenAiMetrics,
    openapi::ApiDoc,
    request_logging::serializers::{AnalyticsResponseSerializer, parse_ai_request},
};
use anyhow::Context;
use auth::middleware::admin_ai_proxy_middleware;
use axum::extract::DefaultBodyLimit;
use axum::http::HeaderValue;
use axum::{
    Router, ServiceExt, http,
    middleware::from_fn_with_state,
    routing::{delete, get, patch, post},
};
use axum_prometheus::PrometheusMetricLayer;
use bon::Builder;
pub use config::Config;
use outlet::{RequestLoggerConfig, RequestLoggerLayer};
use outlet_postgres::PostgresHandler;
use request_logging::{AiRequest, AiResponse};
use sqlx::{Executor, PgPool};
use std::sync::Arc;
use tokio::net::TcpListener;
use tower::Layer;
use tower_http::{
    cors::CorsLayer,
    trace::{DefaultMakeSpan, DefaultOnRequest, DefaultOnResponse, TraceLayer},
};
use tracing::{Level, debug, info, instrument};
use utoipa::OpenApi;
use utoipa_rapidoc::RapiDoc;
use uuid::Uuid;

pub use types::{ApiKeyId, DeploymentId, GroupId, InferenceEndpointId, UserId};

/// Application state shared across all request handlers.
///
/// This struct contains all the shared resources needed by the API handlers,
/// including database connections, configuration, and background service managers.
///
/// # Fields
///
/// - `db`: Main PostgreSQL connection pool for application data
/// - `config`: Application configuration loaded from environment/files
/// - `outlet_db`: Optional connection pool for request logging (when enabled)
/// - `metrics_recorder`: Optional Prometheus metrics recorder (when enabled)
/// - `is_leader`: Whether this instance is the elected leader (for distributed deployments)
/// - `request_manager`: Fusillade batch request manager for async processing
///
/// # Example
///
/// ```ignore
/// let state = AppState::builder()
///     .db(pool)
///     .config(config)
///     .request_manager(request_manager)
///     .build();
/// ```
#[derive(Clone, Builder)]
pub struct AppState {
    pub db: PgPool,
    pub config: Config,
    pub outlet_db: Option<PgPool>,
    pub metrics_recorder: Option<GenAiMetrics>,
    #[builder(default = false)]
    pub is_leader: bool,
    pub request_manager: Arc<fusillade::PostgresRequestManager<fusillade::ReqwestHttpClient>>,
}

/// Get the dwctl database migrator
pub fn migrator() -> sqlx::migrate::Migrator {
    sqlx::migrate!("./migrations")
}

/// Create the initial admin user if it doesn't exist.
///
/// This function is idempotent - it will create a new admin user if one doesn't exist,
/// or update the password if the user already exists. This is typically called during
/// application startup to ensure there's always an admin user available.
///
/// # Arguments
///
/// - `email`: Email address for the admin user (also used as username)
/// - `password`: Optional password. If `None`, the user will have no password set
/// - `db`: PostgreSQL connection pool
///
/// # Returns
///
/// Returns the user ID of the created or existing admin user.
///
/// # Errors
///
/// Returns an error if database operations fail.
///
/// # Example
///
/// ```no_run
/// # use dwctl::create_initial_admin_user;
/// # use sqlx::PgPool;
/// # async fn example(pool: PgPool) -> Result<(), sqlx::Error> {
/// let user_id = create_initial_admin_user(
///     "admin@example.com",
///     Some("secure_password"),
///     &pool
/// ).await?;
/// # Ok(())
/// # }
/// ```
#[instrument(skip_all)]
pub async fn create_initial_admin_user(
    email: &str,
    password: Option<&str>,
    argon2_params: password::Argon2Params,
    db: &PgPool,
) -> Result<UserId, sqlx::Error> {
    // Hash password if provided
    let password_hash = if let Some(pwd) = password {
        Some(
            password::hash_string_with_params(pwd, Some(argon2_params))
                .map_err(|e| sqlx::Error::Encode(format!("Failed to hash admin password: {e}").into()))?,
        )
    } else {
        None
    };

    // Use a transaction to ensure atomicity
    let mut tx = db.begin().await?;
    let mut user_repo = Users::new(&mut tx);

    // Check if user already exists
    if let Some(existing_user) = user_repo
        .get_user_by_email(email)
        .await
        .map_err(|e| sqlx::Error::Protocol(format!("Failed to check existing user: {e}")))?
    {
        // User exists - update password if provided
        if let Some(password_hash) = password_hash {
            // Update password using raw SQL since we don't have a password update method
            sqlx::query!("UPDATE users SET password_hash = $1 WHERE email = $2", password_hash, email)
                .execute(&mut *tx)
                .await?;
        }
        tx.commit().await?;
        return Ok(existing_user.id);
    }

    // Create new admin user
    let user_create = UserCreateDBRequest {
        username: email.to_string(),
        email: email.to_string(),
        display_name: None,
        avatar_url: None,
        is_admin: true,
        roles: vec![Role::PlatformManager],
        auth_source: "system".to_string(),
        password_hash,
        external_user_id: None,
    };

    let created_user = user_repo
        .create(&user_create)
        .await
        .map_err(|e| sqlx::Error::Protocol(format!("Failed to create admin user: {e}")))?;

    tx.commit().await?;
    Ok(created_user.id)
}

/// Seed the database with initial configuration (run only once).
///
/// This function initializes the database with inference endpoints from model sources
/// and generates a new system API key. It's idempotent - subsequent calls will skip
/// seeding to preserve manual changes.
///
/// The function checks the `endpoints_seeded` flag in `system_config` to determine
/// if seeding has already occurred. This prevents overwriting user modifications.
///
/// # Arguments
///
/// - `sources`: Slice of model source configurations to seed as inference endpoints
/// - `db`: PostgreSQL connection pool
///
/// # Returns
///
/// Returns `Ok(())` if seeding succeeds or was already completed.
///
/// # Errors
///
/// Returns an error if database operations fail.
#[instrument(skip_all)]
pub async fn seed_database(sources: &[config::ModelSource], db: &PgPool) -> Result<(), anyhow::Error> {
    // Use a transaction to ensure atomicity
    let mut tx = db.begin().await?;

    // Check if database has already been seeded to prevent overwriting manual changes
    let seeded = sqlx::query_scalar!("SELECT value FROM system_config WHERE key = 'endpoints_seeded'")
        .fetch_optional(&mut *tx)
        .await?;

    if let Some(true) = seeded {
        info!("Database already seeded, skipping seeding operations");
        tx.commit().await?;
        return Ok(());
    }

    info!("Seeding database with initial configuration");

    // Seed endpoints from model sources
    let system_user_id = Uuid::nil();
    for source in sources {
        // Insert endpoint if it doesn't already exist (first-time seeding only)
        sqlx::query!(
            "INSERT INTO inference_endpoints (name, description, url, created_by)
             VALUES ($1, $2, $3, $4)
             ON CONFLICT (name) DO NOTHING",
            source.name,
            None::<String>, // System-created endpoints don't have descriptions
            source.url.as_str(),
            system_user_id,
        )
        .execute(&mut *tx)
        .await?;
    }

    // Update the system API key secret with a new secure value
    let system_api_key_id = Uuid::nil();
    let new_secret = crypto::generate_api_key();
    sqlx::query!("UPDATE api_keys SET secret = $1 WHERE id = $2", new_secret, system_api_key_id)
        .execute(&mut *tx)
        .await?;

    // Mark database as seeded to prevent future overwrites
    sqlx::query!(
        "UPDATE system_config SET value = true, updated_at = NOW()
         WHERE key = 'endpoints_seeded'"
    )
    .execute(&mut *tx)
    .await?;

    // Commit the transaction - either everything succeeds or nothing changes
    tx.commit().await?;

    debug!("Database seeded successfully");

    Ok(())
}

/// Setup database connections, run migrations, and initialize data
/// Returns: (embedded_db, main_pool, fusillade_pool, outlet_pool)
///
/// If `pool` is provided, it will be used directly instead of creating a new connection.
/// This is useful for tests where sqlx::test provides a pool.
async fn setup_database(
    config: &Config,
    pool: Option<PgPool>,
) -> anyhow::Result<(Option<db::embedded::EmbeddedDatabase>, PgPool, PgPool, Option<PgPool>)> {
    // If a pool is provided (e.g., from tests), use it directly
    let (embedded_db, pool) = if let Some(existing_pool) = pool {
        info!("Using provided database pool");
        (None, existing_pool)
    } else {
        // Database connection - handle both embedded and external
        let (_embedded_db, database_url) = match &config.database {
            config::DatabaseConfig::Embedded { .. } => {
                let persistent = config.database.embedded_persistent();
                info!("Starting with embedded database (persistent: {})", persistent);
                if !persistent {
                    info!("persistent=false: database will be ephemeral and data will be lost on shutdown");
                }
                #[cfg(feature = "embedded-db")]
                {
                    let data_dir = config.database.embedded_data_dir();
                    let embedded_db = db::embedded::EmbeddedDatabase::start(data_dir, persistent).await?;
                    let url = embedded_db.connection_string().to_string();
                    (Some(embedded_db), url)
                }
                #[cfg(not(feature = "embedded-db"))]
                {
                    anyhow::bail!(
                        "Embedded database is configured but the feature is not enabled. \
                         Rebuild with --features embedded-db to use embedded database."
                    );
                }
            }
            config::DatabaseConfig::External { url, .. } => {
                info!("Using external database");
                (None::<db::embedded::EmbeddedDatabase>, url.clone())
            }
        };

        let pool_config = config.database.pool_config();
        let main_settings = &pool_config.main;
        let pool = sqlx::postgres::PgPoolOptions::new()
            .max_connections(main_settings.max_connections)
            .min_connections(main_settings.min_connections)
            .acquire_timeout(std::time::Duration::from_secs(main_settings.acquire_timeout_secs))
            .idle_timeout(if main_settings.idle_timeout_secs > 0 {
                Some(std::time::Duration::from_secs(main_settings.idle_timeout_secs))
            } else {
                None
            })
            .max_lifetime(if main_settings.max_lifetime_secs > 0 {
                Some(std::time::Duration::from_secs(main_settings.max_lifetime_secs))
            } else {
                None
            })
            .connect(&database_url)
            .await?;
        (_embedded_db, pool)
    };

    migrator().run(&pool).await?;

    // Get connection options from the main pool to create child pools
    let connect_opts = pool.connect_options().as_ref().clone();

    // Get pool configuration
    let pool_config = config.database.pool_config();

    // Setup fusillade schema and pool (only if batches are enabled)
    info!("Setting up fusillade batch processing pool (batches enabled)");
    let fusillade_settings = &pool_config.fusillade;
    let fusillade_pool = sqlx::postgres::PgPoolOptions::new()
        .max_connections(fusillade_settings.max_connections)
        .min_connections(fusillade_settings.min_connections)
        .acquire_timeout(std::time::Duration::from_secs(fusillade_settings.acquire_timeout_secs))
        .idle_timeout(if fusillade_settings.idle_timeout_secs > 0 {
            Some(std::time::Duration::from_secs(fusillade_settings.idle_timeout_secs))
        } else {
            None
        })
        .max_lifetime(if fusillade_settings.max_lifetime_secs > 0 {
            Some(std::time::Duration::from_secs(fusillade_settings.max_lifetime_secs))
        } else {
            None
        })
        .after_connect(|conn, _meta| {
            Box::pin(async move {
                // Set search path to fusillade schema for all connections in this pool
                conn.execute("SET search_path = 'fusillade'").await?;
                Ok(())
            })
        })
        .connect_lazy_with(connect_opts.clone());

    fusillade_pool.execute("CREATE SCHEMA IF NOT EXISTS fusillade").await?;
    fusillade::migrator().run(&fusillade_pool).await?;

    // Setup outlet schema and pool if request logging is enabled
    let outlet_pool = if config.enable_request_logging {
        info!("Setting up outlet request logging pool (logging enabled)");
        let outlet_settings = &pool_config.outlet;
        let pool = sqlx::postgres::PgPoolOptions::new()
            .max_connections(outlet_settings.max_connections)
            .min_connections(outlet_settings.min_connections)
            .acquire_timeout(std::time::Duration::from_secs(outlet_settings.acquire_timeout_secs))
            .idle_timeout(if outlet_settings.idle_timeout_secs > 0 {
                Some(std::time::Duration::from_secs(outlet_settings.idle_timeout_secs))
            } else {
                None
            })
            .max_lifetime(if outlet_settings.max_lifetime_secs > 0 {
                Some(std::time::Duration::from_secs(outlet_settings.max_lifetime_secs))
            } else {
                None
            })
            .after_connect(|conn, _meta| {
                Box::pin(async move {
                    // Set search path to outlet schema for all connections in this pool
                    conn.execute("SET search_path = 'outlet'").await?;
                    Ok(())
                })
            })
            .connect_lazy_with(connect_opts.clone());

        pool.execute("CREATE SCHEMA IF NOT EXISTS outlet").await?;
        outlet_postgres::migrator().run(&pool).await?;

        Some(pool)
    } else {
        info!("Skipping outlet pool setup (logging disabled)");
        None
    };

    // Create initial admin user if it doesn't exist
    let argon2_params = password::Argon2Params {
        memory_kib: config.auth.native.password.argon2_memory_kib,
        iterations: config.auth.native.password.argon2_iterations,
        parallelism: config.auth.native.password.argon2_parallelism,
    };
    create_initial_admin_user(&config.admin_email, config.admin_password.as_deref(), argon2_params, &pool)
        .await
        .map_err(|e| anyhow::anyhow!("Failed to create initial admin user: {}", e))?;

    // Seed database with initial configuration (only runs once)
    seed_database(&config.model_sources, &pool).await?;

    Ok((embedded_db, pool, fusillade_pool, outlet_pool))
}

/// Create CORS layer from configuration
fn create_cors_layer(config: &Config) -> anyhow::Result<CorsLayer> {
    let mut origins = Vec::new();
    for origin in &config.auth.security.cors.allowed_origins {
        let header_value = match origin {
            CorsOrigin::Wildcard => "*".parse::<HeaderValue>()?,
            CorsOrigin::Url(url) => url.as_str().parse::<HeaderValue>()?,
        };
        origins.push(header_value);
    }

    let mut cors = CorsLayer::new()
        .allow_origin(origins)
        .allow_credentials(config.auth.security.cors.allow_credentials)
        .expose_headers(vec![http::header::LOCATION]);

    if let Some(max_age) = config.auth.security.cors.max_age {
        cors = cors.max_age(std::time::Duration::from_secs(max_age));
    }

    Ok(cors)
}

/// Build the main application router with all endpoints and middleware.
///
/// This function constructs the complete Axum router with:
/// - Authentication routes (login, registration, password reset)
/// - Admin API routes (user/group/deployment management)
/// - AI proxy routes (OpenAI-compatible endpoints)
/// - Static asset serving and SPA fallback
/// - Optional request logging via outlet
/// - Optional Prometheus metrics
/// - CORS configuration
/// - Tracing middleware
///
/// # Arguments
///
/// - `state`: Mutable application state (metrics recorder may be initialized here)
/// - `onwards_router`: Pre-configured router for AI request proxying
///
/// # Returns
///
/// Returns the fully configured router ready to be served.
///
/// # Errors
///
/// Returns an error if CORS configuration is invalid or metrics initialization fails.
#[instrument(skip_all)]
pub async fn build_router(state: &mut AppState, onwards_router: Router) -> anyhow::Result<Router> {
    // Setup request logging if enabled
    let outlet_layer = if let Some(outlet_pool) = state.outlet_db.as_ref() {
        // Initialize GenAI metrics BEFORE creating analytics serializer if metrics enabled
        if state.config.enable_metrics {
            let gen_ai_registry = prometheus::Registry::new();
            let gen_ai_metrics =
                GenAiMetrics::new(&gen_ai_registry).map_err(|e| anyhow::anyhow!("Failed to create GenAI metrics: {}", e))?;
            state.metrics_recorder = Some(gen_ai_metrics);
        }

        let analytics_serializer = AnalyticsResponseSerializer::new(
            state.db.clone(),
            uuid::Uuid::new_v4(),
            state.config.clone(),
            state.metrics_recorder.clone(),
        );

        let postgres_handler = PostgresHandler::<AiRequest, AiResponse>::from_pool(outlet_pool.clone())
            .await
            .expect("Failed to create PostgresHandler for request logging")
            .with_request_serializer(parse_ai_request)
            .with_response_serializer(analytics_serializer.create_serializer());

        let outlet_config = RequestLoggerConfig {
            capture_request_body: true,
            capture_response_body: true,
            path_filter: None, // No path filter needed - applied directly to ai_router
        };

        Some(RequestLoggerLayer::new(outlet_config, postgres_handler))
    } else {
        None
    };
    // Authentication routes (at root level, can be masked when deployed behind SSO proxy)
    let auth_routes = Router::new()
        .route(
            "/authentication/register",
            get(api::handlers::auth::get_registration_info).post(api::handlers::auth::register),
        )
        .route(
            "/authentication/login",
            get(api::handlers::auth::get_login_info).post(api::handlers::auth::login),
        )
        .route("/authentication/logout", post(api::handlers::auth::logout))
        .route("/authentication/password-resets", post(api::handlers::auth::request_password_reset))
        .route(
            "/authentication/password-resets/{token_id}/confirm",
            post(api::handlers::auth::confirm_password_reset),
        )
        .route("/authentication/password-change", post(api::handlers::auth::change_password))
        .with_state(state.clone());

    // API routes
    let api_routes = Router::new()
        .route("/config", get(api::handlers::config::get_config))
        // User management (admin only for collection operations)
        .route("/users", get(api::handlers::users::list_users))
        .route("/users", post(api::handlers::users::create_user))
        .route("/users/{id}", get(api::handlers::users::get_user))
        .route("/users/{id}", patch(api::handlers::users::update_user))
        .route("/users/{id}", delete(api::handlers::users::delete_user))
        // API Keys as user sub-resources
        .route("/users/{user_id}/api-keys", get(api::handlers::api_keys::list_user_api_keys))
        .route("/users/{user_id}/api-keys", post(api::handlers::api_keys::create_user_api_key))
        .route("/users/{user_id}/api-keys/{id}", get(api::handlers::api_keys::get_user_api_key))
        .route(
            "/users/{user_id}/api-keys/{id}",
            delete(api::handlers::api_keys::delete_user_api_key),
        )
        // User-group relationships
        .route("/users/{user_id}/groups", get(api::handlers::groups::get_user_groups))
        .route("/users/{user_id}/groups/{group_id}", post(api::handlers::groups::add_group_to_user))
        .route(
            "/users/{user_id}/groups/{group_id}",
            delete(api::handlers::groups::remove_group_from_user),
        )
        // Transaction management (RESTful credit transactions)
        .route("/transactions", post(api::handlers::transactions::create_transaction))
        .route("/transactions/{transaction_id}", get(api::handlers::transactions::get_transaction))
        .route("/transactions", get(api::handlers::transactions::list_transactions))
        // Payment processing
        .route("/payments", post(api::handlers::payments::create_payment))
        .route("/payments/{id}", patch(api::handlers::payments::process_payment))
        // Inference endpoints management (admin only for write operations)
        .route("/endpoints", get(api::handlers::inference_endpoints::list_inference_endpoints))
        .route("/endpoints", post(api::handlers::inference_endpoints::create_inference_endpoint))
        .route(
            "/endpoints/validate",
            post(api::handlers::inference_endpoints::validate_inference_endpoint),
        )
        .route("/endpoints/{id}", get(api::handlers::inference_endpoints::get_inference_endpoint))
        .route(
            "/endpoints/{id}",
            patch(api::handlers::inference_endpoints::update_inference_endpoint),
        )
        .route(
            "/endpoints/{id}",
            delete(api::handlers::inference_endpoints::delete_inference_endpoint),
        )
        .route(
            "/endpoints/{id}/synchronize",
            post(api::handlers::inference_endpoints::synchronize_endpoint),
        )
        // Models endpoints
        .route("/models", get(api::handlers::deployments::list_deployed_models))
        .route("/models", post(api::handlers::deployments::create_deployed_model))
        .route("/models/{id}", get(api::handlers::deployments::get_deployed_model))
        .route("/models/{id}", patch(api::handlers::deployments::update_deployed_model))
        .route("/models/{id}", delete(api::handlers::deployments::delete_deployed_model))
        // Groups management
        .route("/groups", get(api::handlers::groups::list_groups))
        .route("/groups", post(api::handlers::groups::create_group))
        .route("/groups/{id}", get(api::handlers::groups::get_group))
        .route("/groups/{id}", patch(api::handlers::groups::update_group))
        .route("/groups/{id}", delete(api::handlers::groups::delete_group))
        // Group-user relationships
        .route("/groups/{group_id}/users", get(api::handlers::groups::get_group_users))
        .route("/groups/{group_id}/users/{user_id}", post(api::handlers::groups::add_user_to_group))
        .route(
            "/groups/{group_id}/users/{user_id}",
            delete(api::handlers::groups::remove_user_from_group),
        )
        // Group-model relationships
        .route("/groups/{group_id}/models", get(api::handlers::groups::get_group_deployments))
        .route(
            "/groups/{group_id}/models/{deployment_id}",
            post(api::handlers::groups::add_deployment_to_group),
        )
        .route(
            "/groups/{group_id}/models/{deployment_id}",
            delete(api::handlers::groups::remove_deployment_from_group),
        )
        .route("/models/{deployment_id}/groups", get(api::handlers::groups::get_deployment_groups))
        .route("/requests", get(api::handlers::requests::list_requests))
        .route("/requests/aggregate", get(api::handlers::requests::aggregate_requests))
        .route("/requests/aggregate-by-user", get(api::handlers::requests::aggregate_by_user))
        // Probes management
        .route("/probes", get(api::handlers::probes::list_probes))
        .route("/probes", post(api::handlers::probes::create_probe))
        .route("/probes/test/{deployment_id}", post(api::handlers::probes::test_probe))
        .route("/probes/{id}", get(api::handlers::probes::get_probe))
        .route("/probes/{id}", patch(api::handlers::probes::update_probe))
        .route("/probes/{id}", delete(api::handlers::probes::delete_probe))
        .route("/probes/{id}/activate", patch(api::handlers::probes::activate_probe))
        .route("/probes/{id}/deactivate", patch(api::handlers::probes::deactivate_probe))
        .route("/probes/{id}/execute", post(api::handlers::probes::execute_probe))
        .route("/probes/{id}/results", get(api::handlers::probes::get_probe_results))
        .route("/probes/{id}/statistics", get(api::handlers::probes::get_statistics));

    let api_routes_with_state = api_routes.with_state(state.clone());

    // Batches API routes (files + batches) - conditionally enabled under /ai/v1
    let batches_routes = if state.config.batches.enabled {
        // File upload route with custom body limit (other routes use default)
        let file_upload_limit = state.config.batches.files.max_file_size;
        let file_router = Router::new().route(
            "/files",
            post(api::handlers::files::upload_file).layer(DefaultBodyLimit::max(file_upload_limit as usize)),
        );

        Some(
            Router::new()
                // Files management - merge file upload route with custom body limit
                .merge(file_router)
                .route("/files", get(api::handlers::files::list_files))
                .route("/files/{file_id}", get(api::handlers::files::get_file))
                .route("/files/{file_id}/content", get(api::handlers::files::get_file_content))
                .route("/files/{file_id}", delete(api::handlers::files::delete_file))
                // Batches management
                .route("/batches", post(api::handlers::batches::create_batch))
                .route("/batches", get(api::handlers::batches::list_batches))
                .route("/batches/{batch_id}", get(api::handlers::batches::get_batch))
                .route("/batches/{batch_id}/cancel", post(api::handlers::batches::cancel_batch))
                // Daemon monitoring
                .route("/daemons", get(api::handlers::daemons::list_daemons))
                .with_state(state.clone()),
        )
    } else {
        None
    };

    // Serve embedded static assets, falling back to SPA for unmatched routes
    let fallback = get(api::handlers::static_assets::serve_embedded_asset).fallback(get(api::handlers::static_assets::spa_fallback));

    // Apply request logging layer only to onwards router
    let onwards_router = if let Some(outlet_layer) = outlet_layer.clone() {
        onwards_router.layer(outlet_layer)
    } else {
        onwards_router
    };

    // Build the app with admin API and onwards proxy nested. serve the (restricted) openai spec.
    // Batches routes are merged with onwards router under /ai/v1 (batches match first)
    let ai_router = if let Some(batches) = batches_routes {
        batches.merge(onwards_router)
    } else {
        onwards_router
    };

    let router = Router::new()
        .route("/healthz", get(|| async { "OK" }))
        .route(
            "/openai-openapi.yaml",
            get(|| async {
                const OPENAPI_SPEC: &str = include_str!("openai-openapi.yaml");
                (axum::http::StatusCode::OK, [("content-type", "application/yaml")], OPENAPI_SPEC)
            }),
        )
        // Webhook routes (external services, not part of client API docs)
        .route("/webhooks/payments", post(api::handlers::payments::webhook_handler))
        .with_state(state.clone())
        .merge(auth_routes)
        .nest("/ai/v1", ai_router)
        .nest("/admin/api/v1", api_routes_with_state)
        .merge(RapiDoc::with_openapi("/api-docs/openapi.json", ApiDoc::openapi()).path("/admin/docs"))
        .merge(RapiDoc::new("/openai-openapi.yaml").path("/ai/docs"))
        .fallback_service(fallback);

    // Create CORS layer from config
    let cors_layer = create_cors_layer(&state.config)?;

    // Apply CORS to main router (request logging already applied to onwards_router above)
    let mut router = router.layer(cors_layer);

    // Add Prometheus metrics if enabled
    if state.config.enable_metrics {
        let (prometheus_layer, metric_handle) = PrometheusMetricLayer::pair();

        // Get the GenAI registry from the metrics recorder (already initialized earlier)
        let gen_ai_registry = if let Some(ref recorder) = state.metrics_recorder {
            recorder.registry().clone()
        } else {
            // Fallback: create empty registry if somehow metrics recorder wasn't initialized
            prometheus::Registry::new()
        };

        // Add metrics endpoint that combines both axum-prometheus and GenAI metrics
        router = router
            .route(
                "/internal/metrics",
                get(|| async move {
                    use prometheus::{Encoder, TextEncoder};

                    // Get axum-prometheus metrics
                    let mut axum_metrics = metric_handle.render();

                    // Get GenAI metrics
                    let encoder = TextEncoder::new();
                    let gen_ai_families = gen_ai_registry.gather();
                    let mut gen_ai_buffer = vec![];
                    encoder.encode(&gen_ai_families, &mut gen_ai_buffer).unwrap();

                    // Combine both
                    axum_metrics.push_str(&String::from_utf8_lossy(&gen_ai_buffer));
                    axum_metrics
                }),
            )
            .layer(prometheus_layer);
    }

    // Add tracing layer
    let router = router.layer(
        TraceLayer::new_for_http()
            .make_span_with(DefaultMakeSpan::new().level(Level::INFO))
            .on_request(DefaultOnRequest::new().level(Level::INFO))
            .on_response(DefaultOnResponse::new().level(Level::INFO)),
    );

    Ok(router)
}

/// Container for background services and their lifecycle management.
///
/// This struct encapsulates all background tasks that run alongside the HTTP server,
/// including:
/// - Fusillade batch request processing daemon
/// - Probe scheduler for health monitoring
/// - Onwards configuration synchronization
/// - Leader election coordination (in distributed mode)
///
/// # Graceful Shutdown
///
/// The struct provides a [`shutdown`](BackgroundServices::shutdown) method to gracefully
/// stop all background tasks. When dropped, the `drop_guard` will automatically cancel
/// the shutdown token, signaling all tasks to stop.
pub struct BackgroundServices {
    request_manager: Arc<fusillade::PostgresRequestManager<fusillade::ReqwestHttpClient>>,
    is_leader: bool,
    onwards_targets: onwards::target::Targets,
    #[cfg_attr(not(test), allow(dead_code))]
    onwards_sender: Option<tokio::sync::watch::Sender<onwards::target::Targets>>,
    background_tasks: Vec<(&'static str, tokio::task::JoinHandle<anyhow::Result<()>>)>,
    shutdown_token: tokio_util::sync::CancellationToken,
    // Pub so that we can disarm it if we want to
    pub drop_guard: Option<tokio_util::sync::DropGuard>,
}

impl BackgroundServices {
    /// Wait for any background task to complete (indicating a failure)
    /// Mutates the task list to contain only the remaining pending tasks
    /// Returns an error with details about which task failed
    pub async fn wait_for_failure(&mut self) -> anyhow::Result<std::convert::Infallible> {
        let tasks = std::mem::take(&mut self.background_tasks);

        if tasks.is_empty() {
            // No background tasks - wait forever
            futures::future::pending::<()>().await;
            unreachable!()
        }

        // Extract names and handles separately
        let (names, handles): (Vec<_>, Vec<_>) = tasks.into_iter().unzip();

        let (result, index, remaining) = futures::future::select_all(handles).await;

        let task_name = names.get(index).copied().unwrap_or("unknown");

        // Put remaining tasks back - zip names (minus the completed one) with remaining handles
        let remaining_names: Vec<_> = names
            .into_iter()
            .enumerate()
            .filter_map(|(i, name)| if i != index { Some(name) } else { None })
            .collect();

        self.background_tasks = remaining_names.into_iter().zip(remaining.into_iter()).collect();

        match result {
            Ok(Ok(())) => {
                tracing::warn!(task = task_name, "Background task completed unexpectedly");
                anyhow::bail!("Background task '{}' completed early", task_name)
            }
            Ok(Err(e)) => {
                tracing::error!(task = task_name, error = %e, "Background task failed");
                anyhow::bail!("Background task '{}' failed: {}", task_name, e)
            }
            Err(e) => {
                tracing::error!(task = task_name, error = %e, "Background task panicked");
                anyhow::bail!("Background task '{}' panicked: {}", task_name, e)
            }
        }
    }

    /// Gracefully shutdown all background tasks
    pub async fn shutdown(self) {
        // Signal all background tasks to shutdown
        self.shutdown_token.cancel();

        // Wait for all background tasks to complete and check for errors
        for (name, handle) in self.background_tasks.into_iter() {
            match handle.await {
                Ok(Ok(())) => {
                    tracing::debug!(task = name, "Background task completed successfully");
                }
                Ok(Err(e)) => {
                    tracing::error!(task = name, error = %e, "Background task failed");
                }
                Err(e) => {
                    tracing::error!(task = name, error = %e, "Background task panicked");
                }
            }
        }
    }

    /// Manually trigger a sync of onwards targets (for testing)
    /// This reloads the configuration from the database and updates the live routing
    /// Uses the same codepath as the automatic LISTEN/NOTIFY sync
    #[cfg(test)]
    pub async fn sync_onwards_config(&self, pool: &sqlx::PgPool) -> anyhow::Result<()> {
        let sender = self
            .onwards_sender
            .as_ref()
            .ok_or_else(|| anyhow::anyhow!("Onwards sync not enabled"))?;

        // Use the same load function as the automatic sync
        let new_targets = crate::sync::onwards_config::load_targets_from_db(pool).await?;

        // Send through the watch channel (same as automatic sync)
        sender
            .send(new_targets)
            .map_err(|_| anyhow::anyhow!("Failed to send targets update"))?;

        Ok(())
    }
}

/// Setup background services (probe scheduler, batch daemon, leader election, onwards integration)
async fn setup_background_services(
    pool: PgPool,
    fusillade_pool: PgPool,
    config: Config,
    shutdown_token: tokio_util::sync::CancellationToken,
) -> anyhow::Result<BackgroundServices> {
    let drop_guard = shutdown_token.clone().drop_guard();
    // Track all background task handles for graceful shutdown
    let mut background_tasks = Vec::new();

    // Create shared model capacity limits map for daemon coordination
    // This is populated by onwards config sync and read by fusillade daemon
    let model_capacity_limits = Arc::new(dashmap::DashMap::new());

    // Start onwards integration for proxying AI requests (if enabled)
    #[cfg_attr(not(test), allow(unused_variables))]
    let (initial_targets, onwards_sender) = if config.background_services.onwards_sync.enabled {
        let (onwards_config_sync, initial_targets, onwards_stream) =
            sync::onwards_config::OnwardsConfigSync::new_with_daemon_limits(pool.clone(), Some(model_capacity_limits.clone())).await?;

        // Clone the sender before moving onwards_config_sync into the spawn (for manual sync)
        let sender = onwards_config_sync.sender();

        // Start target updates - this spawns a background task internally and returns immediately
        initial_targets
            .receive_updates(onwards_stream)
            .await
            .map_err(anyhow::Error::from)
            .context("Onwards target updates failed")?;

        // Start the onwards configuration listener
        let onwards_shutdown = shutdown_token.clone();
        let handle = tokio::spawn(async move {
            info!("Starting onwards configuration listener");
            onwards_config_sync
                .start(Default::default(), onwards_shutdown)
                .await
                .context("Onwards configuration listener failed")
        });
        background_tasks.push(("onwards-config-sync", handle));

        (initial_targets, Some(sender))
    } else {
        info!("Onwards config sync disabled - AI proxy will not receive config updates");
        // Create empty targets when onwards sync is disabled
        let empty_config = onwards::target::ConfigFile {
            targets: std::collections::HashMap::new(),
            auth: None,
        };
        (onwards::target::Targets::from_config(empty_config)?, None)
    };
    // Leader election lock ID: 0x44574354_50524F42 (DWCT_PROB in hex for "dwctl probes")
    const LEADER_LOCK_ID: i64 = 0x4457_4354_5052_4F42_i64;

    let probe_scheduler = probes::ProbeScheduler::new(pool.clone(), config.clone());

    // Initialize the fusillade request manager (for batch processing)
    let request_manager = Arc::new(
        fusillade::PostgresRequestManager::new(fusillade_pool)
            .with_config(
                config
                    .background_services
                    .batch_daemon
                    .to_fusillade_config_with_limits(Some(model_capacity_limits.clone())),
            )
            .with_download_buffer_size(config.batches.files.download_buffer_size),
    );

    let is_leader: bool;

    if !config.background_services.leader_election.enabled {
        info!("Launching without leader election: running as leader");
        // Skip leader election - just become leader immediately
        is_leader = true;

        // Start probe scheduler if enabled
        if config.background_services.probe_scheduler.enabled {
            probe_scheduler.initialize(shutdown_token.clone()).await?;

            // Start the scheduler daemon in the background
            let daemon_scheduler = probe_scheduler.clone();
            let daemon_shutdown = shutdown_token.clone();
            let handle = tokio::spawn(async move {
                // Use LISTEN/NOTIFY in production, but disable in tests to avoid hangs
                let use_listen_notify = !cfg!(test);
                daemon_scheduler.run_daemon(daemon_shutdown, use_listen_notify, 300).await;
                // Probe scheduler runs until cancelled, then exits normally
                Ok(())
            });
            background_tasks.push(("probe-scheduler", handle));
        } else {
            info!("Probe scheduler disabled by configuration");
        }

        // Start the fusillade batch processing daemon based on config
        use crate::config::DaemonEnabled;
        use fusillade::DaemonExecutor;
        match config.background_services.batch_daemon.enabled {
            DaemonEnabled::Always | DaemonEnabled::Leader => {
                let daemon_handle = request_manager.clone().run(shutdown_token.clone())?;
                // Spawn task that propagates daemon errors
                let handle = tokio::spawn(async move {
                    match daemon_handle.await {
                        Ok(Ok(())) => {
                            tracing::info!("Fusillade daemon exited normally");
                        }
                        Ok(Err(e)) => {
                            tracing::error!(error = %e, "Fusillade daemon failed");
                            anyhow::bail!("Fusillade daemon error: {}", e);
                        }
                        Err(e) => {
                            tracing::error!(error = %e, "Fusillade daemon task panicked");
                            anyhow::bail!("Fusillade daemon panic: {}", e);
                        }
                    }
                    Ok(())
                });
                background_tasks.push(("fusillade-daemon", handle));
                info!("Skipping leader election - running as leader with probe scheduler and fusillade daemon");
            }
            DaemonEnabled::Never => {
                info!("Skipping leader election - running as leader with probe scheduler (fusillade daemon disabled)");
            }
        }
    } else {
        // Normal leader election
        is_leader = false;
        info!("Starting leader election - will attempt to acquire leadership");

        // If daemon is set to "Always", start it immediately regardless of leader election
        use crate::config::DaemonEnabled;
        if config.background_services.batch_daemon.enabled == DaemonEnabled::Always {
            use fusillade::DaemonExecutor;
            let daemon_handle = request_manager.clone().run(shutdown_token.clone())?;
            // Spawn task that propagates daemon errors
            let handle = tokio::spawn(async move {
                match daemon_handle.await {
                    Ok(Ok(())) => {
                        tracing::info!("Fusillade daemon exited normally");
                    }
                    Ok(Err(e)) => {
                        tracing::error!(error = %e, "Fusillade daemon failed");
                        anyhow::bail!("Fusillade daemon error: {}", e);
                    }
                    Err(e) => {
                        tracing::error!(error = %e, "Fusillade daemon task panicked");
                        anyhow::bail!("Fusillade daemon panic: {}", e);
                    }
                }
                Ok(())
            });
            background_tasks.push(("fusillade-daemon", handle));
            info!("Fusillade batch daemon started (configured to always run)");
        }

        let is_leader_flag = std::sync::Arc::new(std::sync::atomic::AtomicBool::new(false));

        // Spawn leader election background task
        let leader_election_pool = pool.clone();
        let leader_election_scheduler_gain = probe_scheduler.clone();
        let leader_election_scheduler_lose = probe_scheduler.clone();
        let leader_election_request_manager_gain = request_manager.clone();
        let leader_election_config = config.clone();
        let leader_election_flag = is_leader_flag.clone();

        // Store daemon handle for cleanup on leadership loss
        let daemon_handle: Arc<tokio::sync::Mutex<Option<tokio::task::JoinHandle<fusillade::Result<()>>>>> =
            Arc::new(tokio::sync::Mutex::new(None));
        let daemon_handle_gain = daemon_handle.clone();
        let daemon_handle_lose = daemon_handle.clone();

        // Store leadership session shutdown token for cleanup on leadership loss
        let leadership_shutdown: Arc<tokio::sync::Mutex<Option<tokio_util::sync::CancellationToken>>> =
            Arc::new(tokio::sync::Mutex::new(None));
        let leadership_shutdown_gain = leadership_shutdown.clone();
        let leadership_shutdown_lose = leadership_shutdown.clone();

        let leader_election_shutdown = shutdown_token.clone();
        let handle = tokio::spawn(async move {
            leader_election::leader_election_task(
                leader_election_pool,
                leader_election_config,
                leader_election_flag,
                LEADER_LOCK_ID,
                leader_election_shutdown,
                move |_pool, config| {
                    // This closure is run when a replica becomes the leader
                    let scheduler = leader_election_scheduler_gain.clone();
                    let request_manager = leader_election_request_manager_gain.clone();
                    let daemon_handle = daemon_handle_gain.clone();
                    let leadership_shutdown = leadership_shutdown_gain.clone();
                    async move {
                        // Wait for the server to be fully up before starting probes
                        tokio::time::sleep(std::time::Duration::from_secs(1)).await;

                        // Create a new cancellation token for this leadership session
                        let session_token = tokio_util::sync::CancellationToken::new();
                        *leadership_shutdown.lock().await = Some(session_token.clone());

                        // Start probe scheduler if enabled
                        if config.background_services.probe_scheduler.enabled {
                            scheduler
                                .initialize(session_token.clone())
                                .await
                                .map_err(|e| anyhow::anyhow!("Failed to initialize probe scheduler: {}", e))?;

                            // Start the probe scheduler daemon in the background
                            let daemon_scheduler = scheduler.clone();
                            let daemon_session_token = session_token.clone();
                            tokio::spawn(async move {
                                let use_listen_notify = !cfg!(test);
                                daemon_scheduler.run_daemon(daemon_session_token, use_listen_notify, 300).await;
                            });
                        } else {
                            tracing::info!("Probe scheduler disabled by configuration");
                        }

                        // Start the fusillade batch processing daemon based on config
                        use crate::config::DaemonEnabled;
                        use fusillade::DaemonExecutor;
                        match config.background_services.batch_daemon.enabled {
                            DaemonEnabled::Leader => {
                                let handle = request_manager
                                    .run(session_token.clone())
                                    .map_err(|e| anyhow::anyhow!("Failed to start fusillade daemon: {}", e))?;

                                // Store the handle so we can abort it when losing leadership
                                *daemon_handle.lock().await = Some(handle);

                                tracing::info!("Fusillade batch daemon started on elected leader");
                            }
                            DaemonEnabled::Always => {
                                // Daemon already started earlier, nothing to do here
                            }
                            DaemonEnabled::Never => {
                                tracing::info!("Fusillade batch daemon disabled by configuration");
                            }
                        }

                        Ok(())
                    }
                },
                move |_pool, config| {
                    // This closure is run when a replica stops being the leader
                    let scheduler = leader_election_scheduler_lose.clone();
                    let daemon_handle = daemon_handle_lose.clone();
                    let leadership_shutdown = leadership_shutdown_lose.clone();
                    async move {
                        // Cancel the leadership session token first, which will stop all background tasks gracefully
                        if let Some(token) = leadership_shutdown.lock().await.take() {
                            token.cancel();
                        }

                        // Now stop all schedulers if probe scheduler was enabled
                        if config.background_services.probe_scheduler.enabled {
                            scheduler
                                .stop_all()
                                .await
                                .map_err(|e| anyhow::anyhow!("Failed to stop probe scheduler: {}", e))?;
                        }

                        // Stop the fusillade daemon
                        if let Some(handle) = daemon_handle.lock().await.take() {
                            handle.abort();
                            tracing::info!("Fusillade batch daemon stopped (lost leadership)");
                        }

                        Ok(())
                    }
                },
            )
            .await;
            // Leader election runs until cancelled, then exits normally
            Ok(())
        });
        background_tasks.push(("leader-election", handle));
    }

    Ok(BackgroundServices {
        request_manager,
        is_leader,
        onwards_targets: initial_targets,
        onwards_sender,
        background_tasks,
        shutdown_token,
        drop_guard: Some(drop_guard),
    })
}

/// Main application struct that owns all resources and lifecycle.
///
/// This is the top-level container for the entire application, managing:
/// - HTTP server and routing
/// - Database connections (main, fusillade, outlet, embedded)
/// - Application configuration
/// - Background services (probes, batches, leader election)
///
/// # Lifecycle
///
/// 1. **Create**: [`Application::new`] initializes all resources, runs migrations,
///    seeds the database, and starts background services
/// 2. **Serve**: [`Application::serve`] binds to a TCP port and starts handling requests
/// 3. **Shutdown**: When the shutdown signal is received, gracefully stops all services
/// ```
pub struct Application {
    router: Router,
    app_state: AppState,
    config: Config,
    pool: PgPool,
    _fusillade_pool: PgPool,
    _outlet_pool: Option<PgPool>,
    _embedded_db: Option<db::embedded::EmbeddedDatabase>,
    bg_services: BackgroundServices,
}

impl Application {
    /// Create a new application instance with all resources initialized
    ///
    /// If `pool` is provided, it will be used directly instead of creating a new connection.
    /// This is useful for tests where sqlx::test provides a pool.
    pub async fn new(config: Config) -> anyhow::Result<Self> {
        Self::new_with_pool(config, None).await
    }

    /// Create a new application instance with an existing database pool
    ///
    /// This method is primarily for tests where sqlx::test provides a pool.
    /// For production use, prefer [`Application::new`] which will create its own pool.
    pub async fn new_with_pool(config: Config, pool: Option<PgPool>) -> anyhow::Result<Self> {
        debug!("Starting control layer with configuration: {:#?}", config);

        // Setup database connections, run migrations, and initialize data
        let (_embedded_db, pool, fusillade_pool, outlet_pool) = setup_database(&config, pool).await?;

        // Create a shutdown token for coordinating graceful shutdown of background tasks
        let shutdown_token = tokio_util::sync::CancellationToken::new();

        // Setup background services (onwards integration, probe scheduler, batch daemon, leader election)
        let bg_services = setup_background_services(pool.clone(), fusillade_pool.clone(), config.clone(), shutdown_token.clone()).await?;

        // Build onwards router from targets
        let onwards_app_state = onwards::AppState::new(bg_services.onwards_targets.clone());
        let onwards_router = onwards::build_router(onwards_app_state);

        // Build app state and router
        let mut app_state = AppState::builder()
            .db(pool.clone())
            .config(config.clone())
            .is_leader(bg_services.is_leader)
            .request_manager(bg_services.request_manager.clone())
            .maybe_outlet_db(outlet_pool.clone())
            .build();

        let router = build_router(&mut app_state, onwards_router).await?;

        Ok(Self {
            router,
            app_state,
            config,
            pool,
            _fusillade_pool: fusillade_pool,
            _outlet_pool: outlet_pool,
            _embedded_db,
            bg_services,
        })
    }

    /// Convert application into a test server (for tests)
    #[cfg(test)]
    pub fn into_test_server(self) -> (axum_test::TestServer, BackgroundServices) {
        // Apply middleware before path matching for tests
        let middleware = from_fn_with_state(self.app_state, admin_ai_proxy_middleware);
        let service = middleware.layer(self.router).into_make_service();
        let server = axum_test::TestServer::new(service).expect("Failed to create test server");
        (server, self.bg_services)
    }

    /// Start serving the application
    pub async fn serve<F>(mut self, shutdown: F) -> anyhow::Result<()>
    where
        F: std::future::Future<Output = ()> + Send + 'static,
    {
        let bind_addr = self.config.bind_address();
        let listener = TcpListener::bind(&bind_addr).await?;
        info!(
            "Control layer listening on http://{}, available at http://localhost:{}",
            bind_addr, self.config.port
        );

        // Apply middleware before path matching
        let middleware = from_fn_with_state(self.app_state, admin_ai_proxy_middleware);
        let service = middleware.layer(self.router);

        // Race the server against background task failures (fail-fast)
        let server_error: Option<anyhow::Error> = tokio::select! {
            result = axum::serve(listener, service.into_make_service()).with_graceful_shutdown(shutdown) => {
                result.err().map(Into::into) // None if server shut down cleanly
            }
            result = self.bg_services.wait_for_failure() => {
                // Background task failed - save error for fail-fast restart after cleanup
                match result {
                    Ok(_infallible) => unreachable!("wait_for_failure never returns Ok"),
                    Err(e) => Some(e),
                }
            }
        };

        // Graceful shutdown - even if we're failing fast, clean up properly
        info!("Shutting down background services...");
        self.bg_services.shutdown().await;

        // Close database connections
        info!("Closing database connections...");
        self.pool.close().await;

        // Shutdown telemetry
        info!("Shutting down telemetry...");
        telemetry::shutdown_telemetry();

        // Clean up embedded database if it exists
        if let Some(embedded_db) = self._embedded_db {
            info!("Shutting down embedded database...");
            embedded_db.stop().await?;
        }

        // If there was an error (either server or background task), propagate it after cleanup
        if let Some(e) = server_error {
            return Err(e);
        }

        Ok(())
    }
}

#[cfg(test)]
mod test {
    use super::{AppState, create_initial_admin_user};
    use crate::{
<<<<<<< HEAD
        api::models::{groups::GroupResponse, users::Role},
=======
        api::models::users::Role,
        auth::password,
>>>>>>> 65c1de9e
        db::handlers::Users,
        request_logging::{AiRequest, AiResponse},
        test_utils::*,
    };
    use outlet_postgres::RequestFilter;
    use sqlx::PgPool;
    use tracing::info;

    /// End-to-end integration test: Full AI proxy flow through API
    /// Follows a real user journey: admin creates endpoint/model, user gets API key, user makes inference request
    #[sqlx::test]
    #[test_log::test]
    async fn test_e2e_ai_proxy_with_mocked_inference(pool: PgPool) {
        // Setup wiremock server to mock inference endpoint
        let mock_server = wiremock::MockServer::start().await;

        // Mock OpenAI-style chat completion response
        wiremock::Mock::given(wiremock::matchers::method("POST"))
            .and(wiremock::matchers::path("/v1/chat/completions"))
            .respond_with(wiremock::ResponseTemplate::new(200).set_body_json(serde_json::json!({
                "id": "chatcmpl-123",
                "object": "chat.completion",
                "created": 1677652288,
                "model": "gpt-3.5-turbo",
                "choices": [{
                    "index": 0,
                    "message": {
                        "role": "assistant",
                        "content": "Hello! How can I help you today?"
                    },
                    "finish_reason": "stop"
                }],
                "usage": {
                    "prompt_tokens": 9,
                    "completion_tokens": 12,
                    "total_tokens": 21
                }
            })))
            .mount(&mock_server)
            .await;

        // Create test app with onwards_sync and request logging enabled
        let mut config = crate::test_utils::create_test_config();
        config.background_services.onwards_sync.enabled = true;
        config.enable_request_logging = true;

        let app = crate::Application::new_with_pool(config, Some(pool.clone()))
            .await
            .expect("Failed to create application");
        let (server, bg_services) = app.into_test_server();

        // Step 1: Create admin and regular users
        let admin_user = create_test_admin_user(&pool, Role::PlatformManager).await;
        let admin_headers = add_auth_headers(&admin_user);

        let regular_user = create_test_user(&pool, Role::StandardUser).await;
        let regular_headers = add_auth_headers(&regular_user);

        // Step 2: Admin creates a group via API
        let group_response = server
            .post("/admin/api/v1/groups")
            .add_header(&admin_headers[0].0, &admin_headers[0].1)
            .add_header(&admin_headers[1].0, &admin_headers[1].1)
            .json(&serde_json::json!({
                "name": "test-group",
                "description": "Test group for E2E test"
            }))
            .await;
        assert_eq!(group_response.status_code(), 201, "Failed to create group");
        let group: GroupResponse = group_response.json();

        // Step 3: Admin adds user to group via API
        let add_user_response = server
            .post(&format!("/admin/api/v1/groups/{}/users/{}", group.id, regular_user.id))
            .add_header(&admin_headers[0].0, &admin_headers[0].1)
            .add_header(&admin_headers[1].0, &admin_headers[1].1)
            .await;
        assert_eq!(add_user_response.status_code(), 204, "Failed to add user to group");

        // Step 4: Admin grants credits to user via API
        let credits_response = server
            .post("/admin/api/v1/transactions")
            .add_header(&admin_headers[0].0, &admin_headers[0].1)
            .add_header(&admin_headers[1].0, &admin_headers[1].1)
            .json(&serde_json::json!({
                "user_id": regular_user.id,
                "transaction_type": "admin_grant",
                "amount": 1000,
                "source_id": admin_user.id,
                "description": "Test credits for E2E test"
            }))
            .await;
        assert_eq!(credits_response.status_code(), 201, "Failed to grant credits");

        // Step 5: Admin creates inference endpoint via API
        let mock_endpoint_url = format!("{}/v1", mock_server.uri());
        let endpoint_response = server
            .post("/admin/api/v1/endpoints")
            .add_header(&admin_headers[0].0, &admin_headers[0].1)
            .add_header(&admin_headers[1].0, &admin_headers[1].1)
            .json(&serde_json::json!({
                "name": "Mock Inference Endpoint",
                "url": mock_endpoint_url,
                "description": "Mock OpenAI-compatible endpoint for testing"
            }))
            .await;
        assert_eq!(endpoint_response.status_code(), 201, "Failed to create endpoint");
        let endpoint: crate::api::models::inference_endpoints::InferenceEndpointResponse = endpoint_response.json();

        // Step 6: Admin creates deployment via API (with pricing for credit deduction)
        let deployment_response = server
            .post("/admin/api/v1/models")
            .add_header(&admin_headers[0].0, &admin_headers[0].1)
            .add_header(&admin_headers[1].0, &admin_headers[1].1)
            .json(&serde_json::json!({
                "model_name": "gpt-3.5-turbo",
                "alias": "test-model",
                "description": "Test model deployment",
                "hosted_on": endpoint.id,
                "pricing": {
                    "input_price_per_token": "0.001",
                    "output_price_per_token": "0.003"
                }
            }))
            .await;
        assert_eq!(deployment_response.status_code(), 200, "Failed to create deployment");
        let deployment: crate::api::models::deployments::DeployedModelResponse = deployment_response.json();

        // Step 7: Admin adds deployment to group via API
        let add_deployment_response = server
            .post(&format!("/admin/api/v1/groups/{}/models/{}", group.id, deployment.id))
            .add_header(&admin_headers[0].0, &admin_headers[0].1)
            .add_header(&admin_headers[1].0, &admin_headers[1].1)
            .await;
        assert_eq!(add_deployment_response.status_code(), 204, "Failed to add deployment to group");

        // Step 8: User creates API key via API
        let api_key_response = server
            .post(&format!("/admin/api/v1/users/{}/api-keys", regular_user.id))
            .add_header(&regular_headers[0].0, &regular_headers[0].1)
            .add_header(&regular_headers[1].0, &regular_headers[1].1)
            .json(&serde_json::json!({
                "name": "Test Inference Key",
                "description": "API key for E2E test",
                "purpose": "inference"
            }))
            .await;
        assert_eq!(api_key_response.status_code(), 201, "Failed to create API key");
        let api_key: crate::api::models::api_keys::ApiKeyResponse = api_key_response.json();

        // Step 9: Sync once, then poll until model becomes available in onwards config
        bg_services.sync_onwards_config(&pool).await.expect("Failed to sync onwards config");

        // Poll: Initial state should be 404, target state is 200
        let poll_start = std::time::Instant::now();
        let mut status = 404;
        let mut attempts = 0;
        for i in 0..50 {
            // 50 attempts * 10ms = 500ms max
            attempts = i + 1;
            let test_response = server
                .post("/ai/v1/chat/completions")
                .add_header("authorization", format!("Bearer {}", api_key.key))
                .json(&serde_json::json!({
                    "model": "test-model",
                    "messages": [{"role": "user", "content": "test"}]
                }))
                .await;

            status = test_response.status_code().as_u16();
            if status != 404 {
                // Model is now in onwards config
                break;
            }
            tokio::time::sleep(tokio::time::Duration::from_millis(10)).await;
        }
        let poll_duration = poll_start.elapsed();
        println!(
            "Polled for {:?} over {} attempts, final status: {}",
            poll_duration, attempts, status
        );
        assert_ne!(status, 404, "Model should be available in onwards config after polling");

        // Test 1: User makes successful inference request via API key
        let inference_response = server
            .post("/ai/v1/chat/completions")
            .add_header("authorization", format!("Bearer {}", api_key.key))
            .json(&serde_json::json!({
                "model": "test-model",
                "messages": [{"role": "user", "content": "Hello from E2E test"}]
            }))
            .await;

        assert_eq!(inference_response.status_code().as_u16(), 200, "Inference request should succeed");
        let inference_body: serde_json::Value = inference_response.json();
        assert_eq!(
            inference_body["choices"][0]["message"]["content"], "Hello! How can I help you today?",
            "Should receive mocked response from inference endpoint"
        );

        let mut tries = 0;
        // Verify credit deduction: Check that credits were deducted based on token usage
        // Credits can lag usage, so poll
        let usage_tx = loop {
            let transactions_response = server
                .get(&format!("/admin/api/v1/transactions?user_id={}", regular_user.id))
                .add_header(&admin_headers[0].0, &admin_headers[0].1)
                .add_header(&admin_headers[1].0, &admin_headers[1].1)
                .await;

            assert_eq!(transactions_response.status_code(), 200, "Should fetch transactions");
            let transactions: serde_json::Value = transactions_response.json();

            info!("Received {:?}", serde_json::to_string(&transactions));
            // Find the usage transaction (there should be an admin_grant and a usage transaction)
            let usage_tx = transactions
                .as_array()
                .and_then(|x| x.iter().find(|tx| tx["transaction_type"] == "usage"));

            if let Some(tx) = usage_tx {
                break tx.clone();
            } else {
                tries += 1;
                if tries >= 50 {
                    panic!("Usage transaction not found after {} attempts", tries);
                }
                tokio::time::sleep(tokio::time::Duration::from_millis(10)).await;
            }
        };

        assert_eq!(usage_tx["transaction_type"], "usage", "Should be usage transaction");
        // Amount is returned as string due to high precision decimal
        let amount: f64 = usage_tx["amount"].as_str().unwrap().parse().unwrap();
        let balance: f64 = usage_tx["balance_after"].as_str().unwrap().parse().unwrap();
        assert!(amount > 0.0, "Usage amount should be positive (absolute value), got: {}", amount);
        assert!(
            balance < 1000.0,
            "Balance should be less than initial 1000 due to credit deduction, got: {}",
            balance
        );

        // Verify request was logged: Check outlet recorded the request via API
        let requests_response = server
            .get(&format!("/admin/api/v1/requests?user_id={}&limit=1", regular_user.id))
            .add_header(&admin_headers[0].0, &admin_headers[0].1)
            .add_header(&admin_headers[1].0, &admin_headers[1].1)
            .await;

        assert_eq!(requests_response.status_code(), 200, "Should fetch logged requests");
        let requests: serde_json::Value = requests_response.json();
        let logged_entry = &requests["requests"][0];

        // Request details
        assert_eq!(logged_entry["request"]["method"], "POST");
        assert_eq!(logged_entry["request"]["uri"], "http://localhost/chat/completions");

        // Response details
        assert_eq!(logged_entry["response"]["status_code"], 200);
        let usage = &logged_entry["response"]["body"]["data"]["usage"];
        assert_eq!(usage["prompt_tokens"], 9, "Should have 9 prompt tokens from mock");
        assert_eq!(usage["completion_tokens"], 12, "Should have 12 completion tokens from mock");
        assert_eq!(usage["total_tokens"], 21, "Should match mocked token count");

        // Verify pricing headers were set by onwards
        let headers = &logged_entry["response"]["headers"];
        assert_eq!(headers["onwards-input-price-per-token"], "0.00100000");
        assert_eq!(headers["onwards-output-price-per-token"], "0.00300000");

        // Test 2: Proxy header auth also works (SSO-style authentication)
        let regular_user_external_id = regular_user.external_user_id.as_ref().unwrap_or(&regular_user.username);

        // First request creates a hidden API key, but it's not synced yet - should be 403
        let first_proxy_response = server
            .post("/admin/api/v1/ai/v1/chat/completions")
            .add_header("x-doubleword-user", regular_user_external_id)
            .add_header("x-doubleword-email", &regular_user.email)
            .json(&serde_json::json!({
                "model": "test-model",
                "messages": [{"role": "user", "content": "Hello via proxy headers"}]
            }))
            .await;
        assert_eq!(
            first_proxy_response.status_code().as_u16(),
            403,
            "First proxy request should fail before hidden key is synced"
        );

        // Sync to pick up the hidden API key
        bg_services.sync_onwards_config(&pool).await.expect("Failed to sync onwards config");

        // Poll until hidden key becomes available
        for _ in 0..50 {
            let test_response = server
                .post("/admin/api/v1/ai/v1/chat/completions")
                .add_header("x-doubleword-user", regular_user_external_id)
                .add_header("x-doubleword-email", &regular_user.email)
                .json(&serde_json::json!({
                    "model": "test-model",
                    "messages": [{"role": "user", "content": "test"}]
                }))
                .await;

            status = test_response.status_code().as_u16();
            if status == 200 {
                break;
            }
            tokio::time::sleep(tokio::time::Duration::from_millis(10)).await;
        }

        // Now proxy auth should work
        let proxy_response = server
            .post("/admin/api/v1/ai/v1/chat/completions")
            .add_header("x-doubleword-user", regular_user_external_id)
            .add_header("x-doubleword-email", &regular_user.email)
            .json(&serde_json::json!({
                "model": "test-model",
                "messages": [{"role": "user", "content": "Hello via proxy headers"}]
            }))
            .await;

        assert_eq!(
            proxy_response.status_code().as_u16(),
            200,
            "Proxy header auth should work after sync"
        );
        let proxy_body: serde_json::Value = proxy_response.json();
        assert_eq!(proxy_body["choices"][0]["message"]["content"], "Hello! How can I help you today?");

        // Test 3: User without model access should be rejected (not in group)
        let restricted_user = create_test_user(&pool, Role::StandardUser).await;
        let restricted_headers = add_auth_headers(&restricted_user);

        // Create API key for restricted user
        let restricted_key_response = server
            .post(&format!("/admin/api/v1/users/{}/api-keys", restricted_user.id))
            .add_header(&restricted_headers[0].0, &restricted_headers[0].1)
            .add_header(&restricted_headers[1].0, &restricted_headers[1].1)
            .json(&serde_json::json!({
                "name": "Restricted User Key",
                "purpose": "inference"
            }))
            .await;
        let restricted_key: crate::api::models::api_keys::ApiKeyResponse = restricted_key_response.json();

        let no_access_response = server
            .post("/ai/v1/chat/completions")
            .add_header("authorization", format!("Bearer {}", restricted_key.key))
            .json(&serde_json::json!({
                "model": "test-model",
                "messages": [{"role": "user", "content": "Hello"}]
            }))
            .await;

        // Should reject - 403 (key not synced) or 404 (user has no access to model)
        let status = no_access_response.status_code().as_u16();
        assert!(
            status == 403 || status == 404,
            "Should reject user without model access, got {}",
            status
        );

        // Test 4: Missing authentication should fail
        let missing_auth_response = server
            .post("/ai/v1/chat/completions")
            .json(&serde_json::json!({
                "model": "test-model",
                "messages": [{"role": "user", "content": "Hello"}]
            }))
            .await;

        assert_eq!(missing_auth_response.status_code().as_u16(), 401, "Should require authentication");

        // Test 5: Invalid API key should fail
        let invalid_key_response = server
            .post("/ai/v1/chat/completions")
            .add_header("authorization", "Bearer invalid-key-12345")
            .json(&serde_json::json!({
                "model": "test-model",
                "messages": [{"role": "user", "content": "Hello"}]
            }))
            .await;

        assert_eq!(invalid_key_response.status_code().as_u16(), 403, "Should reject invalid API key");

        // Test 6: Non-existent model should return 404
        let nonexistent_model_response = server
            .post("/ai/v1/chat/completions")
            .add_header("authorization", format!("Bearer {}", api_key.key))
            .json(&serde_json::json!({
                "model": "nonexistent-model",
                "messages": [{"role": "user", "content": "Hello"}]
            }))
            .await;

        assert_eq!(
            nonexistent_model_response.status_code().as_u16(),
            404,
            "Should return 404 for non-existent model"
        );

        // Gracefully shutdown background services to avoid slow test cleanup
        bg_services.shutdown().await;
    }

    #[sqlx::test]
    #[test_log::test]
    async fn test_database_seeding_behavior(pool: PgPool) {
        use crate::config::ModelSource;
        use url::Url;
        use uuid::Uuid;

        // Create test model sources
        let sources = vec![
            ModelSource {
                name: "test-endpoint-1".to_string(),
                url: Url::parse("http://localhost:8001").unwrap(),
                api_key: None,
                sync_interval: std::time::Duration::from_secs(10),
            },
            ModelSource {
                name: "test-endpoint-2".to_string(),
                url: Url::parse("http://localhost:8002").unwrap(),
                api_key: None,
                sync_interval: std::time::Duration::from_secs(10),
            },
        ];

        // Create a system API key row to test the update behavior
        let system_api_key_id = Uuid::nil();
        let original_secret = "original_test_secret";
        sqlx::query!(
            "INSERT INTO api_keys (id, name, secret, purpose, user_id) VALUES ($1, $2, $3, $4, $5)
             ON CONFLICT (id) DO UPDATE SET secret = $3",
            system_api_key_id,
            "System API Key",
            original_secret,
            "inference",
            system_api_key_id,
        )
        .execute(&pool)
        .await
        .expect("Should be able to create system API key");

        // Verify initial state - no seeding flag set
        let initial_seeded = sqlx::query_scalar!("SELECT value FROM system_config WHERE key = 'endpoints_seeded'")
            .fetch_optional(&pool)
            .await
            .expect("Should be able to query system_config");
        assert_eq!(initial_seeded, Some(false), "Initial seeded flag should be false");

        // First call should seed both endpoints and API key
        super::seed_database(&sources, &pool).await.expect("First seeding should succeed");

        // Verify endpoints were created
        let endpoint_count =
            sqlx::query_scalar!("SELECT COUNT(*) FROM inference_endpoints WHERE name IN ('test-endpoint-1', 'test-endpoint-2')")
                .fetch_one(&pool)
                .await
                .expect("Should be able to count endpoints");
        assert_eq!(endpoint_count, Some(2), "Should have created 2 endpoints");

        // Verify API key was updated
        let updated_secret = sqlx::query_scalar!("SELECT secret FROM api_keys WHERE id = $1", system_api_key_id)
            .fetch_one(&pool)
            .await
            .expect("Should be able to get API key secret");
        assert_ne!(updated_secret, original_secret, "API key secret should have been updated");
        assert!(updated_secret.len() > 10, "New API key should be a reasonable length");

        // Verify seeded flag is now true
        let seeded_after_first = sqlx::query_scalar!("SELECT value FROM system_config WHERE key = 'endpoints_seeded'")
            .fetch_one(&pool)
            .await
            .expect("Should be able to query seeded flag");
        assert!(seeded_after_first, "Seeded flag should be true after first run");

        // Manually modify one endpoint and the API key to test non-overwrite behavior
        sqlx::query!("UPDATE inference_endpoints SET url = 'http://modified-url:9999' WHERE name = 'test-endpoint-1'")
            .execute(&pool)
            .await
            .expect("Should be able to update endpoint");

        let manual_secret = "manually_set_secret";
        sqlx::query!("UPDATE api_keys SET secret = $1 WHERE id = $2", manual_secret, system_api_key_id)
            .execute(&pool)
            .await
            .expect("Should be able to update API key");

        // Second call should skip all seeding (because seeded flag is true)
        super::seed_database(&sources, &pool)
            .await
            .expect("Second seeding should succeed but skip");

        // Verify the manual changes were NOT overwritten
        let preserved_url = sqlx::query_scalar!("SELECT url FROM inference_endpoints WHERE name = 'test-endpoint-1'")
            .fetch_one(&pool)
            .await
            .expect("Should be able to get endpoint URL");
        assert_eq!(preserved_url, "http://modified-url:9999", "Manual URL change should be preserved");

        let preserved_secret = sqlx::query_scalar!("SELECT secret FROM api_keys WHERE id = $1", system_api_key_id)
            .fetch_one(&pool)
            .await
            .expect("Should be able to get API key secret");
        assert_eq!(preserved_secret, manual_secret, "Manual API key change should be preserved");

        // Verify endpoint count is still correct
        let final_count =
            sqlx::query_scalar!("SELECT COUNT(*) FROM inference_endpoints WHERE name IN ('test-endpoint-1', 'test-endpoint-2')")
                .fetch_one(&pool)
                .await
                .expect("Should be able to count endpoints");
        assert_eq!(final_count, Some(2), "Should still have 2 endpoints");
    }

    #[sqlx::test]
    #[test_log::test]
    async fn test_request_logging_enabled(pool: PgPool) {
        // Create test config with request logging enabled
        let mut config = crate::test_utils::create_test_config();
        config.enable_request_logging = true;
        config.background_services.leader_election.enabled = false;

        // Create application using proper setup (which will create outlet_db)
        let app = crate::Application::new_with_pool(config, Some(pool))
            .await
            .expect("Failed to create application");

        // Get outlet_db from app_state to query logs
        let outlet_pool = app.app_state.outlet_db.clone().expect("outlet_db should exist");
        let repository: outlet_postgres::RequestRepository<AiRequest, AiResponse> = outlet_postgres::RequestRepository::new(outlet_pool);

        let (server, _drop_guard) = app.into_test_server();

        // Make a test request to /ai/ endpoint which should be logged
        let _ = server.get("/ai/v1/models").await;

        tokio::time::sleep(std::time::Duration::from_millis(100)).await;
        let result = repository
            .query(RequestFilter {
                method: Some("GET".into()),
                ..Default::default()
            })
            .await
            .expect("Should be able to query requests");
        assert!(result.len() == 1);
    }

    #[sqlx::test]
    #[test_log::test]
    async fn test_request_logging_disabled(pool: PgPool) {
        // Create test config with request logging disabled
        let mut config = crate::test_utils::create_test_config();
        config.enable_request_logging = false;

        // Build router with request logging disabled
        let request_manager = std::sync::Arc::new(fusillade::PostgresRequestManager::new(pool.clone()));
        let mut app_state = AppState::builder()
            .db(pool.clone())
            .config(config)
            .request_manager(request_manager)
            .build();
        let onwards_router = axum::Router::new(); // Empty onwards router for testing
        let router = super::build_router(&mut app_state, onwards_router)
            .await
            .expect("Failed to build router");

        let server = axum_test::TestServer::new(router).expect("Failed to create test server");

        // Make a test request to /healthz endpoint
        let response = server.get("/healthz").await;
        assert_eq!(response.status_code().as_u16(), 200);
        assert_eq!(response.text(), "OK");

        tokio::time::sleep(std::time::Duration::from_millis(100)).await;

        // Verify that no outlet schema or tables exist when logging is disabled
        let schema_exists =
            sqlx::query_scalar::<_, Option<i64>>("SELECT COUNT(*) FROM information_schema.schemata WHERE schema_name = 'outlet'")
                .fetch_one(&pool)
                .await
                .expect("Should be able to query information_schema");

        if schema_exists.unwrap_or(0) == 0 {
            // Schema doesn't exist, which is expected when logging is disabled
            return;
        } else {
            panic!("Outlet schema should not exist when request logging is disabled");
        }
    }

    #[sqlx::test]
    async fn test_create_initial_admin_user_new_user(pool: PgPool) {
        let test_email = "new-admin@example.com";

        // User should not exist initially
        let mut user_conn = pool.acquire().await.unwrap();
        let mut users_repo = Users::new(&mut user_conn);
        let initial_user = users_repo.get_user_by_email(test_email).await;
        assert!(initial_user.is_err() || initial_user.unwrap().is_none());

        // Create the initial admin user
        let user_id = create_initial_admin_user(
            test_email,
            None,
            password::Argon2Params {
                memory_kib: 128,
                iterations: 1,
                parallelism: 1,
            },
            &pool,
        )
        .await
        .expect("Should create admin user successfully");

        // Verify user was created with correct properties
        let created_user = users_repo
            .get_user_by_email(test_email)
            .await
            .expect("Should be able to query user")
            .expect("User should exist");

        assert_eq!(created_user.id, user_id);
        assert_eq!(created_user.email, test_email);
        assert_eq!(created_user.username, test_email);
        assert!(created_user.is_admin);
        assert_eq!(created_user.auth_source, "system");
        assert!(created_user.roles.contains(&Role::PlatformManager));
    }

    #[sqlx::test]
    async fn test_create_initial_admin_user_existing_user(pool: PgPool) {
        let test_email = "existing-admin@example.com";

        // Create user first with create_test_admin_user
        let existing_user = create_test_admin_user(&pool, Role::PlatformManager).await;
        let existing_user_id = existing_user.id;

        // Update the user's email to our test email to simulate an existing admin
        sqlx::query!("UPDATE users SET email = $1 WHERE id = $2", test_email, existing_user_id)
            .execute(&pool)
            .await
            .expect("Should update user email");

        // Call create_initial_admin_user - should be idempotent
        let returned_user_id = create_initial_admin_user(
            test_email,
            None,
            password::Argon2Params {
                memory_kib: 128,
                iterations: 1,
                parallelism: 1,
            },
            &pool,
        )
        .await
        .expect("Should handle existing user successfully");

        // Should return the existing user's ID
        assert_eq!(returned_user_id, existing_user_id);

        // User should still exist and be admin
        let mut user_conn2 = pool.acquire().await.unwrap();
        let mut users_repo = Users::new(&mut user_conn2);
        let user = users_repo
            .get_user_by_email(test_email)
            .await
            .expect("Should be able to query user")
            .expect("User should still exist");

        assert_eq!(user.id, existing_user_id);
        assert!(user.is_admin);
        assert!(user.roles.contains(&Role::PlatformManager));
    }

    #[tokio::test]
    async fn test_openapi_yaml_endpoint() {
        // Create a simple test router with just the openapi endpoint
        let router = axum::Router::new().route(
            "/openai-openapi.yaml",
            axum::routing::get(|| async {
                const OPENAPI_SPEC: &str = include_str!("openai-openapi.yaml");
                (axum::http::StatusCode::OK, [("content-type", "application/yaml")], OPENAPI_SPEC)
            }),
        );

        let server = axum_test::TestServer::new(router).expect("Failed to create test server");
        let response = server.get("/openai-openapi.yaml").await;

        assert_eq!(response.status_code().as_u16(), 200);
        assert_eq!(response.headers().get("content-type").unwrap(), "application/yaml");

        let content = response.text();
        assert!(!content.is_empty());
        // Should contain YAML content (check for openapi version)
        assert!(content.contains("openapi:") || content.contains("swagger:"));
    }

    #[sqlx::test]
    async fn test_build_router_with_metrics_disabled(pool: PgPool) {
        let mut config = create_test_config();
        config.enable_metrics = false;

        let request_manager = std::sync::Arc::new(fusillade::PostgresRequestManager::new(pool.clone()));
        let mut app_state = AppState::builder().db(pool).config(config).request_manager(request_manager).build();

        let onwards_router = axum::Router::new();
        let router = super::build_router(&mut app_state, onwards_router)
            .await
            .expect("Failed to build router");
        let server = axum_test::TestServer::new(router).expect("Failed to create test server");

        // Metrics endpoint should not exist - falls through to SPA fallback
        let metrics_response = server.get("/internal/metrics").await;
        let metrics_content = metrics_response.text();
        // Should not contain Prometheus metrics format
        assert!(!metrics_content.contains("# HELP") && !metrics_content.contains("# TYPE"));
    }

    #[sqlx::test]
    async fn test_build_router_with_metrics_enabled(pool: PgPool) {
        let mut config = create_test_config();
        config.enable_metrics = true;

        let request_manager = std::sync::Arc::new(fusillade::PostgresRequestManager::new(pool.clone()));
        let mut app_state = AppState::builder().db(pool).config(config).request_manager(request_manager).build();

        let onwards_router = axum::Router::new();
        let router = super::build_router(&mut app_state, onwards_router)
            .await
            .expect("Failed to build router");
        let server = axum_test::TestServer::new(router).expect("Failed to create test server");

        // Metrics endpoint should exist and return Prometheus format
        let metrics_response = server.get("/internal/metrics").await;
        assert_eq!(metrics_response.status_code().as_u16(), 200);

        let metrics_content = metrics_response.text();
        // Should contain Prometheus metrics format
        assert!(metrics_content.contains("# HELP") || metrics_content.contains("# TYPE"));
    }
}<|MERGE_RESOLUTION|>--- conflicted
+++ resolved
@@ -1432,12 +1432,8 @@
 mod test {
     use super::{AppState, create_initial_admin_user};
     use crate::{
-<<<<<<< HEAD
         api::models::{groups::GroupResponse, users::Role},
-=======
-        api::models::users::Role,
         auth::password,
->>>>>>> 65c1de9e
         db::handlers::Users,
         request_logging::{AiRequest, AiResponse},
         test_utils::*,
