--- conflicted
+++ resolved
@@ -1826,12 +1826,7 @@
             metadata: crate::config::Metadata {
                 region: Some("Test Region".to_string()),
                 organization: Some("Test Org".to_string()),
-<<<<<<< HEAD
-                docs_url: None,
-                docs_jsonl_url: None,
-=======
                 ..Default::default()
->>>>>>> dbe0a47d
             },
             auth: Default::default(),
             enable_metrics: false,
