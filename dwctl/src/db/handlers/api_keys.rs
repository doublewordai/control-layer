//! Database repository for API keys.

use std::collections::HashMap;

use crate::crypto::generate_api_key;
use crate::db::errors::DbError;
use crate::db::errors::Result;
use crate::db::handlers::repository::Repository;
use crate::db::models::api_keys::{ApiKeyCreateDBRequest, ApiKeyDBResponse, ApiKeyPurpose, ApiKeyUpdateDBRequest};
use crate::types::{abbrev_uuid, ApiKeyId, DeploymentId, UserId};
use chrono::{DateTime, Utc};
use serde::{Deserialize, Serialize};
use sqlx::FromRow;
use sqlx::PgConnection;
use tracing::{debug, instrument};
use uuid::Uuid;

/// Filter for listing API keys
#[derive(Debug, Clone)]
pub struct ApiKeyFilter {
    pub skip: i64,
    pub limit: i64,
    pub user_id: Option<UserId>,
}

impl ApiKeyFilter {
    // Currently only constructed in testing.
    #[cfg(test)]
    pub fn new(skip: i64, limit: i64, user_id: Option<UserId>) -> Self {
        Self { skip, limit, user_id }
    }
}

// Database entity model
#[derive(Debug, Clone, Serialize, Deserialize, FromRow)]
struct ApiKey {
    pub id: ApiKeyId,
    pub name: String,
    pub description: Option<String>,
    pub secret: String,
    pub purpose: String,
    pub user_id: UserId,
    pub created_at: DateTime<Utc>,
    pub last_used: Option<DateTime<Utc>>,
    pub requests_per_second: Option<f32>,
    pub burst_size: Option<i32>,
    pub hidden: bool,
}

impl From<(Vec<DeploymentId>, ApiKey)> for ApiKeyDBResponse {
    fn from((model_access, api_key): (Vec<DeploymentId>, ApiKey)) -> Self {
        // Parse purpose string to enum - default to Inference for backwards compatibility
        let purpose = api_key
            .purpose
            .parse::<serde_json::Value>()
            .ok()
            .and_then(|v| serde_json::from_value::<ApiKeyPurpose>(v).ok())
            .or(match api_key.purpose.as_str() {
                "platform" => Some(ApiKeyPurpose::Platform),
                "inference" => Some(ApiKeyPurpose::Inference),
                _ => None,
            })
            .unwrap_or(ApiKeyPurpose::Inference);

        Self {
            id: api_key.id,
            name: api_key.name,
            description: api_key.description,
            secret: api_key.secret,
            purpose,
            user_id: api_key.user_id,
            created_at: api_key.created_at,
            last_used: api_key.last_used,
            model_access,
            requests_per_second: api_key.requests_per_second,
            burst_size: api_key.burst_size,
        }
    }
}

pub struct ApiKeys<'c> {
    db: &'c mut PgConnection,
}

#[async_trait::async_trait]
impl<'c> Repository for ApiKeys<'c> {
    type CreateRequest = ApiKeyCreateDBRequest;
    type UpdateRequest = ApiKeyUpdateDBRequest;
    type Response = ApiKeyDBResponse;
    type Id = ApiKeyId;
    type Filter = ApiKeyFilter;

    #[instrument(skip(self, request), fields(name = %request.name), err)]
    async fn create(&mut self, request: &Self::CreateRequest) -> Result<Self::Response> {
        // Generate a secure API key
        let secret = generate_api_key();

        // Convert purpose enum to string for database
        let purpose_str = match request.purpose {
            ApiKeyPurpose::Platform => "platform",
            ApiKeyPurpose::Inference => "inference",
        };

        let api_key = sqlx::query_as!(
            ApiKey,
            r#"
            INSERT INTO api_keys (name, description, secret, purpose, user_id, requests_per_second, burst_size, hidden)
            VALUES ($1, $2, $3, $4, $5, $6, $7, false)
            RETURNING *
            "#,
            request.name,
            request.description,
            secret,
            purpose_str,
            request.user_id,
            request.requests_per_second,
            request.burst_size
        )
        .fetch_one(&mut *self.db)
        .await?;

        Ok(ApiKeyDBResponse::from((self.get_api_key_deployments(api_key.id).await?, api_key)))
    }

    #[instrument(skip(self), fields(api_key_id = %abbrev_uuid(&id)), err)]
    async fn get_by_id(&mut self, id: Self::Id) -> Result<Option<Self::Response>> {
        let api_key = sqlx::query_as!(
            ApiKey,
            "SELECT id, name, description, secret, purpose, user_id, created_at, last_used, requests_per_second, burst_size, hidden FROM api_keys WHERE id = $1",
            id
        )
            .fetch_optional(&mut *self.db)
            .await?;

        match api_key {
            Some(key) => Ok(Some(ApiKeyDBResponse::from((self.get_api_key_deployments(key.id).await?, key)))),
            None => Ok(None),
        }
    }

    #[instrument(skip(self, ids), fields(count = ids.len()), err)]
    async fn get_bulk(&mut self, ids: Vec<Self::Id>) -> Result<HashMap<Self::Id, Self::Response>> {
        let api_keys = sqlx::query_as!(
            ApiKey,
            "SELECT id, name, description, secret, purpose, user_id, created_at, last_used, requests_per_second, burst_size, hidden FROM api_keys WHERE id = ANY($1)",
            &ids
        )
            .fetch_all(&mut *self.db)
            .await?;

        let mut responses = HashMap::new();
        for key in api_keys {
            let deployments = self.get_api_key_deployments(key.id).await?;
            responses.insert(key.id, ApiKeyDBResponse::from((deployments, key)));
        }
        Ok(responses)
    }

    #[instrument(skip(self, filter), fields(limit = filter.limit, skip = filter.skip), err)]
    async fn list(&mut self, filter: &Self::Filter) -> Result<Vec<Self::Response>> {
        let api_keys = if let Some(user_id) = filter.user_id {
            sqlx::query_as!(
                ApiKey,
                "SELECT id, name, description, secret, purpose, user_id, created_at, last_used, requests_per_second, burst_size, hidden FROM api_keys WHERE user_id = $1 AND hidden = false ORDER BY created_at DESC LIMIT $2 OFFSET $3",
                user_id,
                filter.limit,
                filter.skip
            )
            .fetch_all(&mut *self.db)
            .await?
        } else {
            sqlx::query_as!(
                ApiKey,
                "SELECT id, name, description, secret, purpose, user_id, created_at, last_used, requests_per_second, burst_size, hidden FROM api_keys WHERE hidden = false ORDER BY created_at DESC LIMIT $1 OFFSET $2",
                filter.limit,
                filter.skip,
            )
            .fetch_all(&mut *self.db)
            .await?
        };

        let mut responses = Vec::new();
        for key in api_keys {
            let deployments = self.get_api_key_deployments(key.id).await?;

            responses.push(ApiKeyDBResponse::from((deployments, key)));
        }
        Ok(responses)
    }

    #[instrument(skip(self), fields(api_key_id = %abbrev_uuid(&id)), err)]
    async fn delete(&mut self, id: Self::Id) -> Result<bool> {
        let result = sqlx::query!("DELETE FROM api_keys WHERE id = $1", id)
            .execute(&mut *self.db)
            .await?;

        Ok(result.rows_affected() > 0)
    }

    #[instrument(skip(self, request), fields(api_key_id = %abbrev_uuid(&id)), err)]
    async fn update(&mut self, id: Self::Id, request: &Self::UpdateRequest) -> Result<Self::Response> {
        // Atomic update with conditional field updates
        let api_key = sqlx::query_as!(
            ApiKey,
            r#"
            UPDATE api_keys
            SET
                name = COALESCE($2, name),
                description = CASE
                    WHEN $3::text IS NOT NULL THEN $3
                    ELSE description
                END,
                requests_per_second = CASE
                    WHEN $4::real IS NOT NULL THEN $4
                    ELSE requests_per_second
                END,
                burst_size = CASE
                    WHEN $5::integer IS NOT NULL THEN $5
                    ELSE burst_size
                END
            WHERE id = $1
            RETURNING *
            "#,
            id,
            request.name,
            request.description,
            request.requests_per_second.unwrap_or(None),
            request.burst_size.unwrap_or(None)
        )
        .fetch_optional(&mut *self.db)
        .await?
        .ok_or_else(|| DbError::NotFound)?;

        Ok(ApiKeyDBResponse::from((self.get_api_key_deployments(api_key.id).await?, api_key)))
    }
}

impl<'c> ApiKeys<'c> {
    pub fn new(db: &'c mut PgConnection) -> Self {
        Self { db }
    }

    /// Get or create a user-specific hidden API key for internal use
    ///
    /// Hidden API keys are automatically managed by the system and are not visible to users.
    /// They are used for proxying requests through admin_api and batch processing.
    ///
    /// # Arguments
    /// * `user_id` - The user ID to get or create a hidden key for
    /// * `purpose` - The purpose of the key (should be ApiKeyPurpose::Inference for proxy use)
    ///
    /// # Returns
    /// Returns the secret of the hidden API key
    #[instrument(skip(self), fields(user_id = %abbrev_uuid(&user_id)), err)]
    pub async fn get_or_create_hidden_key(&mut self, user_id: UserId, purpose: ApiKeyPurpose) -> Result<String> {
        // Convert purpose enum to string for database
        let purpose_str = match purpose {
            ApiKeyPurpose::Platform => "platform",
            ApiKeyPurpose::Inference => "inference",
        };

        // Try to get existing hidden key for this user and purpose
        let existing_key = sqlx::query_scalar!(
            r#"
            SELECT secret
            FROM api_keys
            WHERE user_id = $1 AND purpose = $2 AND hidden = true
            LIMIT 1
            "#,
            user_id,
            purpose_str
        )
        .fetch_optional(&mut *self.db)
        .await?;

        if let Some(secret) = existing_key {
            tracing::debug!("Using existing hidden API key for user");
            return Ok(secret);
        }

        // No existing key found, create a new one
        let secret = generate_api_key();
        let name = format!("Internal {} Key", purpose_str);
        let description = Some(format!(
            "Automatically managed internal API key for {} operations. Not visible to users.",
            purpose_str
        ));

        tracing::info!("Creating new hidden API key for user");

        sqlx::query!(
            r#"
            INSERT INTO api_keys (name, description, secret, purpose, user_id, hidden)
            VALUES ($1, $2, $3, $4, $5, true)
            "#,
            name,
            description,
            secret,
            purpose_str,
            user_id
        )
        .execute(&mut *self.db)
        .await?;

        Ok(secret)
    }

    /// Get specific deployment IDs that an API key has access to
    #[instrument(skip(self), fields(api_key_id = %abbrev_uuid(&api_key_id)), err)]
    async fn get_api_key_deployments(&mut self, api_key_id: ApiKeyId) -> Result<Vec<DeploymentId>> {
        let deployment_ids = sqlx::query_scalar!(
            r#"
            SELECT DISTINCT dg.deployment_id
            FROM user_groups ug
            INNER JOIN deployment_groups dg ON ug.group_id = dg.group_id
            INNER JOIN api_keys ak ON ug.user_id = ak.user_id
            WHERE ak.id = $1

            UNION

            SELECT DISTINCT dg.deployment_id
            FROM deployment_groups dg
            INNER JOIN api_keys ak ON dg.group_id = '00000000-0000-0000-0000-000000000000'
            WHERE ak.id = $1
            AND ak.user_id != '00000000-0000-0000-0000-000000000000'  -- Exclude system user
            "#,
            api_key_id
        )
        .fetch_all(&mut *self.db)
        .await?;

        Ok(deployment_ids.into_iter().flatten().collect())
    }

    /// Get all API keys that can access the specified deployment with full response data
    /// Excludes API keys from users with insufficient credits (balance <= 0)
    #[instrument(skip(self), fields(deployment_id = %abbrev_uuid(&deployment_id)), err)]
    pub async fn get_api_keys_for_deployment_with_sufficient_credit(
        &mut self,
        deployment_id: DeploymentId,
    ) -> Result<Vec<ApiKeyDBResponse>> {
        let api_keys = sqlx::query_as!(
            ApiKey,
            r#"
            SELECT DISTINCT
                ak.id as "id!",
                ak.name as "name!",
                ak.description,
                ak.secret as "secret!",
                ak.purpose as "purpose!",
                ak.user_id as "user_id!",
                ak.created_at as "created_at!",
                ak.last_used,
                ak.requests_per_second,
                ak.burst_size,
                ak.hidden as "hidden!"
            FROM api_keys ak
            WHERE ak.user_id = $2  -- System user has access to all deployments

            UNION

            SELECT DISTINCT
                ak.id as "id!",
                ak.name as "name!",
                ak.description,
                ak.secret as "secret!",
                ak.purpose as "purpose!",
                ak.user_id as "user_id!",
                ak.created_at as "created_at!",
                ak.last_used,
                ak.requests_per_second,
                ak.burst_size,
                ak.hidden as "hidden!"
            FROM api_keys ak
            INNER JOIN user_groups ug ON ak.user_id = ug.user_id
            INNER JOIN deployment_groups dg ON ug.group_id = dg.group_id
            INNER JOIN deployed_models dm ON dg.deployment_id = dm.id
            WHERE dg.deployment_id = $1
            AND (
                ak.user_id = $2  -- System user always has access
                OR EXISTS (
                    -- User's latest transaction has positive balance
                    SELECT 1 FROM credits_transactions ct
                    WHERE ct.user_id = ak.user_id
                    AND ct.balance_after > 0
                    AND NOT EXISTS (
                        -- Make sure there's no newer transaction
                        SELECT 1 FROM credits_transactions ct2
                        WHERE ct2.user_id = ct.user_id
                        AND (ct2.created_at > ct.created_at OR (ct2.created_at = ct.created_at AND ct2.id > ct.id))
                    )
                )
                OR (
                    -- Free models are accessible to all users (zero balance OK)
                    -- A model is free if pricing is NULL OR both prices are 0
                    (dm.upstream_input_price_per_token IS NULL OR dm.upstream_input_price_per_token = 0)
                    AND (dm.upstream_output_price_per_token IS NULL OR dm.upstream_output_price_per_token = 0)
                )
            )

            UNION

            SELECT DISTINCT
                ak.id as "id!",
                ak.name as "name!",
                ak.description,
                ak.secret as "secret!",
                ak.purpose as "purpose!",
                ak.user_id as "user_id!",
                ak.created_at as "created_at!",
                ak.last_used,
                ak.requests_per_second,
                ak.burst_size,
                ak.hidden as "hidden!"
            FROM api_keys ak
            INNER JOIN deployment_groups dg ON dg.group_id = '00000000-0000-0000-0000-000000000000'
            INNER JOIN deployed_models dm ON dg.deployment_id = dm.id
            WHERE dg.deployment_id = $1
            AND ak.user_id != '00000000-0000-0000-0000-000000000000'  -- Exclude system user (already covered above)
            AND (
                ak.user_id = $2  -- System user always has access
                OR EXISTS (
                    -- User's latest transaction has positive balance
                    SELECT 1 FROM credits_transactions ct
                    WHERE ct.user_id = ak.user_id
                    AND ct.balance_after > 0
                    AND NOT EXISTS (
                        -- Make sure there's no newer transaction
                        SELECT 1 FROM credits_transactions ct2
                        WHERE ct2.user_id = ct.user_id
                        AND (ct2.created_at > ct.created_at OR (ct2.created_at = ct.created_at AND ct2.id > ct.id))
                    )
                )
                OR (
                    -- Free models are accessible to all users (zero balance OK)
                    -- A model is free if pricing is NULL OR both prices are 0
                    (dm.upstream_input_price_per_token IS NULL OR dm.upstream_input_price_per_token = 0)
                    AND (dm.upstream_output_price_per_token IS NULL OR dm.upstream_output_price_per_token = 0)
                )
            )
            "#,
            deployment_id,
            Uuid::nil() // System user ID
        )
        .fetch_all(&mut *self.db)
        .await?;

        // Log the number of API keys returned after credit filtering
        debug!(
            "Found {} API keys with access to deployment {} after credit filtering",
            api_keys.len(),
            abbrev_uuid(&deployment_id)
        );

        // Get all deployment access for these API keys in bulk
        let api_key_ids: Vec<ApiKeyId> = api_keys.iter().map(|ak| ak.id).collect();
        let deployment_access = if !api_key_ids.is_empty() {
            let deployment_data = sqlx::query!(
                r#"
                SELECT ak.id as api_key_id, dg.deployment_id
                FROM api_keys ak
                INNER JOIN user_groups ug ON ak.user_id = ug.user_id
                INNER JOIN deployment_groups dg ON ug.group_id = dg.group_id
                WHERE ak.id = ANY($1)

                UNION

                SELECT ak.id as api_key_id, dg.deployment_id
                FROM api_keys ak
                INNER JOIN deployment_groups dg ON dg.group_id = '00000000-0000-0000-0000-000000000000'
                WHERE ak.id = ANY($1)
                AND ak.user_id != '00000000-0000-0000-0000-000000000000'
                "#,
                &api_key_ids
            )
            .fetch_all(&mut *self.db)
            .await?;

            // Group deployment IDs by API key ID
            let mut access_map: HashMap<ApiKeyId, Vec<DeploymentId>> = HashMap::new();
            for row in deployment_data {
                if let (Some(api_key_id), Some(deployment_id)) = (row.api_key_id, row.deployment_id) {
                    access_map.entry(api_key_id).or_default().push(deployment_id);
                }
            }
            access_map
        } else {
            HashMap::new()
        };

        let mut results = Vec::new();
        for api_key in api_keys {
            let deployments = deployment_access.get(&api_key.id).cloned().unwrap_or_default();
            results.push(ApiKeyDBResponse::from((deployments, api_key)));
        }

        Ok(results)
    }
}

#[cfg(test)]
mod tests {
    use super::*;
    use crate::{
        api::models::users::{Role, UserCreate},
        db::{
            handlers::{credits::Credits, deployments::Deployments, groups::Groups, users::Users},
            models::{
                credits::{CreditTransactionCreateDBRequest, CreditTransactionType},
                deployments::{DeploymentCreateDBRequest, DeploymentDBResponse},
                groups::{GroupCreateDBRequest, GroupDBResponse},
                users::UserCreateDBRequest,
            },
        },
        errors::Error,
        test_utils::get_test_endpoint_id,
    };

    use rust_decimal::Decimal;
    use sqlx::{Acquire, PgPool};

    #[sqlx::test]
    #[test_log::test]
    async fn test_create_api_key(pool: PgPool) {
        let api_key;
        let userid;
        {
            let mut tx = pool.begin().await.unwrap();

            {
                let mut user_repo = Users::new(tx.acquire().await.unwrap());

                let user_create = UserCreateDBRequest::from(UserCreate {
                    username: "apiuser".to_string(),
                    email: "api@example.com".to_string(),
                    display_name: None,
                    avatar_url: None,
                    roles: vec![Role::StandardUser],
                });

                userid = user_repo.create(&user_create).await.unwrap().id;
            }
            {
                let mut api_repo = ApiKeys::new(tx.acquire().await.unwrap());

                let api_key_create = ApiKeyCreateDBRequest {
                    user_id: userid,
                    name: "Test API Key".to_string(),
                    description: Some("Test description".to_string()),
                    purpose: ApiKeyPurpose::Inference,
                    requests_per_second: None,
                    burst_size: None,
                };

                api_key = api_repo.create(&api_key_create).await.unwrap();
            }
            tx.commit().await.unwrap();
        }
        assert_eq!(api_key.name, "Test API Key");
        assert_eq!(api_key.user_id, userid);
        assert!(api_key.secret.starts_with("sk-"));
    }

    #[sqlx::test]
    #[test_log::test]
    async fn test_list_user_api_keys(pool: PgPool) {
        let user;
        // Use a scope here to make explicit that user_repo and api_repo can't exist when tx is done
        let mut tx = pool.begin().await.unwrap();
        {
            let mut user_repo = Users::new(tx.acquire().await.unwrap());

            let user_create = UserCreateDBRequest::from(UserCreate {
                username: "keysuser".to_string(),
                email: "keys@example.com".to_string(),
                display_name: None,
                avatar_url: None,
                roles: vec![Role::StandardUser],
            });

            user = user_repo.create(&user_create).await.unwrap();
        }
        {
            let mut api_repo = ApiKeys::new(tx.acquire().await.unwrap());

            let key1 = ApiKeyCreateDBRequest {
                user_id: user.id,
                name: "Key 1".to_string(),
                description: None,
                purpose: ApiKeyPurpose::Inference,
                requests_per_second: None,
                burst_size: None,
            };
            let key2 = ApiKeyCreateDBRequest {
                user_id: user.id,
                name: "Key 2".to_string(),
                description: Some("Key 2 description".to_string()),
                purpose: ApiKeyPurpose::Inference,
                requests_per_second: None,
                burst_size: None,
            };

            api_repo.create(&key1).await.unwrap();
            api_repo.create(&key2).await.unwrap();
        }
        tx.commit().await.unwrap();

        // Need a new repo after doing the create part - transaction has been closed
        let mut pool_conn = pool.acquire().await.unwrap();

        let mut api_repo = ApiKeys::new(&mut pool_conn);
        // Use the new filter-based list method
        let keys = api_repo
            .list(&ApiKeyFilter {
                skip: 0,
                limit: 100,
                user_id: Some(user.id),
            })
            .await
            .unwrap();

        assert_eq!(keys.len(), 2);
        assert!(keys.iter().any(|k| k.name == "Key 1"));
        assert!(keys.iter().any(|k| k.name == "Key 2"));
    }

    #[sqlx::test]
    #[test_log::test]
    async fn test_delete_api_key(pool: PgPool) {
        let api_key;
        let mut tx = pool.begin().await.unwrap();
        let user;
        {
            let mut user_repo = Users::new(tx.acquire().await.unwrap());

            let user_create = UserCreateDBRequest::from(UserCreate {
                username: "deleteuser".to_string(),
                email: "delete@example.com".to_string(),
                display_name: None,
                avatar_url: None,
                roles: vec![Role::StandardUser],
            });

            user = user_repo.create(&user_create).await.unwrap();
        }
        {
            let mut api_repo = ApiKeys::new(tx.acquire().await.unwrap());
            let api_key_create = ApiKeyCreateDBRequest {
                user_id: user.id,
                name: "Delete Me".to_string(),
                description: None,
                purpose: ApiKeyPurpose::Inference,
                requests_per_second: None,
                burst_size: None,
            };
            api_key = api_repo.create(&api_key_create).await.unwrap();
        }
        tx.commit().await.unwrap();
        let mut pool_conn = pool.acquire().await.unwrap();

        let mut api_repo = ApiKeys::new(&mut pool_conn);
        let deleted = api_repo.delete(api_key.id).await.unwrap();
        assert!(deleted);

        let found_key = api_repo.get_by_id(api_key.id).await.unwrap();
        assert!(found_key.is_none());
    }

    #[sqlx::test]
    async fn test_repository_trait_methods(pool: PgPool) {
        let api_key;
        let user;
        let mut tx = pool.begin().await.unwrap();

        {
            let mut user_repo = Users::new(tx.acquire().await.unwrap());

            let user_create = UserCreateDBRequest::from(UserCreate {
                username: "traituser".to_string(),
                email: "trait@example.com".to_string(),
                display_name: None,
                avatar_url: None,
                roles: vec![Role::StandardUser],
            });

            user = user_repo.create(&user_create).await.unwrap();
        }
        {
            let mut api_repo = ApiKeys::new(tx.acquire().await.unwrap());

            let api_key_create = ApiKeyCreateDBRequest {
                user_id: user.id,
                name: "Trait Test Key".to_string(),
                description: Some("Test trait description".to_string()),
                purpose: ApiKeyPurpose::Inference,
                requests_per_second: None,
                burst_size: None,
            };

            // Test create via Repository trait
            api_key = api_repo.create(&api_key_create).await.unwrap();
            assert_eq!(api_key.name, "Trait Test Key");
        }

        tx.commit().await.unwrap();
        let mut pool_conn = pool.acquire().await.unwrap();
        let mut api_repo = ApiKeys::new(&mut pool_conn);

        // Test get_by_id via Repository trait
        let found_key = api_repo.get_by_id(api_key.id).await.unwrap();
        assert!(found_key.is_some());
        assert_eq!(found_key.unwrap().name, "Trait Test Key");

        // Test update via Repository trait
        let update = ApiKeyUpdateDBRequest {
            name: Some("Updated Key Name".to_string()),
            description: Some("Updated description".to_string()),
            requests_per_second: None,
            burst_size: None,
        };
        let updated_key = api_repo.update(api_key.id, &update).await.unwrap();
        assert_eq!(updated_key.name, "Updated Key Name");

        // Test list via Repository trait
        let keys = api_repo.list(&ApiKeyFilter::new(0, 10, None)).await.unwrap();
        assert!(!keys.is_empty());
        assert!(keys.iter().any(|k| k.name == "Updated Key Name"));
    }

    // Tests for group-based API key access control

    #[sqlx::test]
    async fn test_api_key_access_through_group_membership(pool: PgPool) {
        let mut tx = pool.begin().await.unwrap();
        let admin_user;
        let user;
        let deployment;
        let api_key;
        let group;
        {
            let mut user_repo = Users::new(tx.acquire().await.unwrap());

            // Create admin user
            let admin_create = UserCreateDBRequest::from(UserCreate {
                username: "admin".to_string(),
                email: "admin@example.com".to_string(),
                display_name: None,
                avatar_url: None,
                roles: vec![Role::PlatformManager],
            });
            admin_user = user_repo.create(&admin_create).await.unwrap();

            // Create regular user
            let user_create = UserCreateDBRequest::from(UserCreate {
                username: "testuser".to_string(),
                email: "test@example.com".to_string(),
                display_name: None,
                avatar_url: None,
                roles: vec![Role::StandardUser],
            });
            user = user_repo.create(&user_create).await.unwrap();
        }
        {
            let mut group_tx = tx.begin().await.unwrap();
            let mut group_repo = Groups::new(group_tx.acquire().await.unwrap());
            // Create a group
            let group_create = GroupCreateDBRequest {
                name: "Test Group".to_string(),
                description: Some("Test group for API key access".to_string()),
                created_by: admin_user.id,
            };
            group = group_repo.create(&group_create).await.unwrap();
            group_tx.commit().await.unwrap();
        }
        // Create inference endpoint for deployments
        let config = crate::test_utils::create_test_config();
        crate::seed_database(&config.model_sources, &pool).await.unwrap();

        // Get a valid endpoint ID
        let test_endpoint_id = get_test_endpoint_id(&pool).await;
        // Create a deployment
        let mut deployment_create = DeploymentCreateDBRequest::builder()
            .created_by(admin_user.id)
            .model_name("test-model".to_string())
            .alias("test-alias".to_string())
            .build();
        deployment_create.hosted_on = test_endpoint_id;

        {
            let mut deployment_tx = tx.begin().await.unwrap();
            let mut deployment_repo = Deployments::new(deployment_tx.acquire().await.unwrap());

            deployment = deployment_repo.create(&deployment_create).await.unwrap();
            deployment_tx.commit().await.unwrap();
        }
        {
            let mut group_tx = tx.begin().await.unwrap();
            let mut group_repo = Groups::new(group_tx.acquire().await.unwrap());
            // Add user to group first
            group_repo.add_user_to_group(user.id, group.id).await.unwrap();

            // Add deployment to group
            group_repo
                .add_deployment_to_group(deployment.id, group.id, admin_user.id)
                .await
                .unwrap();

            group_tx.commit().await.unwrap();
        }

        {
            let mut api_key_repo = ApiKeys::new(tx.acquire().await.unwrap());

            // NOW create an API key - it will automatically get access to deployments the user's groups can access
            let api_key_create = ApiKeyCreateDBRequest {
                user_id: user.id,
                name: "Test API Key".to_string(),
                description: Some("API key for testing group access".to_string()),
                purpose: ApiKeyPurpose::Inference,
                requests_per_second: None,
                burst_size: None,
            };
            api_key = api_key_repo.create(&api_key_create).await.unwrap();
        }
        // Commit all of that to the db so we can read it out to run checks.
        tx.commit().await.unwrap();

        // Credit standard users so they can access deployments
        {
            let mut credit_conn = pool.acquire().await.unwrap();
            let mut credit_repo = Credits::new(&mut credit_conn);
            credit_repo
                .create_transaction(&CreditTransactionCreateDBRequest {
                    user_id: user.id,
                    amount: Decimal::from(1000),
                    source_id: user.id.to_string(),
                    transaction_type: CreditTransactionType::AdminGrant,
                    description: Some("Initial credit for testing".to_string()),
                })
                .await
                .unwrap();
        }

        // Can't use our transaction now as its been commited, but can just make a new repo with a connection from the pool.
        let mut pool_conn = pool.acquire().await.unwrap();
        let mut api_key_repo = ApiKeys::new(&mut pool_conn);

        // API key should have access to the deployment
        let keys_for_deployment = api_key_repo
            .get_api_keys_for_deployment_with_sufficient_credit(deployment.id)
            .await
            .unwrap();
        assert!(keys_for_deployment.iter().any(|k| k.secret == api_key.secret));

        // API key should show the deployment in model_access
        assert!(api_key.model_access.contains(&deployment.id));
    }

    #[sqlx::test]
    #[test_log::test]
    async fn test_api_key_loses_access_when_removed_from_group(pool: PgPool) {
        let mut tx = pool.begin().await.unwrap();
        let admin_user;
        let user;
        let deployment;
        let api_key;
        let group;

        {
            let mut user_repo = Users::new(tx.acquire().await.unwrap());

            // Create admin user
            let admin_create = UserCreateDBRequest::from(UserCreate {
                username: "admin".to_string(),
                email: "admin@example.com".to_string(),
                display_name: None,
                avatar_url: None,
                roles: vec![Role::PlatformManager],
            });
            admin_user = user_repo.create(&admin_create).await.unwrap();

            // Create regular user
            let user_create = UserCreateDBRequest::from(UserCreate {
                username: "testuser".to_string(),
                email: "test@example.com".to_string(),
                display_name: None,
                avatar_url: None,
                roles: vec![Role::StandardUser],
            });
            user = user_repo.create(&user_create).await.unwrap();
        }

        // Create inference endpoint for deployments
        let config = crate::test_utils::create_test_config();
        crate::seed_database(&config.model_sources, &pool).await.unwrap();

        {
            let mut group_tx = tx.begin().await.unwrap();
            let mut group_repo = Groups::new(group_tx.acquire().await.unwrap());

            // Create group
            let group_create = GroupCreateDBRequest {
                name: "Test Group".to_string(),
                description: Some("Test group for access removal".to_string()),
                created_by: admin_user.id,
            };
            group = group_repo.create(&group_create).await.unwrap();
            group_tx.commit().await.unwrap();
        }

        let test_endpoint_id = get_test_endpoint_id(&pool).await;
        let mut deployment_create = DeploymentCreateDBRequest::builder()
            .created_by(admin_user.id)
            .model_name("test-model".to_string())
            .alias("test-alias".to_string())
            .build();
        deployment_create.hosted_on = test_endpoint_id;

        {
            let mut deployment_tx = tx.begin().await.unwrap();
            let mut deployment_repo = Deployments::new(deployment_tx.acquire().await.unwrap());
            deployment = deployment_repo.create(&deployment_create).await.unwrap();
            deployment_tx.commit().await.unwrap();
        }

        {
            let mut group_tx = tx.begin().await.unwrap();
            let mut group_repo = Groups::new(group_tx.acquire().await.unwrap());

            // Set up access: user in group, deployment in group
            group_repo.add_user_to_group(user.id, group.id).await.unwrap();
            group_repo
                .add_deployment_to_group(deployment.id, group.id, admin_user.id)
                .await
                .unwrap();
            group_tx.commit().await.unwrap();
        }

        {
            let mut api_key_repo = ApiKeys::new(tx.acquire().await.unwrap());

            // Create API key AFTER group relationships are established
            let api_key_create = ApiKeyCreateDBRequest {
                user_id: user.id,
                name: "Test API Key".to_string(),
                description: Some("API key for testing access removal".to_string()),
                purpose: ApiKeyPurpose::Inference,
                requests_per_second: None,
                burst_size: None,
            };
            api_key = api_key_repo.create(&api_key_create).await.unwrap();
        }

        // Commit transaction and create new connection for assertions
        tx.commit().await.unwrap();

        // Credit standard users so they can access deployments
        {
            let mut credit_conn = pool.acquire().await.unwrap();
            let mut credit_repo = Credits::new(&mut credit_conn);
            credit_repo
                .create_transaction(&CreditTransactionCreateDBRequest {
                    user_id: user.id,
                    amount: Decimal::from(1000),
                    source_id: user.id.to_string(),
                    transaction_type: CreditTransactionType::AdminGrant,
                    description: Some("Initial credit for testing".to_string()),
                })
                .await
                .unwrap();
        }

        let mut pool_conn = pool.acquire().await.unwrap();
        let mut api_key_repo = ApiKeys::new(&mut pool_conn);

        // Verify API key has access
        let keys_for_deployment = api_key_repo
            .get_api_keys_for_deployment_with_sufficient_credit(deployment.id)
            .await
            .unwrap();
        assert!(keys_for_deployment.iter().any(|k| k.secret == api_key.secret));

        // Remove user from group
        let mut group_conn = pool.acquire().await.unwrap();
        let mut group_repo = Groups::new(&mut group_conn);
        group_repo.remove_user_from_group(user.id, group.id).await.unwrap();

        // API key should lose access
        let keys_for_deployment = api_key_repo
            .get_api_keys_for_deployment_with_sufficient_credit(deployment.id)
            .await
            .unwrap();
        assert!(!keys_for_deployment.iter().any(|k| k.secret == api_key.secret));

        // API key should show no model access
        let api_key_details = api_key_repo.get_by_id(api_key.id).await.unwrap().unwrap();
        assert!(api_key_details.model_access.is_empty());
    }

    #[sqlx::test]
    #[test_log::test]
    async fn test_api_key_loses_access_when_deployment_removed_from_group(pool: PgPool) {
        let mut tx = pool.begin().await.unwrap();
        let admin_user;
        let user;
        let deployment;
        let api_key;
        let group;

        {
            let mut user_repo = Users::new(tx.acquire().await.unwrap());

            // Create admin user
            let admin_create = UserCreateDBRequest::from(UserCreate {
                username: "admin".to_string(),
                email: "admin@example.com".to_string(),
                display_name: None,
                avatar_url: None,
                roles: vec![Role::PlatformManager],
            });
            admin_user = user_repo.create(&admin_create).await.unwrap();

            // Create regular user
            let user_create = UserCreateDBRequest::from(UserCreate {
                username: "testuser".to_string(),
                email: "test@example.com".to_string(),
                display_name: None,
                avatar_url: None,
                roles: vec![Role::StandardUser],
            });
            user = user_repo.create(&user_create).await.unwrap();
        }

        // Create inference endpoint for deployments
        let config = crate::test_utils::create_test_config();

        crate::seed_database(&config.model_sources, &pool).await.unwrap();

        {
            let mut group_tx = tx.begin().await.unwrap();
            let mut group_repo = Groups::new(group_tx.acquire().await.unwrap());

            // Create group
            let group_create = GroupCreateDBRequest {
                name: "Test Group".to_string(),
                description: Some("Test group for deployment removal".to_string()),
                created_by: admin_user.id,
            };
            group = group_repo.create(&group_create).await.unwrap();
            group_tx.commit().await.unwrap();
        }

        let test_endpoint_id = get_test_endpoint_id(&pool).await;
        let mut deployment_create = DeploymentCreateDBRequest::builder()
            .created_by(admin_user.id)
            .model_name("test-model".to_string())
            .alias("test-alias".to_string())
            .build();
        deployment_create.hosted_on = test_endpoint_id;

        {
            let mut deployment_tx = tx.begin().await.unwrap();
            let mut deployment_repo = Deployments::new(deployment_tx.acquire().await.unwrap());
            deployment = deployment_repo.create(&deployment_create).await.unwrap();
            deployment_tx.commit().await.unwrap();
        }

        {
            let mut group_tx = tx.begin().await.unwrap();
            let mut group_repo = Groups::new(group_tx.acquire().await.unwrap());

            // Set up access: user in group, deployment in group
            group_repo.add_user_to_group(user.id, group.id).await.unwrap();
            group_repo
                .add_deployment_to_group(deployment.id, group.id, admin_user.id)
                .await
                .unwrap();
            group_tx.commit().await.unwrap();
        }

        {
            let mut api_key_repo = ApiKeys::new(tx.acquire().await.unwrap());

            // Create API key AFTER group relationships are established
            let api_key_create = ApiKeyCreateDBRequest {
                user_id: user.id,
                name: "Test API Key".to_string(),
                description: Some("API key for testing deployment removal".to_string()),
                purpose: ApiKeyPurpose::Inference,
                requests_per_second: None,
                burst_size: None,
            };
            api_key = api_key_repo.create(&api_key_create).await.unwrap();
        }

        // Commit transaction and create new connection for assertions
        tx.commit().await.unwrap();

        // Credit standard users so they can access deployments
        {
            let mut credit_conn = pool.acquire().await.unwrap();
            let mut credit_repo = Credits::new(&mut credit_conn);
            credit_repo
                .create_transaction(&CreditTransactionCreateDBRequest {
                    user_id: user.id,
                    amount: Decimal::from(1000),
                    source_id: user.id.to_string(),
                    transaction_type: CreditTransactionType::AdminGrant,
                    description: Some("Initial credit for testing".to_string()),
                })
                .await
                .unwrap();
        }

        let mut pool_conn = pool.acquire().await.unwrap();
        let mut api_key_repo = ApiKeys::new(&mut pool_conn);

        // Verify API key has access
        let keys_for_deployment = api_key_repo
            .get_api_keys_for_deployment_with_sufficient_credit(deployment.id)
            .await
            .unwrap();
        assert!(keys_for_deployment.iter().any(|k| k.secret == api_key.secret));

        // Remove deployment from group
        let mut group_conn = pool.acquire().await.unwrap();
        let mut group_repo = Groups::new(&mut group_conn);
        group_repo.remove_deployment_from_group(deployment.id, group.id).await.unwrap();

        // API key should lose access
        let keys_for_deployment = api_key_repo
            .get_api_keys_for_deployment_with_sufficient_credit(deployment.id)
            .await
            .unwrap();
        assert!(!keys_for_deployment.iter().any(|k| k.secret == api_key.secret));

        // API key should show no model access
        let api_key_details = api_key_repo.get_by_id(api_key.id).await.unwrap().unwrap();
        assert!(api_key_details.model_access.is_empty());
    }

    #[sqlx::test]
    #[test_log::test]
    async fn test_multiple_api_keys_same_deployment_through_different_groups(pool: PgPool) {
        let mut tx = pool.begin().await.unwrap();
        let admin_user;
        let user1;
        let user2;
        let deployment;
        let api_key1;
        let api_key2;
        let group1;
        let group2;

        {
            let mut user_repo = Users::new(tx.acquire().await.unwrap());

            // Create admin user
            let admin_create = UserCreateDBRequest::from(UserCreate {
                username: "admin".to_string(),
                email: "admin@example.com".to_string(),
                display_name: None,
                avatar_url: None,
                roles: vec![Role::PlatformManager],
            });
            admin_user = user_repo.create(&admin_create).await.unwrap();

            // Create regular users
            let user1_create = UserCreateDBRequest::from(UserCreate {
                username: "user1".to_string(),
                email: "user1@example.com".to_string(),
                display_name: None,
                avatar_url: None,
                roles: vec![Role::StandardUser],
            });
            user1 = user_repo.create(&user1_create).await.unwrap();

            let user2_create = UserCreateDBRequest::from(UserCreate {
                username: "user2".to_string(),
                email: "user2@example.com".to_string(),
                display_name: None,
                avatar_url: None,
                roles: vec![Role::StandardUser],
            });
            user2 = user_repo.create(&user2_create).await.unwrap();
        }

        // Create inference endpoint for deployments
        let config = crate::test_utils::create_test_config();
        crate::seed_database(&config.model_sources, &pool).await.unwrap();

        {
            let mut group_tx = tx.begin().await.unwrap();
            let mut group_repo = Groups::new(group_tx.acquire().await.unwrap());

            // Create two groups
            let group1_create = GroupCreateDBRequest {
                name: "Test Group 1".to_string(),
                description: Some("First test group".to_string()),
                created_by: admin_user.id,
            };
            group1 = group_repo.create(&group1_create).await.unwrap();

            let group2_create = GroupCreateDBRequest {
                name: "Test Group 2".to_string(),
                description: Some("Second test group".to_string()),
                created_by: admin_user.id,
            };
            group2 = group_repo.create(&group2_create).await.unwrap();
            group_tx.commit().await.unwrap();
        }

        // Get a valid endpoint ID
        let test_endpoint_id = get_test_endpoint_id(&pool).await;
        let mut deployment_create = DeploymentCreateDBRequest::builder()
            .created_by(admin_user.id)
            .model_name("shared-model".to_string())
            .alias("shared-alias".to_string())
            .build();
        deployment_create.hosted_on = test_endpoint_id;

        {
            let mut deployment_tx = tx.begin().await.unwrap();
            let mut deployment_repo = Deployments::new(deployment_tx.acquire().await.unwrap());
            deployment = deployment_repo.create(&deployment_create).await.unwrap();
            deployment_tx.commit().await.unwrap();
        }

        {
            let mut group_tx = tx.begin().await.unwrap();
            let mut group_repo = Groups::new(group_tx.acquire().await.unwrap());

            // Add users to different groups
            group_repo.add_user_to_group(user1.id, group1.id).await.unwrap();
            group_repo.add_user_to_group(user2.id, group2.id).await.unwrap();

            // Add deployment to both groups
            group_repo
                .add_deployment_to_group(deployment.id, group1.id, admin_user.id)
                .await
                .unwrap();
            group_repo
                .add_deployment_to_group(deployment.id, group2.id, admin_user.id)
                .await
                .unwrap();
            group_tx.commit().await.unwrap();
        }

        {
            let mut api_key_repo = ApiKeys::new(tx.acquire().await.unwrap());

            // Create API keys for both users AFTER group relationships are established
            let api_key1_create = ApiKeyCreateDBRequest {
                user_id: user1.id,
                name: "User 1 Key".to_string(),
                description: Some("API key for user 1".to_string()),
                purpose: ApiKeyPurpose::Inference,
                requests_per_second: None,
                burst_size: None,
            };
            api_key1 = api_key_repo.create(&api_key1_create).await.unwrap();

            let api_key2_create = ApiKeyCreateDBRequest {
                user_id: user2.id,
                name: "User 2 Key".to_string(),
                description: Some("API key for user 2".to_string()),
                purpose: ApiKeyPurpose::Inference,
                requests_per_second: None,
                burst_size: None,
            };
            api_key2 = api_key_repo.create(&api_key2_create).await.unwrap();
        }

        // Commit transaction and create new connection for assertions
        tx.commit().await.unwrap();

        // Credit standard users so they can access deployments
        {
            let mut credit_conn = pool.acquire().await.unwrap();
            let mut credit_repo = Credits::new(&mut credit_conn);
            credit_repo
                .create_transaction(&CreditTransactionCreateDBRequest {
                    user_id: user1.id,
                    amount: Decimal::from(1000),
                    source_id: user1.id.to_string(),
                    transaction_type: CreditTransactionType::AdminGrant,
                    description: Some("Initial credit for testing".to_string()),
                })
                .await
                .unwrap();
            credit_repo
                .create_transaction(&CreditTransactionCreateDBRequest {
                    user_id: user2.id,
                    amount: Decimal::from(1000),
                    source_id: user2.id.to_string(),
                    transaction_type: CreditTransactionType::AdminGrant,
                    description: Some("Initial credit for testing".to_string()),
                })
                .await
                .unwrap();
        }

        let mut pool_conn = pool.acquire().await.unwrap();
        let mut api_key_repo = ApiKeys::new(&mut pool_conn);

        // Both API keys should have access to the deployment
        let keys_for_deployment = api_key_repo
            .get_api_keys_for_deployment_with_sufficient_credit(deployment.id)
            .await
            .unwrap();
        assert!(keys_for_deployment.iter().any(|k| k.secret == api_key1.secret));
        assert!(keys_for_deployment.iter().any(|k| k.secret == api_key2.secret));
        assert_eq!(keys_for_deployment.len(), 2 + 1); // + 1 for system user

        // Remove deployment from group 1
        let mut group_conn = pool.acquire().await.unwrap();
        let mut group_repo = Groups::new(&mut group_conn);
        group_repo.remove_deployment_from_group(deployment.id, group1.id).await.unwrap();

        // Only user 2's API key should have access now
        let keys_for_deployment = api_key_repo
            .get_api_keys_for_deployment_with_sufficient_credit(deployment.id)
            .await
            .unwrap();
        assert!(!keys_for_deployment.iter().any(|k| k.secret == api_key1.secret));
        assert!(keys_for_deployment.iter().any(|k| k.secret == api_key2.secret));
        assert_eq!(keys_for_deployment.len(), 1 + 1); // + 1 for system user
    }

    #[sqlx::test]
    #[test_log::test]
    async fn test_api_key_access_multiple_deployments_same_group(pool: PgPool) {
        let mut tx = pool.begin().await.unwrap();
        let admin_user;
        let user;
        let deployment1;
        let deployment2;
        let api_key;
        let group;

        {
            let mut user_repo = Users::new(tx.acquire().await.unwrap());

            // Create admin user
            let admin_create = UserCreateDBRequest::from(UserCreate {
                username: "admin".to_string(),
                email: "admin@example.com".to_string(),
                display_name: None,
                avatar_url: None,
                roles: vec![Role::PlatformManager],
            });
            admin_user = user_repo.create(&admin_create).await.unwrap();

            // Create regular user
            let user_create = UserCreateDBRequest::from(UserCreate {
                username: "testuser".to_string(),
                email: "test@example.com".to_string(),
                display_name: None,
                avatar_url: None,
                roles: vec![Role::StandardUser],
            });
            user = user_repo.create(&user_create).await.unwrap();
        }
        {
            // Create inference endpoint for deployments
            let config = crate::test_utils::create_test_config();
            crate::seed_database(&config.model_sources, &pool).await.unwrap();

            {
                let mut group_tx = tx.begin().await.unwrap();
                let mut group_repo = Groups::new(group_tx.acquire().await.unwrap());

                // Create a group
                let group_create = GroupCreateDBRequest {
                    name: "Multi Deployment Group".to_string(),
                    description: Some("Group with multiple deployments".to_string()),
                    created_by: admin_user.id,
                };
                group = group_repo.create(&group_create).await.unwrap();
                group_tx.commit().await.unwrap();
            }

            let test_endpoint_id = get_test_endpoint_id(&pool).await;
            let mut deployment1_create = DeploymentCreateDBRequest::builder()
                .created_by(admin_user.id)
                .model_name("model-1".to_string())
                .alias("alias-1".to_string())
                .build();
            deployment1_create.hosted_on = test_endpoint_id;
            let mut deployment2_create = DeploymentCreateDBRequest::builder()
                .created_by(admin_user.id)
                .model_name("model-2".to_string())
                .alias("alias-2".to_string())
                .build();
            deployment2_create.hosted_on = test_endpoint_id;

            {
                let mut deployment_tx = tx.begin().await.unwrap();
                let mut deployment_repo = Deployments::new(deployment_tx.acquire().await.unwrap());
                deployment1 = deployment_repo.create(&deployment1_create).await.unwrap();
                deployment2 = deployment_repo.create(&deployment2_create).await.unwrap();
                deployment_tx.commit().await.unwrap();
            }

            {
                let mut group_tx = tx.begin().await.unwrap();
                let mut group_repo = Groups::new(group_tx.acquire().await.unwrap());

                // Add user to group
                group_repo.add_user_to_group(user.id, group.id).await.unwrap();

                // Add both deployments to group
                group_repo
                    .add_deployment_to_group(deployment1.id, group.id, admin_user.id)
                    .await
                    .unwrap();
                group_repo
                    .add_deployment_to_group(deployment2.id, group.id, admin_user.id)
                    .await
                    .unwrap();
                group_tx.commit().await.unwrap();
            }
        }

        {
            let mut api_key_repo = ApiKeys::new(tx.acquire().await.unwrap());

            // Create API key AFTER group relationships are established
            let api_key_create = ApiKeyCreateDBRequest {
                user_id: user.id,
                name: "Multi Access Key".to_string(),
                description: Some("API key for multiple deployments".to_string()),
                purpose: ApiKeyPurpose::Inference,
                requests_per_second: None,
                burst_size: None,
            };
            api_key = api_key_repo.create(&api_key_create).await.unwrap();
        }

        // Commit transaction and create new connection for assertions
        tx.commit().await.unwrap();

        // Credit standard users so they can access deployments
        {
            let mut credit_conn = pool.acquire().await.unwrap();
            let mut credit_repo = Credits::new(&mut credit_conn);
            credit_repo
                .create_transaction(&CreditTransactionCreateDBRequest {
                    user_id: user.id,
                    amount: Decimal::from(1000),
                    source_id: user.id.to_string(),
                    transaction_type: CreditTransactionType::AdminGrant,
                    description: Some("Initial credit for testing".to_string()),
                })
                .await
                .unwrap();
        }

        let mut pool_conn = pool.acquire().await.unwrap();
        let mut api_key_repo = ApiKeys::new(&mut pool_conn);

        // API key should have access to both deployments
        let keys_for_deployment1 = api_key_repo
            .get_api_keys_for_deployment_with_sufficient_credit(deployment1.id)
            .await
            .unwrap();
        let keys_for_deployment2 = api_key_repo
            .get_api_keys_for_deployment_with_sufficient_credit(deployment2.id)
            .await
            .unwrap();
        assert!(keys_for_deployment1.iter().any(|k| k.secret == api_key.secret));
        assert!(keys_for_deployment2.iter().any(|k| k.secret == api_key.secret));

        // API key should show both deployments in model_access
        assert!(api_key.model_access.contains(&deployment1.id));
        assert!(api_key.model_access.contains(&deployment2.id));
        assert_eq!(api_key.model_access.len(), 2);

        // Remove one deployment from group
        let mut group_conn = pool.acquire().await.unwrap();
        let mut group_repo = Groups::new(&mut group_conn);
        group_repo.remove_deployment_from_group(deployment1.id, group.id).await.unwrap();

        // API key should only have access to deployment 2
        let keys_for_deployment1 = api_key_repo
            .get_api_keys_for_deployment_with_sufficient_credit(deployment1.id)
            .await
            .unwrap();
        let keys_for_deployment2 = api_key_repo
            .get_api_keys_for_deployment_with_sufficient_credit(deployment2.id)
            .await
            .unwrap();
        assert!(!keys_for_deployment1.iter().any(|k| k.secret == api_key.secret));
        assert!(keys_for_deployment2.iter().any(|k| k.secret == api_key.secret));

        // API key should only show deployment 2 in model_access
        let api_key_details = api_key_repo.get_by_id(api_key.id).await.unwrap().unwrap();
        assert!(!api_key_details.model_access.contains(&deployment1.id));
        assert!(api_key_details.model_access.contains(&deployment2.id));
        assert_eq!(api_key_details.model_access.len(), 1);
    }

    #[sqlx::test]
    #[test_log::test]
    async fn test_dynamic_api_key_access_after_group_membership_changes(pool: PgPool) {
        let mut tx = pool.begin().await.unwrap();
        let admin_user;
        let deployment;
        let user;
        let api_key;
        let group;
        {
            let mut user_repo = Users::new(tx.acquire().await.unwrap());

            // Create admin user
            let admin_create = UserCreateDBRequest::from(UserCreate {
                username: "admin".to_string(),
                email: "admin@example.com".to_string(),
                display_name: None,
                avatar_url: None,
                roles: vec![Role::PlatformManager],
            });
            admin_user = user_repo.create(&admin_create).await.unwrap();

            // Create regular user
            let user_create = UserCreateDBRequest::from(UserCreate {
                username: "testuser".to_string(),
                email: "test@example.com".to_string(),
                display_name: None,
                avatar_url: None,
                roles: vec![Role::StandardUser],
            });
            user = user_repo.create(&user_create).await.unwrap();
        }
        // Create inference endpoint for deployments
        let config = crate::test_utils::create_test_config();
        crate::seed_database(&config.model_sources, &pool).await.unwrap();
        let test_endpoint_id = get_test_endpoint_id(&pool).await;
        {
            let mut deployment_repo = Deployments::new(tx.acquire().await.unwrap());
            let mut deployment_create = DeploymentCreateDBRequest::builder()
                .created_by(admin_user.id)
                .model_name("test-model".to_string())
                .alias("test-alias".to_string())
                .build();
            deployment_create.hosted_on = test_endpoint_id;
            deployment = deployment_repo.create(&deployment_create).await.unwrap();
        }
        {
            let mut group_repo = Groups::new(tx.acquire().await.unwrap());
            // Create a group and deployment
            let group_create = GroupCreateDBRequest {
                name: "Test Group".to_string(),
                description: Some("Test group for dynamic access".to_string()),
                created_by: admin_user.id,
            };
            group = group_repo.create(&group_create).await.unwrap();

            // Add deployment to group
            group_repo
                .add_deployment_to_group(deployment.id, group.id, admin_user.id)
                .await
                .unwrap();
        }

        {
            let mut api_key_repo = ApiKeys::new(tx.acquire().await.unwrap());
            // Create API key BEFORE user is added to group
            let api_key_create = ApiKeyCreateDBRequest {
                user_id: user.id,
                name: "Dynamic Access Key".to_string(),
                description: Some("API key for testing dynamic access".to_string()),
                purpose: ApiKeyPurpose::Inference,
                requests_per_second: None,
                burst_size: None,
            };
            api_key = api_key_repo.create(&api_key_create).await.unwrap();
        }
        tx.commit().await.unwrap();

        // Credit standard users so they can access deployments
        {
            let mut credit_conn = pool.acquire().await.unwrap();
            let mut credit_repo = Credits::new(&mut credit_conn);
            credit_repo
                .create_transaction(&CreditTransactionCreateDBRequest {
                    user_id: user.id,
                    amount: Decimal::from(1000),
                    source_id: user.id.to_string(),
                    transaction_type: CreditTransactionType::AdminGrant,
                    description: Some("Initial credit for testing".to_string()),
                })
                .await
                .unwrap();
        }

        let mut pool_conn = pool.acquire().await.unwrap();
        let mut api_key_repo = ApiKeys::new(&mut pool_conn);

        // Initially, API key should have NO access (user not in group yet)
        let keys_for_deployment = api_key_repo
            .get_api_keys_for_deployment_with_sufficient_credit(deployment.id)
            .await
            .unwrap();
        assert!(
            !keys_for_deployment.iter().any(|k| k.secret == api_key.secret),
            "API key should not have access before user is added to group"
        );

        let api_key_details = api_key_repo.get_by_id(api_key.id).await.unwrap().unwrap();
        assert!(
            !api_key_details.model_access.contains(&deployment.id),
            "API key model_access should not include deployment before user is added to group"
        );

        // Get a new connection for group operations
        let mut group_conn = pool.acquire().await.unwrap();
        let mut group_repo = Groups::new(&mut group_conn);

        // NOW add user to group AFTER API key was created
        group_repo.add_user_to_group(user.id, group.id).await.unwrap();

        // API key should now dynamically gain access
        let keys_for_deployment = api_key_repo
            .get_api_keys_for_deployment_with_sufficient_credit(deployment.id)
            .await
            .unwrap();
        assert!(
            keys_for_deployment.iter().any(|k| k.secret == api_key.secret),
            "API key should gain access after user is added to group"
        );

        let api_key_details = api_key_repo.get_by_id(api_key.id).await.unwrap().unwrap();
        assert!(
            api_key_details.model_access.contains(&deployment.id),
            "API key model_access should include deployment after user is added to group"
        );

        // Remove user from group - access should be revoked again
        group_repo.remove_user_from_group(user.id, group.id).await.unwrap();

        let keys_for_deployment = api_key_repo
            .get_api_keys_for_deployment_with_sufficient_credit(deployment.id)
            .await
            .unwrap();
        assert!(
            !keys_for_deployment.iter().any(|k| k.secret == api_key.secret),
            "API key should lose access after user is removed from group"
        );

        let api_key_details = api_key_repo.get_by_id(api_key.id).await.unwrap().unwrap();
        assert!(
            !api_key_details.model_access.contains(&deployment.id),
            "API key model_access should not include deployment after user is removed from group"
        );
    }

    #[sqlx::test]
    #[test_log::test]
    async fn test_api_key_access_through_everyone_group(pool: PgPool) {
        let mut tx = pool.begin().await.unwrap();
        let admin_user;
        let user;
        let deployment;
        let api_key;

        {
            let mut user_repo = Users::new(tx.acquire().await.unwrap());

            // Create admin user
            let admin_create = UserCreateDBRequest::from(UserCreate {
                username: "admin".to_string(),
                email: "admin@example.com".to_string(),
                display_name: None,
                avatar_url: None,
                roles: vec![Role::PlatformManager],
            });
            admin_user = user_repo.create(&admin_create).await.unwrap();

            // Create regular user
            let user_create = UserCreateDBRequest::from(UserCreate {
                username: "testuser".to_string(),
                email: "test@example.com".to_string(),
                display_name: None,
                avatar_url: None,
                roles: vec![Role::StandardUser],
            });
            user = user_repo.create(&user_create).await.unwrap();
        }

        // Use the seeded endpoint instead of creating a new one
        let config = crate::config::Config {
            host: "localhost".to_string(),
            port: 3001,
            database_url: None,
            database: crate::config::DatabaseConfig::External {
                pool_config: crate::config::DatabasePoolConfig::default(),
                url: "postgres://test@localhost/test".to_string(),
            },
            admin_email: "admin@example.org".to_string(),
            admin_password: None,
            secret_key: None,
            model_sources: vec![crate::config::ModelSource {
                name: "test".to_string(),
                url: "http://localhost:8080".parse().unwrap(),
                api_key: None,
                sync_interval: std::time::Duration::from_secs(3600),
            }],
            metadata: crate::config::Metadata {
                region: "Test Region".to_string(),
                organization: "Test Org".to_string(),
                registration_enabled: false,
            },
            auth: Default::default(),
            enable_metrics: false,
            enable_request_logging: false,
            enable_otel_export: false,
            credits: Default::default(),
            batches: Default::default(),
<<<<<<< HEAD
            leader_election: crate::config::LeaderElectionConfig::default(),
            payment: None,
=======
            background_services: crate::config::BackgroundServicesConfig::default(),
>>>>>>> 03baa0b3
        };
        crate::seed_database(&config.model_sources, &pool).await.unwrap();

        let test_endpoint_id = get_test_endpoint_id(&pool).await;
        let mut deployment_create = DeploymentCreateDBRequest::builder()
            .created_by(admin_user.id)
            .model_name("test-model".to_string())
            .alias("test-alias".to_string())
            .build();
        deployment_create.hosted_on = test_endpoint_id;

        {
            let mut deployment_tx = tx.begin().await.unwrap();
            let mut deployment_repo = Deployments::new(deployment_tx.acquire().await.unwrap());
            deployment = deployment_repo.create(&deployment_create).await.unwrap();
            deployment_tx.commit().await.unwrap();
        }

        {
            let mut group_tx = tx.begin().await.unwrap();
            let mut group_repo = Groups::new(group_tx.acquire().await.unwrap());

            // Add deployment to Everyone group
            let everyone_group_id = uuid::Uuid::nil();
            group_repo
                .add_deployment_to_group(deployment.id, everyone_group_id, admin_user.id)
                .await
                .unwrap();
            group_tx.commit().await.unwrap();
        }

        {
            let mut api_key_repo = ApiKeys::new(tx.acquire().await.unwrap());

            // Create API key for user
            let api_key_create = ApiKeyCreateDBRequest {
                user_id: user.id,
                name: "Test API Key".to_string(),
                description: Some("API key for testing Everyone group access".to_string()),
                purpose: ApiKeyPurpose::Inference,
                requests_per_second: None,
                burst_size: None,
            };
            api_key = api_key_repo.create(&api_key_create).await.unwrap();
        }

        // Commit transaction and create new connection for assertions
        tx.commit().await.unwrap();

        // Credit standard users so they can access deployments
        {
            let mut credit_conn = pool.acquire().await.unwrap();
            let mut credit_repo = Credits::new(&mut credit_conn);
            credit_repo
                .create_transaction(&CreditTransactionCreateDBRequest {
                    user_id: user.id,
                    amount: Decimal::from(1000),
                    source_id: user.id.to_string(),
                    transaction_type: CreditTransactionType::AdminGrant,
                    description: Some("Initial credit for testing".to_string()),
                })
                .await
                .unwrap();
        }

        let mut pool_conn = pool.acquire().await.unwrap();
        let mut api_key_repo = ApiKeys::new(&mut pool_conn);

        // API key should have access to the deployment through Everyone group
        let keys_for_deployment = api_key_repo
            .get_api_keys_for_deployment_with_sufficient_credit(deployment.id)
            .await
            .unwrap();
        assert!(
            keys_for_deployment.iter().any(|k| k.secret == api_key.secret),
            "API key should have access through Everyone group"
        );

        // API key should show the deployment in model_access
        assert!(
            api_key.model_access.contains(&deployment.id),
            "API key model_access should include deployment through Everyone group"
        );

        // Verify that everyone group access works for keys_for_deployment
        let all_keys = api_key_repo
            .get_api_keys_for_deployment_with_sufficient_credit(deployment.id)
            .await
            .unwrap();
        assert!(
            all_keys.iter().any(|k| k.secret == api_key.secret),
            "get_api_keys_for_deployment should include API keys with Everyone group access"
        );
    }

    #[sqlx::test]
    #[test_log::test]
    async fn test_list_api_keys_pagination_with_filter(pool: PgPool) {
        let mut tx = pool.begin().await.unwrap();
        let user;
        {
            let mut user_repo = Users::new(tx.acquire().await.unwrap());
            let user_create = UserCreateDBRequest::from(UserCreate {
                username: "paginationuser".to_string(),
                email: "pagination@example.com".to_string(),
                display_name: None,
                avatar_url: None,
                roles: vec![Role::StandardUser],
            });

            user = user_repo.create(&user_create).await.unwrap();
        }

        {
            let mut api_repo = ApiKeys::new(tx.acquire().await.unwrap());
            // Create 5 API keys for this user
            for i in 1..=5 {
                let key_create = ApiKeyCreateDBRequest {
                    user_id: user.id,
                    name: format!("Pagination Key {i}"),
                    description: Some(format!("Key {i} for pagination testing")),
                    purpose: ApiKeyPurpose::Inference,
                    requests_per_second: None,
                    burst_size: None,
                };
                api_repo.create(&key_create).await.unwrap();
            }
        }

        // Commit transaction and create new connection for assertions
        tx.commit().await.unwrap();
        let mut pool_conn = pool.acquire().await.unwrap();
        let mut api_repo = ApiKeys::new(&mut pool_conn);

        // Test first page (skip=0, limit=2) using filter
        let first_page = api_repo
            .list(&ApiKeyFilter {
                skip: 0,
                limit: 2,
                user_id: Some(user.id),
            })
            .await
            .unwrap();
        assert_eq!(first_page.len(), 2, "First page should have 2 items");

        // Test second page (skip=2, limit=2) using filter
        let second_page = api_repo
            .list(&ApiKeyFilter {
                skip: 2,
                limit: 2,
                user_id: Some(user.id),
            })
            .await
            .unwrap();
        assert_eq!(second_page.len(), 2, "Second page should have 2 items");

        // Test third page (skip=4, limit=2) using filter
        let third_page = api_repo
            .list(&ApiKeyFilter {
                skip: 4,
                limit: 2,
                user_id: Some(user.id),
            })
            .await
            .unwrap();
        assert_eq!(third_page.len(), 1, "Third page should have 1 item");

        // Test beyond available data (skip=10, limit=2) using filter
        let empty_page = api_repo
            .list(&ApiKeyFilter {
                skip: 10,
                limit: 2,
                user_id: Some(user.id),
            })
            .await
            .unwrap();
        assert_eq!(empty_page.len(), 0, "Empty page should have 0 items");

        // Verify no overlap between pages (check names are different)
        let first_names: Vec<&String> = first_page.iter().map(|k| &k.name).collect();
        let second_names: Vec<&String> = second_page.iter().map(|k| &k.name).collect();
        for first_name in &first_names {
            assert!(!second_names.contains(first_name), "Pages should not overlap");
        }

        // Test ordering (newest first due to ORDER BY created_at DESC)
        let all_keys = api_repo
            .list(&ApiKeyFilter {
                skip: 0,
                limit: 10,
                user_id: Some(user.id),
            })
            .await
            .unwrap();
        assert_eq!(all_keys.len(), 5);

        for i in 1..all_keys.len() {
            assert!(
                all_keys[i - 1].created_at >= all_keys[i].created_at,
                "Keys should be ordered by created_at DESC"
            );
        }
    }

    // Also add a test to exercise both arms of the static SQL query

    #[sqlx::test]
    #[test_log::test]
    async fn test_list_api_keys_filter_arms(pool: PgPool) {
        let mut tx = pool.begin().await.unwrap();
        let user1;
        let user2;

        {
            let mut user_repo = Users::new(tx.acquire().await.unwrap());

            // Create two users
            user1 = user_repo
                .create(&UserCreateDBRequest::from(UserCreate {
                    username: "user1".to_string(),
                    email: "user1@example.com".to_string(),
                    display_name: None,
                    avatar_url: None,
                    roles: vec![Role::StandardUser],
                }))
                .await
                .unwrap();

            user2 = user_repo
                .create(&UserCreateDBRequest::from(UserCreate {
                    username: "user2".to_string(),
                    email: "user2@example.com".to_string(),
                    display_name: None,
                    avatar_url: None,
                    roles: vec![Role::StandardUser],
                }))
                .await
                .unwrap();
        }

        {
            let mut api_repo = ApiKeys::new(tx.acquire().await.unwrap());

            // Create API keys for both users
            let key1 = ApiKeyCreateDBRequest {
                user_id: user1.id,
                name: "User1 Key".to_string(),
                description: None,
                purpose: ApiKeyPurpose::Inference,
                requests_per_second: None,
                burst_size: None,
            };
            let key2 = ApiKeyCreateDBRequest {
                user_id: user2.id,
                name: "User2 Key".to_string(),
                description: None,
                purpose: ApiKeyPurpose::Inference,
                requests_per_second: None,
                burst_size: None,
            };

            api_repo.create(&key1).await.unwrap();
            api_repo.create(&key2).await.unwrap();
        }

        // Commit transaction and create new connection for assertions
        tx.commit().await.unwrap();
        let mut pool_conn = pool.acquire().await.unwrap();
        let mut api_repo = ApiKeys::new(&mut pool_conn);

        // Test with user_id filter (should only get user1's key)
        let user1_keys = api_repo
            .list(&ApiKeyFilter {
                skip: 0,
                limit: 10,
                user_id: Some(user1.id),
            })
            .await
            .unwrap();
        assert_eq!(user1_keys.len(), 1);
        assert_eq!(user1_keys[0].user_id, user1.id);

        // Test without user_id filter (should get both keys)
        let all_keys = api_repo
            .list(&ApiKeyFilter {
                skip: 0,
                limit: 10,
                user_id: None,
            })
            .await
            .unwrap();
        let user_ids: Vec<_> = all_keys.iter().map(|k| k.user_id).collect();
        assert!(user_ids.contains(&user1.id));
        assert!(user_ids.contains(&user2.id));
    }

    // Tests for bulk API key operations

    #[sqlx::test]
    #[test_log::test]
    async fn test_get_bulk_api_keys_with_valid_ids(pool: PgPool) {
        let mut user_conn = pool.acquire().await.unwrap();
        let mut user_repo = Users::new(&mut user_conn);

        // Create a user
        let user_create = UserCreateDBRequest::from(UserCreate {
            username: "bulkuser".to_string(),
            email: "bulk@example.com".to_string(),
            display_name: None,
            avatar_url: None,
            roles: vec![Role::StandardUser],
        });
        let user = user_repo.create(&user_create).await.unwrap();

        // Create multiple API keys
        let key1_create = ApiKeyCreateDBRequest {
            user_id: user.id,
            name: "Bulk Key 1".to_string(),
            description: Some("First bulk key".to_string()),
            purpose: ApiKeyPurpose::Inference,
            requests_per_second: None,
            burst_size: None,
        };
        let key2_create = ApiKeyCreateDBRequest {
            user_id: user.id,
            name: "Bulk Key 2".to_string(),
            description: Some("Second bulk key".to_string()),
            purpose: ApiKeyPurpose::Inference,
            requests_per_second: None,
            burst_size: None,
        };
        let key3_create = ApiKeyCreateDBRequest {
            user_id: user.id,
            name: "Bulk Key 3".to_string(),
            description: None,
            purpose: ApiKeyPurpose::Inference,
            requests_per_second: None,
            burst_size: None,
        };

        let mut api_conn = pool.acquire().await.unwrap();
        let mut api_repo = ApiKeys::new(&mut api_conn);
        let key1 = api_repo.create(&key1_create).await.unwrap();
        let key2 = api_repo.create(&key2_create).await.unwrap();
        let key3 = api_repo.create(&key3_create).await.unwrap();

        // Test bulk retrieval with all three keys
        let bulk_ids = vec![key1.id, key2.id, key3.id];
        let bulk_results = api_repo.get_bulk(bulk_ids.clone()).await.unwrap();

        // Verify all keys are returned
        assert_eq!(bulk_results.len(), 3);
        assert!(bulk_results.contains_key(&key1.id));
        assert!(bulk_results.contains_key(&key2.id));
        assert!(bulk_results.contains_key(&key3.id));

        // Verify the data integrity
        let retrieved_key1 = &bulk_results[&key1.id];
        assert_eq!(retrieved_key1.name, "Bulk Key 1");
        assert_eq!(retrieved_key1.description, Some("First bulk key".to_string()));
        assert_eq!(retrieved_key1.user_id, user.id);
        assert!(retrieved_key1.secret.starts_with("sk-"));

        let retrieved_key2 = &bulk_results[&key2.id];
        assert_eq!(retrieved_key2.name, "Bulk Key 2");
        assert_eq!(retrieved_key2.description, Some("Second bulk key".to_string()));

        let retrieved_key3 = &bulk_results[&key3.id];
        assert_eq!(retrieved_key3.name, "Bulk Key 3");
        assert_eq!(retrieved_key3.description, None);
    }

    #[sqlx::test]
    #[test_log::test]
    async fn test_get_bulk_api_keys_with_some_invalid_ids(pool: PgPool) {
        let mut user_conn = pool.acquire().await.unwrap();
        let mut user_repo = Users::new(&mut user_conn);

        // Create a user and one API key
        let user_create = UserCreateDBRequest::from(UserCreate {
            username: "partialuser".to_string(),
            email: "partial@example.com".to_string(),
            display_name: None,
            avatar_url: None,
            roles: vec![Role::StandardUser],
        });
        let user = user_repo.create(&user_create).await.unwrap();

        let key_create = ApiKeyCreateDBRequest {
            user_id: user.id,
            name: "Valid Key".to_string(),
            description: Some("Only valid key".to_string()),
            purpose: ApiKeyPurpose::Inference,
            requests_per_second: None,
            burst_size: None,
        };

        let mut api_conn = pool.acquire().await.unwrap();
        let mut api_repo = ApiKeys::new(&mut api_conn);
        let valid_key = api_repo.create(&key_create).await.unwrap();

        // Create fake IDs that don't exist
        let fake_id1 = uuid::Uuid::new_v4();
        let fake_id2 = uuid::Uuid::new_v4();

        // Test bulk retrieval with mix of valid and invalid IDs
        let bulk_ids = vec![valid_key.id, fake_id1, fake_id2];
        let bulk_results = api_repo.get_bulk(bulk_ids).await.unwrap();

        // Should only return the valid key
        assert_eq!(bulk_results.len(), 1);
        assert!(bulk_results.contains_key(&valid_key.id));
        assert!(!bulk_results.contains_key(&fake_id1));
        assert!(!bulk_results.contains_key(&fake_id2));

        // Verify the valid key data
        let retrieved_key = &bulk_results[&valid_key.id];
        assert_eq!(retrieved_key.name, "Valid Key");
        assert_eq!(retrieved_key.user_id, user.id);
    }

    #[sqlx::test]
    #[test_log::test]
    async fn test_get_bulk_api_keys_with_empty_ids(pool: PgPool) {
        let mut pool_conn = pool.acquire().await.unwrap();

        let mut api_repo = ApiKeys::new(&mut pool_conn);
        // Test bulk retrieval with empty ID list
        let empty_ids: Vec<ApiKeyId> = vec![];
        let bulk_results = api_repo.get_bulk(empty_ids).await.unwrap();

        // Should return empty hashmap
        assert_eq!(bulk_results.len(), 0);
        assert!(bulk_results.is_empty());
    }

    #[sqlx::test]
    #[test_log::test]
    async fn test_get_bulk_api_keys_with_all_invalid_ids(pool: PgPool) {
        let mut pool_conn = pool.acquire().await.unwrap();

        let mut api_repo = ApiKeys::new(&mut pool_conn);
        // Test bulk retrieval with only invalid IDs
        let fake_ids = vec![uuid::Uuid::new_v4(), uuid::Uuid::new_v4(), uuid::Uuid::new_v4()];
        let bulk_results = api_repo.get_bulk(fake_ids).await.unwrap();

        // Should return empty hashmap
        assert_eq!(bulk_results.len(), 0);
        assert!(bulk_results.is_empty());
    }

    #[sqlx::test]
    #[test_log::test]
    async fn test_get_bulk_api_keys_with_duplicate_ids(pool: PgPool) {
        let mut user_conn = pool.acquire().await.unwrap();
        let mut user_repo = Users::new(&mut user_conn);

        // Create a user and one API key
        let user_create = UserCreateDBRequest::from(UserCreate {
            username: "dupuser".to_string(),
            email: "dup@example.com".to_string(),
            display_name: None,
            avatar_url: None,
            roles: vec![Role::StandardUser],
        });
        let user = user_repo.create(&user_create).await.unwrap();

        let key_create = ApiKeyCreateDBRequest {
            user_id: user.id,
            name: "Duplicate Test Key".to_string(),
            description: Some("Key for testing duplicates".to_string()),
            purpose: ApiKeyPurpose::Inference,
            requests_per_second: None,
            burst_size: None,
        };
        let mut api_conn = pool.acquire().await.unwrap();
        let mut api_repo = ApiKeys::new(&mut api_conn);
        let api_key = api_repo.create(&key_create).await.unwrap();

        // Test bulk retrieval with duplicate IDs
        let duplicate_ids = vec![api_key.id, api_key.id, api_key.id];
        let bulk_results = api_repo.get_bulk(duplicate_ids).await.unwrap();

        // Should return only one entry (deduplication handled by database)
        assert_eq!(bulk_results.len(), 1);
        assert!(bulk_results.contains_key(&api_key.id));

        // Verify the data
        let retrieved_key = &bulk_results[&api_key.id];
        assert_eq!(retrieved_key.name, "Duplicate Test Key");
        assert_eq!(retrieved_key.user_id, user.id);
    }

    #[sqlx::test]
    #[test_log::test]
    async fn test_get_bulk_api_keys_includes_model_access(pool: PgPool) {
        let mut tx = pool.begin().await.unwrap();

        let mut user_repo = Users::new(&mut tx);

        // Create admin user
        let admin_create = UserCreateDBRequest::from(UserCreate {
            username: "admin".to_string(),
            email: "admin@example.com".to_string(),
            display_name: None,
            avatar_url: None,
            roles: vec![Role::PlatformManager],
        });
        let admin_user = user_repo.create(&admin_create).await.unwrap();

        // Create regular user
        let user_create = UserCreateDBRequest::from(UserCreate {
            username: "bulkaccessuser".to_string(),
            email: "bulkaccess@example.com".to_string(),
            display_name: None,
            avatar_url: None,
            roles: vec![Role::StandardUser],
        });
        let user = user_repo.create(&user_create).await.unwrap();
        tx.commit().await.unwrap();

        // Create inference endpoint for deployments
        let config = crate::test_utils::create_test_config();
        crate::seed_database(&config.model_sources, &pool).await.unwrap();
        let test_endpoint_id = get_test_endpoint_id(&pool).await;

        let mut tx = pool.begin().await.unwrap();
        let mut deployment_create = DeploymentCreateDBRequest::builder()
            .created_by(admin_user.id)
            .model_name("bulk-model".to_string())
            .alias("bulk-alias".to_string())
            .build();
        deployment_create.hosted_on = test_endpoint_id;

        let mut deployment_repo = Deployments::new(&mut tx);
        let deployment = deployment_repo.create(&deployment_create).await.unwrap();

        let mut group_repo = Groups::new(&mut tx);

        // Create group and deployment
        let group_create = GroupCreateDBRequest {
            name: "Bulk Test Group".to_string(),
            description: Some("Group for bulk API key testing".to_string()),
            created_by: admin_user.id,
        };
        let group = group_repo.create(&group_create).await.unwrap();

        // Set up access: user in group, deployment in group
        group_repo.add_user_to_group(user.id, group.id).await.unwrap();
        group_repo
            .add_deployment_to_group(deployment.id, group.id, admin_user.id)
            .await
            .unwrap();

        // Create multiple API keys
        let key1_create = ApiKeyCreateDBRequest {
            user_id: user.id,
            name: "Bulk Access Key 1".to_string(),
            description: Some("First key with model access".to_string()),
            purpose: ApiKeyPurpose::Inference,
            requests_per_second: None,
            burst_size: None,
        };
        let key2_create = ApiKeyCreateDBRequest {
            user_id: user.id,
            name: "Bulk Access Key 2".to_string(),
            description: Some("Second key with model access".to_string()),
            purpose: ApiKeyPurpose::Inference,
            requests_per_second: None,
            burst_size: None,
        };

        let mut api_repo = ApiKeys::new(&mut tx);

        let key1 = api_repo.create(&key1_create).await.unwrap();
        let key2 = api_repo.create(&key2_create).await.unwrap();

        tx.commit().await.map_err(|e| Error::Database(e.into())).unwrap();
        let mut api_conn = pool.acquire().await.unwrap();
        let mut api_repo = ApiKeys::new(&mut api_conn);

        // Test bulk retrieval includes model access
        let bulk_ids = vec![key1.id, key2.id];
        let bulk_results = api_repo.get_bulk(bulk_ids).await.unwrap();

        assert_eq!(bulk_results.len(), 2);

        // Verify both keys have model access to the deployment
        let retrieved_key1 = &bulk_results[&key1.id];
        let retrieved_key2 = &bulk_results[&key2.id];

        assert!(retrieved_key1.model_access.contains(&deployment.id));
        assert!(retrieved_key2.model_access.contains(&deployment.id));
        assert_eq!(retrieved_key1.model_access.len(), 1);
        assert_eq!(retrieved_key2.model_access.len(), 1);
    }

    #[sqlx::test]
    #[test_log::test]
    async fn test_get_bulk_api_keys_from_different_users(pool: PgPool) {
        let mut tx = pool.begin().await.unwrap();
        let mut user_repo = Users::new(&mut tx);

        // Create two different users
        let user1_create = UserCreateDBRequest::from(UserCreate {
            username: "bulkuser1".to_string(),
            email: "bulk1@example.com".to_string(),
            display_name: None,
            avatar_url: None,
            roles: vec![Role::StandardUser],
        });
        let user1 = user_repo.create(&user1_create).await.unwrap();

        let user2_create = UserCreateDBRequest::from(UserCreate {
            username: "bulkuser2".to_string(),
            email: "bulk2@example.com".to_string(),
            display_name: None,
            avatar_url: None,
            roles: vec![Role::StandardUser],
        });
        let user2 = user_repo.create(&user2_create).await.unwrap();

        // Create API keys for both users
        let key1_create = ApiKeyCreateDBRequest {
            user_id: user1.id,
            name: "User1 Bulk Key".to_string(),
            description: Some("Key for user 1".to_string()),
            purpose: ApiKeyPurpose::Inference,
            requests_per_second: None,
            burst_size: None,
        };
        let key2_create = ApiKeyCreateDBRequest {
            user_id: user2.id,
            name: "User2 Bulk Key".to_string(),
            description: Some("Key for user 2".to_string()),
            purpose: ApiKeyPurpose::Inference,
            requests_per_second: None,
            burst_size: None,
        };
        let mut api_repo = ApiKeys::new(&mut tx);

        let key1 = api_repo.create(&key1_create).await.unwrap();
        let key2 = api_repo.create(&key2_create).await.unwrap();

        tx.commit().await.unwrap();
        let mut pool_conn = pool.acquire().await.unwrap();
        let mut api_repo = ApiKeys::new(&mut pool_conn);

        // Test bulk retrieval across different users
        let bulk_ids = vec![key1.id, key2.id];
        let bulk_results = api_repo.get_bulk(bulk_ids).await.unwrap();

        assert_eq!(bulk_results.len(), 2);

        // Verify correct user associations
        let retrieved_key1 = &bulk_results[&key1.id];
        let retrieved_key2 = &bulk_results[&key2.id];

        assert_eq!(retrieved_key1.user_id, user1.id);
        assert_eq!(retrieved_key1.name, "User1 Bulk Key");

        assert_eq!(retrieved_key2.user_id, user2.id);
        assert_eq!(retrieved_key2.name, "User2 Bulk Key");

        // Verify they have different secrets
        assert_ne!(retrieved_key1.secret, retrieved_key2.secret);
        assert!(retrieved_key1.secret.starts_with("sk-"));
        assert!(retrieved_key2.secret.starts_with("sk-"));
    }

    // Helper struct to hold test setup data for credit filtering tests
    struct CreditFilteringTestSetup {
        deployment: DeploymentDBResponse,
        group: GroupDBResponse,
    }

    // Helper function to set up common test infrastructure for credit filtering tests
    async fn setup_credit_filtering_test(pool: &PgPool) -> CreditFilteringTestSetup {
        let mut tx = pool.begin().await.unwrap();

        // Create admin user
        let admin_user;
        {
            let mut user_repo = Users::new(tx.acquire().await.unwrap());
            let admin_create = UserCreateDBRequest::from(UserCreate {
                username: format!("admin_{}", uuid::Uuid::new_v4()),
                email: format!("admin_{}@example.com", uuid::Uuid::new_v4()),
                display_name: None,
                avatar_url: None,
                roles: vec![Role::PlatformManager],
            });
            admin_user = user_repo.create(&admin_create).await.unwrap();
        }

        // Create group
        let group;
        {
            let mut group_tx = tx.begin().await.unwrap();
            let mut group_repo = Groups::new(group_tx.acquire().await.unwrap());
            let group_create = GroupCreateDBRequest {
                name: format!("Test Group {}", uuid::Uuid::new_v4()),
                description: Some("Test group for credit filtering".to_string()),
                created_by: admin_user.id,
            };
            group = group_repo.create(&group_create).await.unwrap();
            group_tx.commit().await.unwrap();
        }

        // Seed database and get endpoint ID
        let config = crate::test_utils::create_test_config();
        crate::seed_database(&config.model_sources, pool).await.unwrap();
        let test_endpoint_id = get_test_endpoint_id(pool).await;

        // Create deployment with pricing (paid model by default for credit tests)
        let deployment;
        {
            use crate::db::models::deployments::{ModelPricing, TokenPricing};

            let mut deployment_tx = tx.begin().await.unwrap();
            let mut deployment_repo = Deployments::new(deployment_tx.acquire().await.unwrap());

            // Default to a paid model for credit filtering tests
            let pricing = ModelPricing {
                upstream: Some(TokenPricing {
                    input_price_per_token: Some(Decimal::new(1, 6)),  // $0.000001 per token
                    output_price_per_token: Some(Decimal::new(2, 6)), // $0.000002 per token
                }),
                downstream: None,
            };

            let mut deployment_create = DeploymentCreateDBRequest::builder()
                .created_by(admin_user.id)
                .model_name(format!("test-model-{}", uuid::Uuid::new_v4()))
                .alias(format!("test-alias-{}", uuid::Uuid::new_v4()))
                .pricing(pricing)
                .build();
            deployment_create.hosted_on = test_endpoint_id;
            deployment = deployment_repo.create(&deployment_create).await.unwrap();
            deployment_tx.commit().await.unwrap();
        }

        // Add deployment to group
        {
            let mut group_tx = tx.begin().await.unwrap();
            let mut group_repo = Groups::new(group_tx.acquire().await.unwrap());
            group_repo
                .add_deployment_to_group(deployment.id, group.id, admin_user.id)
                .await
                .unwrap();
            group_tx.commit().await.unwrap();
        }

        tx.commit().await.unwrap();

        CreditFilteringTestSetup { deployment, group }
    }

    #[sqlx::test]
    #[test_log::test]
    async fn test_api_keys_filtered_by_insufficient_credits(pool: PgPool) {
        let mut tx = pool.begin().await.unwrap();

        // Create admin and users
        let admin_user;
        let user_with_credits;
        let user_without_credits;
        {
            let mut user_repo = Users::new(tx.acquire().await.unwrap());

            // Create admin user
            let admin_create = UserCreateDBRequest::from(UserCreate {
                username: "admin".to_string(),
                email: "admin@example.com".to_string(),
                display_name: None,
                avatar_url: None,
                roles: vec![Role::PlatformManager],
            });
            admin_user = user_repo.create(&admin_create).await.unwrap();

            // Create user with credits
            let user_create1 = UserCreateDBRequest::from(UserCreate {
                username: "user_with_credits".to_string(),
                email: "user_with_credits@example.com".to_string(),
                display_name: None,
                avatar_url: None,
                roles: vec![Role::StandardUser],
            });
            user_with_credits = user_repo.create(&user_create1).await.unwrap();

            // Create user without credits
            let user_create2 = UserCreateDBRequest::from(UserCreate {
                username: "user_without_credits".to_string(),
                email: "user_without_credits@example.com".to_string(),
                display_name: None,
                avatar_url: None,
                roles: vec![Role::StandardUser],
            });
            user_without_credits = user_repo.create(&user_create2).await.unwrap();
        }

        // Create group
        let group;
        {
            let mut group_tx = tx.begin().await.unwrap();
            let mut group_repo = Groups::new(group_tx.acquire().await.unwrap());
            let group_create = GroupCreateDBRequest {
                name: "Test Group".to_string(),
                description: Some("Test group for credit filtering".to_string()),
                created_by: admin_user.id,
            };
            group = group_repo.create(&group_create).await.unwrap();
            group_tx.commit().await.unwrap();
        }

        // Seed database and get endpoint ID
        let config = crate::test_utils::create_test_config();
        crate::seed_database(&config.model_sources, &pool).await.unwrap();
        let test_endpoint_id = get_test_endpoint_id(&pool).await;

        // Create deployment with pricing (paid model)
        let deployment;
        {
            use crate::db::models::deployments::{ModelPricing, TokenPricing};

            let mut deployment_tx = tx.begin().await.unwrap();
            let mut deployment_repo = Deployments::new(deployment_tx.acquire().await.unwrap());

            let pricing = ModelPricing {
                upstream: Some(TokenPricing {
                    input_price_per_token: Some(Decimal::new(1, 6)),  // $0.000001 per token
                    output_price_per_token: Some(Decimal::new(2, 6)), // $0.000002 per token
                }),
                downstream: None,
            };

            let mut deployment_create = DeploymentCreateDBRequest::builder()
                .created_by(admin_user.id)
                .model_name("test-model".to_string())
                .alias("test-alias".to_string())
                .pricing(pricing)
                .build();
            deployment_create.hosted_on = test_endpoint_id;
            deployment = deployment_repo.create(&deployment_create).await.unwrap();
            deployment_tx.commit().await.unwrap();
        }

        // Add users to group and deployment to group
        {
            let mut group_tx = tx.begin().await.unwrap();
            let mut group_repo = Groups::new(group_tx.acquire().await.unwrap());
            group_repo.add_user_to_group(user_with_credits.id, group.id).await.unwrap();
            group_repo.add_user_to_group(user_without_credits.id, group.id).await.unwrap();
            group_repo
                .add_deployment_to_group(deployment.id, group.id, admin_user.id)
                .await
                .unwrap();
            group_tx.commit().await.unwrap();
        }

        // Create API keys for both users
        let mut api_repo = ApiKeys::new(&mut tx);
        let key_with_credits = api_repo
            .create(&ApiKeyCreateDBRequest {
                name: "Key with credits".to_string(),
                description: Some("Has sufficient credits".to_string()),
                user_id: user_with_credits.id,
                requests_per_second: None,
                burst_size: None,
                purpose: ApiKeyPurpose::Inference,
            })
            .await
            .unwrap();

        let key_without_credits = api_repo
            .create(&ApiKeyCreateDBRequest {
                name: "Key without credits".to_string(),
                description: Some("Has insufficient credits".to_string()),
                user_id: user_without_credits.id,
                requests_per_second: None,
                burst_size: None,
                purpose: ApiKeyPurpose::Inference,
            })
            .await
            .unwrap();

        tx.commit().await.unwrap();

        // Add credits to user_with_credits
        let mut pool_conn = pool.acquire().await.unwrap();
        let mut credits_repo = Credits::new(&mut pool_conn);

        credits_repo
            .create_transaction(&CreditTransactionCreateDBRequest {
                user_id: user_with_credits.id,
                transaction_type: CreditTransactionType::Purchase,
                amount: Decimal::new(1000, 0),               // 1000 credits
                source_id: uuid::Uuid::new_v4().to_string(), // Mimics Stripe payment ID
                description: Some("Initial credits".to_string()),
            })
            .await
            .unwrap();

        // Add credits to user_without_credits but then deduct them all
        credits_repo
            .create_transaction(&CreditTransactionCreateDBRequest {
                user_id: user_without_credits.id,
                transaction_type: CreditTransactionType::Purchase,
                amount: Decimal::new(100, 0),
                source_id: uuid::Uuid::new_v4().to_string(), // Mimics Stripe payment ID
                description: Some("Initial credits".to_string()),
            })
            .await
            .unwrap();

        credits_repo
            .create_transaction(&CreditTransactionCreateDBRequest {
                user_id: user_without_credits.id,
                transaction_type: CreditTransactionType::Usage,
                amount: Decimal::new(120, 0),                // Deduct all credits
                source_id: uuid::Uuid::new_v4().to_string(), // Mimics request ID from http_analytics
                description: Some("Used all credits".to_string()),
            })
            .await
            .unwrap();

        // Get new connection to query
        let mut api_repo = ApiKeys::new(&mut pool_conn);

        // Get API keys for deployment - should only include key_with_credits
        let keys_for_deployment = api_repo
            .get_api_keys_for_deployment_with_sufficient_credit(deployment.id)
            .await
            .unwrap();

        // Debug: Check credits
        let mut credits_repo = Credits::new(&mut pool_conn);
        let balance_with = credits_repo.get_user_balance(user_with_credits.id).await.unwrap();
        let balance_without = credits_repo.get_user_balance(user_without_credits.id).await.unwrap();
        println!("Balance for user_with_credits: {}", balance_with);
        println!("Balance for user_without_credits: {}", balance_without);

        println!("Keys returned: {}", keys_for_deployment.len());
        for key in &keys_for_deployment {
            println!(
                "  - {} (user: {}, secret: {}...)",
                key.name,
                abbrev_uuid(&key.user_id),
                &key.secret[..10]
            );
        }
        println!("Expected key_with_credits secret: {}...", &key_with_credits.secret[..10]);
        println!("Expected key_without_credits secret: {}...", &key_without_credits.secret[..10]);

        // Should include system user key + key_with_credits, but NOT key_without_credits
        assert!(
            keys_for_deployment.iter().any(|k| k.secret == key_with_credits.secret),
            "User with sufficient credits should have access"
        );

        assert!(
            !keys_for_deployment.iter().any(|k| k.secret == key_without_credits.secret),
            "User with insufficient credits (balance = 0) should NOT have access"
        );
    }

    #[sqlx::test]
    #[test_log::test]
    async fn test_platform_manager_api_keys_filtered_by_credits(pool: PgPool) {
        let setup = setup_credit_filtering_test(&pool).await;
        let mut pool_conn = pool.acquire().await.unwrap();

        // Create a Platform Manager user with zero credits
        let platform_manager;
        {
            let mut user_repo = Users::new(&mut pool_conn);
            let user_create = UserCreateDBRequest::from(UserCreate {
                username: "platform".to_string(),
                email: "platform@example.com".to_string(),
                display_name: None,
                avatar_url: None,
                roles: vec![Role::PlatformManager],
            });
            platform_manager = user_repo.create(&user_create).await.unwrap();
        }

        // Add the Platform Manager to the group
        {
            let mut group_repo = Groups::new(&mut pool_conn);
            group_repo.add_user_to_group(platform_manager.id, setup.group.id).await.unwrap();
        }

        // Create API key for Platform Manager
        let platform_key;
        {
            let mut api_key_repo = ApiKeys::new(&mut pool_conn);
            platform_key = api_key_repo
                .create(&ApiKeyCreateDBRequest {
                    user_id: platform_manager.id,
                    name: "Platform Manager Key".to_string(),
                    description: None,
                    requests_per_second: None,
                    burst_size: None,
                    purpose: ApiKeyPurpose::Inference,
                })
                .await
                .unwrap();
        }

        // Retrieve API keys for the deployment - Platform Manager has no credits
        let keys_for_deployment;
        {
            let mut api_repo = ApiKeys::new(&mut pool_conn);
            keys_for_deployment = api_repo
                .get_api_keys_for_deployment_with_sufficient_credit(setup.deployment.id)
                .await
                .unwrap();
        }

        // Platform Manager should NOT have access with zero credits
        assert!(
            !keys_for_deployment.iter().any(|k| k.secret == platform_key.secret),
            "Platform Manager should be filtered when they have zero credits"
        );

        // Now give Platform Manager some credits
        {
            let mut credits_repo = Credits::new(&mut pool_conn);
            credits_repo
                .create_transaction(&CreditTransactionCreateDBRequest {
                    user_id: platform_manager.id,
                    transaction_type: CreditTransactionType::AdminGrant,
                    amount: Decimal::new(10000, 2), // 100.00 credits
                    source_id: "test".to_string(),
                    description: Some("Platform Manager credits".to_string()),
                })
                .await
                .unwrap();
        }

        // Retrieve API keys again - Platform Manager now has credits
        let keys_for_deployment;
        {
            let mut api_repo = ApiKeys::new(&mut pool_conn);
            keys_for_deployment = api_repo
                .get_api_keys_for_deployment_with_sufficient_credit(setup.deployment.id)
                .await
                .unwrap();
        }

        // Platform Manager should now have access with positive credits
        assert!(
            keys_for_deployment.iter().any(|k| k.secret == platform_key.secret),
            "Platform Manager should have access when they have positive credits"
        );
    }

    #[sqlx::test]
    #[test_log::test]
    async fn test_users_without_credit_transactions_excluded(pool: PgPool) {
        let setup = setup_credit_filtering_test(&pool).await;
        let mut pool_conn = pool.acquire().await.unwrap();

        // Create a StandardUser with NO credit transactions
        let user_no_transactions;
        {
            let mut user_repo = Users::new(&mut pool_conn);
            let user_create = UserCreateDBRequest::from(UserCreate {
                username: "notransactions".to_string(),
                email: "notransactions@example.com".to_string(),
                display_name: None,
                avatar_url: None,
                roles: vec![Role::StandardUser],
            });
            user_no_transactions = user_repo.create(&user_create).await.unwrap();
        }

        // Add the user to the group
        {
            let mut group_repo = Groups::new(&mut pool_conn);
            group_repo.add_user_to_group(user_no_transactions.id, setup.group.id).await.unwrap();
        }

        // Create API key for user
        let key_no_transactions;
        {
            let mut api_key_repo = ApiKeys::new(&mut pool_conn);
            key_no_transactions = api_key_repo
                .create(&ApiKeyCreateDBRequest {
                    user_id: user_no_transactions.id,
                    name: "No Transactions Key".to_string(),
                    description: None,
                    requests_per_second: None,
                    burst_size: None,
                    purpose: ApiKeyPurpose::Inference,
                })
                .await
                .unwrap();
        }

        // DO NOT create any credit transactions for this user

        // Retrieve API keys for the deployment
        let keys_for_deployment;
        {
            let mut api_repo = ApiKeys::new(&mut pool_conn);
            keys_for_deployment = api_repo
                .get_api_keys_for_deployment_with_sufficient_credit(setup.deployment.id)
                .await
                .unwrap();
        }

        // User without transactions should be excluded (balance considered 0)
        assert!(
            !keys_for_deployment.iter().any(|k| k.secret == key_no_transactions.secret),
            "User without credit transactions should be excluded (balance considered 0)"
        );
    }

    #[sqlx::test]
    #[test_log::test]
    async fn test_negative_balance_user_excluded(pool: PgPool) {
        let setup = setup_credit_filtering_test(&pool).await;
        let mut pool_conn = pool.acquire().await.unwrap();

        // Create a StandardUser
        let user_negative;
        {
            let mut user_repo = Users::new(&mut pool_conn);
            let user_create = UserCreateDBRequest::from(UserCreate {
                username: "negative".to_string(),
                email: "negative@example.com".to_string(),
                display_name: None,
                avatar_url: None,
                roles: vec![Role::StandardUser],
            });
            user_negative = user_repo.create(&user_create).await.unwrap();
        }

        // Add the user to the group
        {
            let mut group_repo = Groups::new(&mut pool_conn);
            group_repo.add_user_to_group(user_negative.id, setup.group.id).await.unwrap();
        }

        // Create API key for user
        let key_negative;
        {
            let mut api_key_repo = ApiKeys::new(&mut pool_conn);
            key_negative = api_key_repo
                .create(&ApiKeyCreateDBRequest {
                    user_id: user_negative.id,
                    name: "Negative Balance Key".to_string(),
                    description: None,
                    requests_per_second: None,
                    burst_size: None,
                    purpose: ApiKeyPurpose::Inference,
                })
                .await
                .unwrap();
        }

        // Give user a negative balance by using more credits than they have
        {
            let mut credits_repo = Credits::new(&mut pool_conn);
            // First add some credits
            credits_repo
                .create_transaction(&CreditTransactionCreateDBRequest {
                    user_id: user_negative.id,
                    transaction_type: CreditTransactionType::Purchase,
                    amount: Decimal::new(100, 2),                // +1.00
                    source_id: uuid::Uuid::new_v4().to_string(), // Mimics Stripe payment ID
                    description: Some("Initial credits".to_string()),
                })
                .await
                .unwrap();
            // Then deduct more than available to create negative balance
            credits_repo
                .create_transaction(&CreditTransactionCreateDBRequest {
                    user_id: user_negative.id,
                    transaction_type: CreditTransactionType::Usage,
                    amount: Decimal::new(1100, 2),               // -11.00
                    source_id: uuid::Uuid::new_v4().to_string(), // Mimics request ID from http_analytics
                    description: Some("Negative balance".to_string()),
                })
                .await
                .unwrap();
        }

        // Retrieve API keys for the deployment
        let keys_for_deployment;
        {
            let mut api_repo = ApiKeys::new(&mut pool_conn);
            keys_for_deployment = api_repo
                .get_api_keys_for_deployment_with_sufficient_credit(setup.deployment.id)
                .await
                .unwrap();
        }

        // User with negative balance should be excluded
        assert!(
            !keys_for_deployment.iter().any(|k| k.secret == key_negative.secret),
            "User with negative balance should be excluded"
        );
    }

    #[sqlx::test]
    #[test_log::test]
    async fn test_user_regains_access_after_adding_credits(pool: PgPool) {
        let setup = setup_credit_filtering_test(&pool).await;
        let mut pool_conn = pool.acquire().await.unwrap();

        // Create a StandardUser
        let user;
        {
            let mut user_repo = Users::new(&mut pool_conn);
            let user_create = UserCreateDBRequest::from(UserCreate {
                username: "regains".to_string(),
                email: "regains@example.com".to_string(),
                display_name: None,
                avatar_url: None,
                roles: vec![Role::StandardUser],
            });
            user = user_repo.create(&user_create).await.unwrap();
        }

        // Add the user to the group
        {
            let mut group_repo = Groups::new(&mut pool_conn);
            group_repo.add_user_to_group(user.id, setup.group.id).await.unwrap();
        }

        // Create API key for user
        let key;
        {
            let mut api_key_repo = ApiKeys::new(&mut pool_conn);
            key = api_key_repo
                .create(&ApiKeyCreateDBRequest {
                    user_id: user.id,
                    name: "Regains Access Key".to_string(),
                    description: None,
                    requests_per_second: None,
                    burst_size: None,
                    purpose: ApiKeyPurpose::Inference,
                })
                .await
                .unwrap();
        }

        // Verify user does NOT have access with zero balance
        let keys_no_access;
        {
            let mut api_repo = ApiKeys::new(&mut pool_conn);
            keys_no_access = api_repo
                .get_api_keys_for_deployment_with_sufficient_credit(setup.deployment.id)
                .await
                .unwrap();
        }

        assert!(
            !keys_no_access.iter().any(|k| k.secret == key.secret),
            "User with zero balance should NOT have access"
        );

        // Add credits to user
        {
            let mut credits_repo = Credits::new(&mut pool_conn);
            credits_repo
                .create_transaction(&CreditTransactionCreateDBRequest {
                    user_id: user.id,
                    transaction_type: CreditTransactionType::Purchase,
                    amount: Decimal::new(10000, 2), // +100.00
                    source_id: "test".to_string(),
                    description: Some("Added credits".to_string()),
                })
                .await
                .unwrap();
        }

        // Verify user NOW has access with positive balance
        let keys_with_access;
        {
            let mut api_repo = ApiKeys::new(&mut pool_conn);
            keys_with_access = api_repo
                .get_api_keys_for_deployment_with_sufficient_credit(setup.deployment.id)
                .await
                .unwrap();
        }

        assert!(
            keys_with_access.iter().any(|k| k.secret == key.secret),
            "User should regain access after adding credits"
        );
    }

    #[sqlx::test]
    #[test_log::test]
    async fn test_zero_credit_user_can_access_free_model(pool: PgPool) {
        // This test will FAIL initially - demonstrating that zero-credit users
        // currently cannot access free models (but they should be able to)
        let mut tx = pool.begin().await.unwrap();

        // Create users
        let admin_user;
        let user_no_credits;
        {
            let mut user_repo = Users::new(tx.acquire().await.unwrap());

            let admin_create = UserCreateDBRequest::from(UserCreate {
                username: "admin".to_string(),
                email: "admin@example.com".to_string(),
                display_name: None,
                avatar_url: None,
                roles: vec![Role::PlatformManager],
            });
            admin_user = user_repo.create(&admin_create).await.unwrap();

            let user_create = UserCreateDBRequest::from(UserCreate {
                username: "zerocredits".to_string(),
                email: "zerocredits@example.com".to_string(),
                display_name: None,
                avatar_url: None,
                roles: vec![Role::StandardUser],
            });
            user_no_credits = user_repo.create(&user_create).await.unwrap();
        }

        // Create group
        let group;
        {
            let mut group_tx = tx.begin().await.unwrap();
            let mut group_repo = Groups::new(group_tx.acquire().await.unwrap());
            let group_create = GroupCreateDBRequest {
                name: "Free Model Test Group".to_string(),
                description: Some("Testing free model access".to_string()),
                created_by: admin_user.id,
            };
            group = group_repo.create(&group_create).await.unwrap();
            group_tx.commit().await.unwrap();
        }

        // Seed database and get endpoint ID
        let config = crate::test_utils::create_test_config();
        crate::seed_database(&config.model_sources, &pool).await.unwrap();
        let test_endpoint_id = get_test_endpoint_id(&pool).await;

        // Create deployment with NO pricing (free model)
        let deployment;
        {
            let mut deployment_tx = tx.begin().await.unwrap();
            let mut deployment_repo = Deployments::new(deployment_tx.acquire().await.unwrap());
            let mut deployment_create = DeploymentCreateDBRequest::builder()
                .created_by(admin_user.id)
                .model_name("free-model".to_string())
                .alias("free-alias".to_string())
                .build();
            deployment_create.hosted_on = test_endpoint_id;
            deployment = deployment_repo.create(&deployment_create).await.unwrap();
            deployment_tx.commit().await.unwrap();
        }

        // Add user to group and deployment to group
        {
            let mut group_tx = tx.begin().await.unwrap();
            let mut group_repo = Groups::new(group_tx.acquire().await.unwrap());
            group_repo.add_user_to_group(user_no_credits.id, group.id).await.unwrap();
            group_repo
                .add_deployment_to_group(deployment.id, group.id, admin_user.id)
                .await
                .unwrap();
            group_tx.commit().await.unwrap();
        }

        // Create API key for zero-credit user
        let mut api_repo = ApiKeys::new(&mut tx);
        let key_no_credits = api_repo
            .create(&ApiKeyCreateDBRequest {
                name: "Zero Credits Key".to_string(),
                description: Some("User with no credits".to_string()),
                user_id: user_no_credits.id,
                requests_per_second: None,
                burst_size: None,
                purpose: ApiKeyPurpose::Inference,
            })
            .await
            .unwrap();

        tx.commit().await.unwrap();

        // User has NO credit transactions - balance is 0

        // Get API keys for the free deployment
        let mut pool_conn = pool.acquire().await.unwrap();
        let mut api_repo = ApiKeys::new(&mut pool_conn);
        let keys_for_deployment = api_repo
            .get_api_keys_for_deployment_with_sufficient_credit(deployment.id)
            .await
            .unwrap();

        // Debug output
        println!("Keys returned for free model: {}", keys_for_deployment.len());
        for key in &keys_for_deployment {
            println!("  - {} (user: {})", key.name, key.user_id);
        }

        // Zero-credit user SHOULD have access to free models
        assert!(
            keys_for_deployment.iter().any(|k| k.secret == key_no_credits.secret),
            "User with zero credits SHOULD have access to FREE models"
        );
    }

    #[sqlx::test]
    #[test_log::test]
    async fn test_zero_credit_user_cannot_access_paid_model(pool: PgPool) {
        // This test should PASS - demonstrating that zero-credit users
        // correctly cannot access paid models
        let mut tx = pool.begin().await.unwrap();

        // Create users
        let admin_user;
        let user_no_credits;
        {
            let mut user_repo = Users::new(tx.acquire().await.unwrap());

            let admin_create = UserCreateDBRequest::from(UserCreate {
                username: "admin".to_string(),
                email: "admin@example.com".to_string(),
                display_name: None,
                avatar_url: None,
                roles: vec![Role::PlatformManager],
            });
            admin_user = user_repo.create(&admin_create).await.unwrap();

            let user_create = UserCreateDBRequest::from(UserCreate {
                username: "zerocredits".to_string(),
                email: "zerocredits@example.com".to_string(),
                display_name: None,
                avatar_url: None,
                roles: vec![Role::StandardUser],
            });
            user_no_credits = user_repo.create(&user_create).await.unwrap();
        }

        // Create group
        let group;
        {
            let mut group_tx = tx.begin().await.unwrap();
            let mut group_repo = Groups::new(group_tx.acquire().await.unwrap());
            let group_create = GroupCreateDBRequest {
                name: "Paid Model Test Group".to_string(),
                description: Some("Testing paid model access".to_string()),
                created_by: admin_user.id,
            };
            group = group_repo.create(&group_create).await.unwrap();
            group_tx.commit().await.unwrap();
        }

        // Seed database and get endpoint ID
        let config = crate::test_utils::create_test_config();
        crate::seed_database(&config.model_sources, &pool).await.unwrap();
        let test_endpoint_id = get_test_endpoint_id(&pool).await;

        // Create deployment WITH pricing (paid model)
        let deployment;
        {
            let mut deployment_tx = tx.begin().await.unwrap();
            let mut deployment_repo = Deployments::new(deployment_tx.acquire().await.unwrap());

            use crate::db::models::deployments::{ModelPricing, TokenPricing};
            let pricing = ModelPricing {
                upstream: Some(TokenPricing {
                    input_price_per_token: Some(Decimal::new(1, 6)),  // $0.000001 per token
                    output_price_per_token: Some(Decimal::new(2, 6)), // $0.000002 per token
                }),
                downstream: None,
            };

            let mut deployment_create = DeploymentCreateDBRequest::builder()
                .created_by(admin_user.id)
                .model_name("paid-model".to_string())
                .alias("paid-alias".to_string())
                .pricing(pricing) // Paid model - has pricing
                .build();
            deployment_create.hosted_on = test_endpoint_id;
            deployment = deployment_repo.create(&deployment_create).await.unwrap();
            deployment_tx.commit().await.unwrap();
        }

        // Add user to group and deployment to group
        {
            let mut group_tx = tx.begin().await.unwrap();
            let mut group_repo = Groups::new(group_tx.acquire().await.unwrap());
            group_repo.add_user_to_group(user_no_credits.id, group.id).await.unwrap();
            group_repo
                .add_deployment_to_group(deployment.id, group.id, admin_user.id)
                .await
                .unwrap();
            group_tx.commit().await.unwrap();
        }

        // Create API key for zero-credit user
        let mut api_repo = ApiKeys::new(&mut tx);
        let key_no_credits = api_repo
            .create(&ApiKeyCreateDBRequest {
                name: "Zero Credits Key".to_string(),
                description: Some("User with no credits".to_string()),
                user_id: user_no_credits.id,
                requests_per_second: None,
                burst_size: None,
                purpose: ApiKeyPurpose::Inference,
            })
            .await
            .unwrap();

        tx.commit().await.unwrap();

        // User has NO credit transactions - balance is 0

        // Get API keys for the paid deployment
        let mut pool_conn = pool.acquire().await.unwrap();
        let mut api_repo = ApiKeys::new(&mut pool_conn);
        let keys_for_deployment = api_repo
            .get_api_keys_for_deployment_with_sufficient_credit(deployment.id)
            .await
            .unwrap();

        // Debug output
        println!("Keys returned for paid model: {}", keys_for_deployment.len());
        for key in &keys_for_deployment {
            println!("  - {} (user: {})", key.name, key.user_id);
        }

        // Zero-credit user should NOT have access to paid models
        assert!(
            !keys_for_deployment.iter().any(|k| k.secret == key_no_credits.secret),
            "User with zero credits should NOT have access to PAID models"
        );
    }

    #[sqlx::test]
    #[test_log::test]
    async fn test_zero_credit_user_can_access_zero_price_model(pool: PgPool) {
        // This test verifies that models with explicit $0.00 pricing (not NULL)
        // are also accessible to zero-credit users
        let mut tx = pool.begin().await.unwrap();

        // Create users
        let admin_user;
        let user_no_credits;
        {
            let mut user_repo = Users::new(tx.acquire().await.unwrap());

            let admin_create = UserCreateDBRequest::from(UserCreate {
                username: "admin".to_string(),
                email: "admin@example.com".to_string(),
                display_name: None,
                avatar_url: None,
                roles: vec![Role::PlatformManager],
            });
            admin_user = user_repo.create(&admin_create).await.unwrap();

            let user_create = UserCreateDBRequest::from(UserCreate {
                username: "zerocredits".to_string(),
                email: "zerocredits@example.com".to_string(),
                display_name: None,
                avatar_url: None,
                roles: vec![Role::StandardUser],
            });
            user_no_credits = user_repo.create(&user_create).await.unwrap();
        }

        // Create group
        let group;
        {
            let mut group_tx = tx.begin().await.unwrap();
            let mut group_repo = Groups::new(group_tx.acquire().await.unwrap());
            let group_create = GroupCreateDBRequest {
                name: "Zero Price Model Test Group".to_string(),
                description: Some("Testing zero-price model access".to_string()),
                created_by: admin_user.id,
            };
            group = group_repo.create(&group_create).await.unwrap();
            group_tx.commit().await.unwrap();
        }

        // Seed database and get endpoint ID
        let config = crate::test_utils::create_test_config();
        crate::seed_database(&config.model_sources, &pool).await.unwrap();
        let test_endpoint_id = get_test_endpoint_id(&pool).await;

        // Create deployment with explicit zero pricing (free model)
        let deployment;
        {
            let mut deployment_tx = tx.begin().await.unwrap();
            let mut deployment_repo = Deployments::new(deployment_tx.acquire().await.unwrap());

            use crate::db::models::deployments::{ModelPricing, TokenPricing};
            let pricing = ModelPricing {
                upstream: Some(TokenPricing {
                    input_price_per_token: Some(Decimal::ZERO),  // Explicit $0.00
                    output_price_per_token: Some(Decimal::ZERO), // Explicit $0.00
                }),
                downstream: None,
            };

            let mut deployment_create = DeploymentCreateDBRequest::builder()
                .created_by(admin_user.id)
                .model_name("zero-price-model".to_string())
                .alias("zero-price-alias".to_string())
                .pricing(pricing) // Free model with explicit zero pricing
                .build();
            deployment_create.hosted_on = test_endpoint_id;
            deployment = deployment_repo.create(&deployment_create).await.unwrap();
            deployment_tx.commit().await.unwrap();
        }

        // Add user to group and deployment to group
        {
            let mut group_tx = tx.begin().await.unwrap();
            let mut group_repo = Groups::new(group_tx.acquire().await.unwrap());
            group_repo.add_user_to_group(user_no_credits.id, group.id).await.unwrap();
            group_repo
                .add_deployment_to_group(deployment.id, group.id, admin_user.id)
                .await
                .unwrap();
            group_tx.commit().await.unwrap();
        }

        // Create API key for zero-credit user
        let mut api_repo = ApiKeys::new(&mut tx);
        let key_no_credits = api_repo
            .create(&ApiKeyCreateDBRequest {
                name: "Zero Credits Key".to_string(),
                description: Some("User with no credits".to_string()),
                user_id: user_no_credits.id,
                requests_per_second: None,
                burst_size: None,
                purpose: ApiKeyPurpose::Inference,
            })
            .await
            .unwrap();

        tx.commit().await.unwrap();

        // User has NO credit transactions - balance is 0

        // Get API keys for the zero-price deployment
        let mut pool_conn = pool.acquire().await.unwrap();
        let mut api_repo = ApiKeys::new(&mut pool_conn);
        let keys_for_deployment = api_repo
            .get_api_keys_for_deployment_with_sufficient_credit(deployment.id)
            .await
            .unwrap();

        // Debug output
        println!("Keys returned for zero-price model: {}", keys_for_deployment.len());
        for key in &keys_for_deployment {
            println!("  - {} (user: {})", key.name, key.user_id);
        }

        // Zero-credit user SHOULD have access to models with explicit $0.00 pricing
        assert!(
            keys_for_deployment.iter().any(|k| k.secret == key_no_credits.secret),
            "User with zero credits SHOULD have access to models with explicit $0.00 pricing"
        );
    }
}<|MERGE_RESOLUTION|>--- conflicted
+++ resolved
@@ -1717,12 +1717,7 @@
             enable_otel_export: false,
             credits: Default::default(),
             batches: Default::default(),
-<<<<<<< HEAD
-            leader_election: crate::config::LeaderElectionConfig::default(),
-            payment: None,
-=======
             background_services: crate::config::BackgroundServicesConfig::default(),
->>>>>>> 03baa0b3
         };
         crate::seed_database(&config.model_sources, &pool).await.unwrap();
 
