--- conflicted
+++ resolved
@@ -39,11 +39,7 @@
 EXPOSE 3001
 
 # Default command for development: doesn't rebuild the frontend on changes
-<<<<<<< HEAD
-CMD cargo watch -w dwctl/src -x "run -p dwctl --no-default-features"
-=======
 CMD ["cargo", "watch", "-w", "dwctl/src", "-x", "run -p dwctl --no-default-features"]
->>>>>>> 5419e310
 
 # Runtime stage
 FROM ubuntu:24.04
