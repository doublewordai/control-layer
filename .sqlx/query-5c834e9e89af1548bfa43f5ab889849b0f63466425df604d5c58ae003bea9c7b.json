--- conflicted
+++ resolved
@@ -60,13 +60,8 @@
       },
       {
         "ordinal": 11,
-<<<<<<< HEAD
-        "name": "payment_provider_id",
-        "type_info": "Varchar"
-=======
         "name": "external_user_id",
         "type_info": "Text"
->>>>>>> 03baa0b3
       }
     ],
     "parameters": {
