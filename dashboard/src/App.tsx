--- conflicted
+++ resolved
@@ -337,18 +337,13 @@
           path="/cost-management"
           element={
             <AppLayout>
-<<<<<<< HEAD
-              <ProtectedRoute path="/cost-management" requiredFeatureFlag="use_billing">
-                <Suspense fallback={<RouteLoader />}>
-                  <CostManagement />
-                </Suspense>
-=======
               <ProtectedRoute
                 path="/cost-management"
                 requiredFeatureFlag="use_billing"
               >
-                <CostManagement />
->>>>>>> 0cbedd5e
+                <Suspense fallback={<RouteLoader />}>
+                  <CostManagement />
+                </Suspense>
               </ProtectedRoute>
             </AppLayout>
           }
