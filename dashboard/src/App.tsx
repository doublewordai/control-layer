--- conflicted
+++ resolved
@@ -3,21 +3,6 @@
 import { QueryClient, QueryClientProvider } from "@tanstack/react-query";
 import { ReactQueryDevtools } from "@tanstack/react-query-devtools";
 import { Toaster } from "./components/ui/sonner";
-<<<<<<< HEAD
-import {
-  ApiKeys,
-  Endpoints,
-  Models,
-  ModelInfo,
-  Playground,
-  Profile,
-  Requests,
-  Settings,
-  UsersGroups,
-  Batches
-} from "./components/features";
-=======
->>>>>>> de42c08a
 import { AppLayout } from "./components/layout";
 import {
   ProtectedRoute,
@@ -80,6 +65,11 @@
 const UsersGroups = lazy(() =>
   import("./components/features/users-groups").then((m) => ({
     default: m.UsersGroups,
+  })),
+);
+const Batches = lazy(() =>
+  import("./components/features/batches").then((m) => ({
+    default: m.Batches,
   })),
 );
 
