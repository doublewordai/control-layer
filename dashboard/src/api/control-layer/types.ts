--- conflicted
+++ resolved
@@ -24,14 +24,11 @@
   region: string;
   organization: string;
   payment_enabled: boolean;
-<<<<<<< HEAD
+  docs_url: string;
   batches?: {
     enabled: boolean;
     allowed_completion_windows: string[]; // Available SLAs like ["24h", "1h", "12h"]
   };
-=======
-  docs_url: string;
->>>>>>> 3a64ef05
 }
 
 // Model metrics time series point
