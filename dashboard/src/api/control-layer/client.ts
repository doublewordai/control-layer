--- conflicted
+++ resolved
@@ -34,18 +34,15 @@
   PasswordResetRequest,
   PasswordResetConfirmRequest,
   ChangePasswordRequest,
-<<<<<<< HEAD
   CreditBalanceResponse,
   TransactionsListResponse,
   TransactionsQuery,
   AddCreditsRequest,
   AddCreditsResponse,
-=======
   Probe,
   CreateProbeRequest,
   ProbeResult,
   ProbeStatistics,
->>>>>>> 5419e310
 } from "./types";
 import { ApiError } from "./errors";
 
@@ -707,30 +704,16 @@
   },
 };
 
-<<<<<<< HEAD
 // Cost management API
 const costApi = {
   async getBalance(): Promise<CreditBalanceResponse> {
     const response = await fetch("/admin/api/v1/credits/balance");
     if (!response.ok) {
       throw new Error(`Failed to fetch balance: ${response.status}`);
-=======
-// Probes API
-const probesApi = {
-  async list(status?: string): Promise<Probe[]> {
-    const params = new URLSearchParams();
-    if (status) params.set("status", status);
-
-    const url = `/admin/api/v1/probes${params.toString() ? "?" + params.toString() : ""}`;
-    const response = await fetch(url);
-    if (!response.ok) {
-      throw new Error(`Failed to fetch probes: ${response.status}`);
->>>>>>> 5419e310
-    }
-    return response.json();
-  },
-
-<<<<<<< HEAD
+    }
+    return response.json();
+  },
+
   async listTransactions(
     query?: TransactionsQuery,
   ): Promise<TransactionsListResponse> {
@@ -747,31 +730,52 @@
     const response = await fetch(url);
     if (!response.ok) {
       throw new Error(`Failed to fetch transactions: ${response.status}`);
-=======
+    }
+    return response.json();
+  },
+
+  async addCredits(data: AddCreditsRequest): Promise<AddCreditsResponse> {
+    const response = await fetch("/admin/api/v1/credits/add", {
+      method: "POST",
+      headers: { "Content-Type": "application/json" },
+      body: JSON.stringify(data),
+    });
+    if (!response.ok) {
+      throw new Error(`Failed to add credits: ${response.status}`);
+    }
+    return response.json();
+  },
+};
+
+// Probes API
+const probesApi = {
+  async list(status?: string): Promise<Probe[]> {
+    const params = new URLSearchParams();
+    if (status) params.set("status", status);
+
+    const url = `/admin/api/v1/probes${params.toString() ? "?" + params.toString() : ""}`;
+    const response = await fetch(url);
+    if (!response.ok) {
+      throw new Error(`Failed to fetch probes: ${response.status}`);
+    }
+    return response.json();
+  },
+
   async get(id: string): Promise<Probe> {
     const response = await fetch(`/admin/api/v1/probes/${id}`);
     if (!response.ok) {
       throw new Error(`Failed to fetch probe: ${response.status}`);
->>>>>>> 5419e310
-    }
-    return response.json();
-  },
-
-<<<<<<< HEAD
-  async addCredits(data: AddCreditsRequest): Promise<AddCreditsResponse> {
-    const response = await fetch("/admin/api/v1/credits/add", {
-=======
+    }
+    return response.json();
+  },
+
   async create(data: CreateProbeRequest): Promise<Probe> {
     const response = await fetch("/admin/api/v1/probes", {
->>>>>>> 5419e310
-      method: "POST",
-      headers: { "Content-Type": "application/json" },
-      body: JSON.stringify(data),
-    });
-    if (!response.ok) {
-<<<<<<< HEAD
-      throw new Error(`Failed to add credits: ${response.status}`);
-=======
+      method: "POST",
+      headers: { "Content-Type": "application/json" },
+      body: JSON.stringify(data),
+    });
+    if (!response.ok) {
       throw new Error(`Failed to create probe: ${response.status}`);
     }
     return response.json();
@@ -883,14 +887,11 @@
     const response = await fetch(url);
     if (!response.ok) {
       throw new Error(`Failed to fetch probe statistics: ${response.status}`);
->>>>>>> 5419e310
     }
     return response.json();
   },
 };
 
-<<<<<<< HEAD
-=======
 function isApiErrorObject(
   error: unknown,
 ): error is { status?: number; isConflict?: boolean } {
@@ -901,7 +902,6 @@
   );
 }
 
->>>>>>> 5419e310
 // Main nested API object
 export const dwctlApi = {
   users: userApi,
@@ -911,9 +911,6 @@
   config: configApi,
   requests: requestsApi,
   auth: authApi,
-<<<<<<< HEAD
   cost: costApi,
-=======
   probes: probesApi,
->>>>>>> 5419e310
 };