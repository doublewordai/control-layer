/// A client implementation for the Control Layer (dwctl) backend API.
import type {
  Model,
  Endpoint,
  Group,
  User,
  ApiKey,
  ApiKeyCreateResponse,
  ModelsQuery,
  GroupsQuery,
  UsersQuery,
  UserCreateRequest,
  GroupCreateRequest,
  ApiKeyCreateRequest,
  UserUpdateRequest,
  GroupUpdateRequest,
  ModelUpdateRequest,
  EndpointCreateRequest,
  EndpointUpdateRequest,
  EndpointValidateRequest,
  EndpointValidateResponse,
  EndpointSyncResponse,
  ConfigResponse,
  ListRequestsResponse,
  ListRequestsQuery,
  RequestsAggregateResponse,
  ModelUserUsageResponse,
  AuthResponse,
  LoginRequest,
  RegisterRequest,
  AuthSuccessResponse,
  RegistrationInfo,
  LoginInfo,
  PasswordResetRequest,
  PasswordResetConfirmRequest,
  ChangePasswordRequest,
  TransactionsQuery,
  Probe,
  CreateProbeRequest,
  ProbeResult,
  ProbeStatistics,
<<<<<<< HEAD
  FileObject,
  FileListResponse,
  FileDeleteResponse,
  FileUploadRequest,
  FilesListQuery,
  FileRequestsListQuery,
  FileRequestsListResponse,
  Batch,
  BatchCreateRequest,
  BatchListResponse,
  BatchRequestsListQuery,
  BatchRequestsListResponse,
  BatchesListQuery,
=======
  Transaction,
  AddFundsRequest,
  AddFundsResponse,
>>>>>>> de42c08a
} from "./types";
import { ApiError } from "./errors";

// Resource APIs
const userApi = {
  async list(options?: UsersQuery): Promise<User[]> {
    const params = new URLSearchParams();
    if (options?.include) {
      params.set("include", options.include);
    }

    const url = `/admin/api/v1/users${params.toString() ? "?" + params.toString() : ""}`;
    const response = await fetch(url);
    if (!response.ok) {
      throw new Error(`Failed to fetch users: ${response.status}`);
    }
    return response.json();
  },

  async get(id: string, options?: { include?: string }): Promise<User> {
    const params = new URLSearchParams();
    if (options?.include) {
      params.set("include", options.include);
    }
    const url = `/admin/api/v1/users/${id}${params.toString() ? "?" + params.toString() : ""}`;
    const response = await fetch(url);
    if (!response.ok) {
      throw new Error(`Failed to fetch user: ${response.status}`);
    }
    return response.json();
  },

  async create(data: UserCreateRequest): Promise<User> {
    const response = await fetch("/admin/api/v1/users", {
      method: "POST",
      headers: { "Content-Type": "application/json" },
      body: JSON.stringify(data),
    });
    if (!response.ok) {
      throw new Error(`Failed to create user: ${response.status}`);
    }
    return response.json();
  },

  async update(id: string, data: UserUpdateRequest): Promise<User> {
    const response = await fetch(`/admin/api/v1/users/${id}`, {
      method: "PATCH",
      headers: { "Content-Type": "application/json" },
      body: JSON.stringify(data),
    });
    if (!response.ok) {
      throw new Error(`Failed to update user: ${response.status}`);
    }
    return response.json();
  },

  async delete(id: string): Promise<void> {
    const response = await fetch(`/admin/api/v1/users/${id}`, {
      method: "DELETE",
    });
    if (!response.ok) {
      throw new Error(`Failed to delete user: ${response.status}`);
    }
  },

  // Nested API keys under users
  apiKeys: {
    async getAll(userId: string = "current"): Promise<ApiKey[]> {
      const response = await fetch(`/admin/api/v1/users/${userId}/api-keys`);
      if (!response.ok) {
        throw new Error(`Failed to fetch API keys: ${response.status}`);
      }
      return response.json();
    },

    async get(id: string, userId: string = "current"): Promise<ApiKey> {
      const response = await fetch(
        `/admin/api/v1/users/${userId}/api-keys/${id}`,
      );
      if (!response.ok) {
        throw new Error(`Failed to fetch API key: ${response.status}`);
      }
      return response.json();
    },

    async create(
      data: ApiKeyCreateRequest,
      userId: string = "current",
    ): Promise<ApiKeyCreateResponse> {
      const response = await fetch(`/admin/api/v1/users/${userId}/api-keys`, {
        method: "POST",
        headers: { "Content-Type": "application/json" },
        body: JSON.stringify(data),
      });
      if (!response.ok) {
        throw new Error(`Failed to create API key: ${response.status}`);
      }
      return response.json();
    },

    async delete(keyId: string, userId: string = "current"): Promise<void> {
      const response = await fetch(
        `/admin/api/v1/users/${userId}/api-keys/${keyId}`,
        {
          method: "DELETE",
        },
      );
      if (!response.ok) {
        throw new Error(`Failed to delete API key: ${response.status}`);
      }
    },
  },
};

const modelApi = {
  async list(options?: ModelsQuery): Promise<Model[]> {
    const params = new URLSearchParams();
    if (options?.endpoint) params.set("endpoint", options.endpoint);
    if (options?.include) params.set("include", options.include);
    if (options?.accessible !== undefined)
      params.set("accessible", options.accessible.toString());

    const url = `/admin/api/v1/models${params.toString() ? "?" + params.toString() : ""}`;
    const response = await fetch(url);
    if (!response.ok) {
      throw new Error(`Failed to fetch models: ${response.status}`);
    }
    return response.json();
  },

  async get(id: string): Promise<Model> {
    const response = await fetch(`/admin/api/v1/models/${id}`);
    if (!response.ok) {
      throw new Error(`Failed to fetch model: ${response.status}`);
    }
    return response.json();
  },

  async update(id: string, data: ModelUpdateRequest): Promise<Model> {
    const response = await fetch(`/admin/api/v1/models/${id}`, {
      method: "PATCH",
      headers: { "Content-Type": "application/json" },
      body: JSON.stringify(data),
    });

    if (!response.ok) {
      if (response.status === 409) {
        // For 409 conflicts, try to get the actual server error message
        const errorText = await response.text();
        throw new Error(
          errorText || `Failed to update model: ${response.status}`,
        );
      }

      // Generic error for all other cases
      throw new Error(`Failed to update model: ${response.status}`);
    }

    return response.json();
  },
};

const endpointApi = {
  async list(): Promise<Endpoint[]> {
    const response = await fetch("/admin/api/v1/endpoints");
    if (!response.ok) {
      throw new Error(`Failed to fetch endpoints: ${response.status}`);
    }
    return response.json();
  },

  async get(id: string): Promise<Endpoint> {
    const response = await fetch(`/admin/api/v1/endpoints/${id}`);
    if (!response.ok) {
      throw new Error(`Failed to fetch endpoint: ${response.status}`);
    }
    return response.json();
  },

  async validate(
    data: EndpointValidateRequest,
  ): Promise<EndpointValidateResponse> {
    const response = await fetch("/admin/api/v1/endpoints/validate", {
      method: "POST",
      headers: { "Content-Type": "application/json" },
      body: JSON.stringify(data),
    });
    if (!response.ok) {
      throw new Error(`Failed to validate endpoint: ${response.status}`);
    }
    return response.json();
  },

  async create(data: EndpointCreateRequest): Promise<Endpoint> {
    const response = await fetch("/admin/api/v1/endpoints", {
      method: "POST",
      headers: { "Content-Type": "application/json" },
      body: JSON.stringify(data),
    });

    if (!response.ok) {
      try {
        // Always try to get the response body first
        const responseText = await response.text();

        // Try to parse as JSON
        let responseData;
        try {
          responseData = JSON.parse(responseText);
        } catch {
          const error = new Error(
            responseText || `Failed to create endpoint: ${response.status}`,
          );
          (error as any).status = response.status;
          throw error;
        }

        // Create a structured error object
        const error = new Error(
          responseData.message ||
            `Failed to create endpoint: ${response.status}`,
        );
        (error as any).status = response.status;
        (error as any).response = {
          status: response.status,
          data: responseData,
        };
        (error as any).data = responseData; // Also add direct data property

        // Handle conflicts specifically
        if (response.status === 409) {
          if (responseData.conflicts) {
            (error as any).isConflict = true;
            (error as any).conflicts = responseData.conflicts;
          }
        }

        throw error;
      } catch (error) {
        // If it's already our custom error, re-throw it
        if (isApiErrorObject(error)) {
          throw error;
        }

        // Otherwise create a structured error
        const structuredError = new Error(
          error instanceof Error ? error.message : "Unknown error",
        );
        (structuredError as any).status = response.status;
        throw structuredError;
      }
    }

    return response.json();
  },

  async update(id: string, data: EndpointUpdateRequest): Promise<Endpoint> {
    const response = await fetch(`/admin/api/v1/endpoints/${id}`, {
      method: "PATCH",
      headers: { "Content-Type": "application/json" },
      body: JSON.stringify(data),
    });

    if (!response.ok) {
      try {
        // Always try to get the response body first
        const responseText = await response.text();

        // Try to parse as JSON
        let responseData;
        try {
          responseData = JSON.parse(responseText);
        } catch {
          const error = new Error(
            responseText || `Failed to update endpoint: ${response.status}`,
          );
          (error as any).status = response.status;
          throw error;
        }

        // Create a structured error object that matches what your frontend expects
        const error = new Error(
          responseData.message ||
            `Failed to update endpoint: ${response.status}`,
        );
        (error as any).status = response.status;
        (error as any).response = {
          status: response.status,
          data: responseData,
        };
        (error as any).data = responseData; // Also add direct data property

        // Handle conflicts specifically
        if (response.status === 409) {
          if (responseData.conflicts) {
            (error as any).isConflict = true;
            (error as any).conflicts = responseData.conflicts;
          }
        }

        throw error;
      } catch (error) {
        // If it's already our custom error, re-throw it
        if (
          error &&
          typeof error === "object" &&
          ("status" in error || "isConflict" in error)
        ) {
          throw error;
        }

        // Otherwise create a structured error
        const structuredError = new Error(
          error instanceof Error ? error.message : "Unknown error",
        );
        (structuredError as any).status = response.status;
        throw structuredError;
      }
    }

    return response.json();
  },

  async synchronize(id: string): Promise<EndpointSyncResponse> {
    const response = await fetch(`/admin/api/v1/endpoints/${id}/synchronize`, {
      method: "POST",
    });

    if (!response.ok) {
      throw new Error(`Failed to synchronize endpoint: ${response.status}`);
    }

    return response.json();
  },

  async delete(id: string): Promise<void> {
    const response = await fetch(`/admin/api/v1/endpoints/${id}`, {
      method: "DELETE",
    });
    if (!response.ok) {
      throw new Error(`Failed to delete endpoint: ${response.status}`);
    }
  },
};

const groupApi = {
  async list(options?: GroupsQuery): Promise<Group[]> {
    const params = new URLSearchParams();
    if (options?.include) params.set("include", options.include);

    const url = `/admin/api/v1/groups${params.toString() ? "?" + params.toString() : ""}`;
    const response = await fetch(url);
    if (!response.ok) {
      throw new Error(`Failed to fetch groups: ${response.status}`);
    }
    return response.json();
  },

  async get(id: string): Promise<Group> {
    const response = await fetch(`/admin/api/v1/groups/${id}`);
    if (!response.ok) {
      throw new Error(`Failed to fetch group: ${response.status}`);
    }
    return response.json();
  },

  async create(data: GroupCreateRequest): Promise<Group> {
    const response = await fetch("/admin/api/v1/groups", {
      method: "POST",
      headers: { "Content-Type": "application/json" },
      body: JSON.stringify(data),
    });
    if (!response.ok) {
      throw new Error(`Failed to create group: ${response.status}`);
    }
    return response.json();
  },

  async update(id: string, data: GroupUpdateRequest): Promise<Group> {
    const response = await fetch(`/admin/api/v1/groups/${id}`, {
      method: "PATCH",
      headers: { "Content-Type": "application/json" },
      body: JSON.stringify(data),
    });
    if (!response.ok) {
      throw new Error(`Failed to update group: ${response.status}`);
    }
    return response.json();
  },

  async delete(id: string): Promise<void> {
    const response = await fetch(`/admin/api/v1/groups/${id}`, {
      method: "DELETE",
    });
    if (!response.ok) {
      throw new Error(`Failed to delete group: ${response.status}`);
    }
  },

  // Group relationship management
  async addUser(groupId: string, userId: string): Promise<void> {
    const response = await fetch(
      `/admin/api/v1/groups/${groupId}/users/${userId}`,
      {
        method: "POST",
      },
    );
    if (!response.ok) {
      throw new Error(`Failed to add user to group: ${response.status}`);
    }
  },

  async removeUser(groupId: string, userId: string): Promise<void> {
    const response = await fetch(
      `/admin/api/v1/groups/${groupId}/users/${userId}`,
      {
        method: "DELETE",
      },
    );
    if (!response.ok) {
      throw new Error(`Failed to remove user from group: ${response.status}`);
    }
  },

  async addModel(groupId: string, modelId: string): Promise<void> {
    const response = await fetch(
      `/admin/api/v1/groups/${groupId}/models/${modelId}`,
      {
        method: "POST",
      },
    );
    if (!response.ok) {
      throw new Error(`Failed to add group to model: ${response.status}`);
    }
  },

  async removeModel(groupId: string, modelId: string): Promise<void> {
    const response = await fetch(
      `/admin/api/v1/groups/${groupId}/models/${modelId}`,
      {
        method: "DELETE",
      },
    );
    if (!response.ok) {
      throw new Error(`Failed to remove group from model: ${response.status}`);
    }
  },
};

const configApi = {
  async get(): Promise<ConfigResponse> {
    const response = await fetch("/admin/api/v1/config");
    if (!response.ok) {
      throw new Error(`Failed to fetch config: ${response.status}`);
    }
    return response.json();
  },
};

const requestsApi = {
  async list(options?: ListRequestsQuery): Promise<ListRequestsResponse> {
    const params = new URLSearchParams();
    if (options?.limit !== undefined)
      params.set("limit", options.limit.toString());
    if (options?.offset !== undefined)
      params.set("offset", options.offset.toString());
    if (options?.method) params.set("method", options.method);
    if (options?.uri_pattern) params.set("uri_pattern", options.uri_pattern);
    if (options?.status_code !== undefined)
      params.set("status_code", options.status_code.toString());
    if (options?.status_code_min !== undefined)
      params.set("status_code_min", options.status_code_min.toString());
    if (options?.status_code_max !== undefined)
      params.set("status_code_max", options.status_code_max.toString());
    if (options?.min_duration_ms !== undefined)
      params.set("min_duration_ms", options.min_duration_ms.toString());
    if (options?.max_duration_ms !== undefined)
      params.set("max_duration_ms", options.max_duration_ms.toString());
    if (options?.timestamp_after)
      params.set("timestamp_after", options.timestamp_after);
    if (options?.timestamp_before)
      params.set("timestamp_before", options.timestamp_before);
    if (options?.order_desc !== undefined)
      params.set("order_desc", options.order_desc.toString());

    const url = `/admin/api/v1/requests${params.toString() ? "?" + params.toString() : ""}`;
    const response = await fetch(url);
    if (!response.ok) {
      throw new Error(`Failed to fetch requests: ${response.status}`);
    }
    return response.json();
  },

  async aggregate(
    model?: string,
    timestampAfter?: string,
    timestampBefore?: string,
  ): Promise<RequestsAggregateResponse> {
    const params = new URLSearchParams();
    if (model) params.set("model", model);
    if (timestampAfter) params.set("timestamp_after", timestampAfter);
    if (timestampBefore) params.set("timestamp_before", timestampBefore);

    const url = `/admin/api/v1/requests/aggregate${params.toString() ? "?" + params.toString() : ""}`;
    const response = await fetch(url);
    if (!response.ok) {
      throw new Error(`Failed to fetch request analytics: ${response.status}`);
    }
    return response.json();
  },

  async aggregateByUser(
    model?: string,
    startDate?: string,
    endDate?: string,
  ): Promise<ModelUserUsageResponse> {
    const params = new URLSearchParams();
    if (model) params.set("model", model);
    if (startDate) params.set("start_date", startDate);
    if (endDate) params.set("end_date", endDate);

    const url = `/admin/api/v1/requests/aggregate-by-user${params.toString() ? "?" + params.toString() : ""}`;
    const response = await fetch(url);
    if (!response.ok) {
      throw new Error(`Failed to fetch user usage data: ${response.status}`);
    }
    return response.json();
  },
};

const authApi = {
  async getRegistrationInfo(): Promise<RegistrationInfo> {
    const response = await fetch("/authentication/register", {
      method: "GET",
      credentials: "include",
    });
    if (!response.ok) {
      throw new Error(`Failed to get registration info: ${response.status}`);
    }
    return response.json();
  },

  async getLoginInfo(): Promise<LoginInfo> {
    const response = await fetch("/authentication/login", {
      method: "GET",
      credentials: "include",
    });
    if (!response.ok) {
      throw new Error(`Failed to get login info: ${response.status}`);
    }
    return response.json();
  },

  async login(credentials: LoginRequest): Promise<AuthResponse> {
    const response = await fetch("/authentication/login", {
      method: "POST",
      headers: { "Content-Type": "application/json" },
      body: JSON.stringify(credentials),
      credentials: "include", // Include cookies in request
    });
    if (!response.ok) {
      const errorMessage = await response.text();
      throw new ApiError(
        response.status,
        errorMessage || `Login failed: ${response.status}`,
        response,
      );
    }
    return response.json();
  },

  async register(credentials: RegisterRequest): Promise<AuthResponse> {
    const response = await fetch("/authentication/register", {
      method: "POST",
      headers: { "Content-Type": "application/json" },
      body: JSON.stringify(credentials),
      credentials: "include", // Include cookies in request
    });
    if (!response.ok) {
      const errorMessage = await response.text();
      throw new ApiError(
        response.status,
        errorMessage || `Registration failed: ${response.status}`,
        response,
      );
    }
    return response.json();
  },

  async logout(): Promise<AuthSuccessResponse> {
    const response = await fetch("/authentication/logout", {
      method: "POST",
      credentials: "include", // Include cookies in request
    });
    if (!response.ok) {
      throw new Error(`Logout failed: ${response.status}`);
    }
    return response.json();
  },

  async requestPasswordReset(
    request: PasswordResetRequest,
  ): Promise<AuthSuccessResponse> {
    const response = await fetch("/authentication/password-resets", {
      method: "POST",
      headers: { "Content-Type": "application/json" },
      body: JSON.stringify(request),
      credentials: "include",
    });
    if (!response.ok) {
      const errorMessage = await response.text();
      throw new ApiError(
        response.status,
        errorMessage || `Password reset request failed: ${response.status}`,
        response,
      );
    }
    return response.json();
  },

  async confirmPasswordReset(
    request: PasswordResetConfirmRequest,
  ): Promise<AuthSuccessResponse> {
    const response = await fetch(
      `/authentication/password-resets/${request.token_id}/confirm`,
      {
        method: "POST",
        headers: { "Content-Type": "application/json" },
        body: JSON.stringify({
          token: request.token,
          new_password: request.new_password,
        }),
        credentials: "include",
      },
    );
    if (!response.ok) {
      const errorMessage = await response.text();
      throw new ApiError(
        response.status,
        errorMessage ||
          `Password reset confirmation failed: ${response.status}`,
        response,
      );
    }
    return response.json();
  },

  async changePassword(
    request: ChangePasswordRequest,
  ): Promise<AuthSuccessResponse> {
    const response = await fetch("/authentication/password-change", {
      method: "POST",
      headers: { "Content-Type": "application/json" },
      body: JSON.stringify(request),
      credentials: "include", // Include cookies for authentication
    });
    if (!response.ok) {
      const errorMessage = await response.text();
      throw new ApiError(
        response.status,
        errorMessage || `Password change failed: ${response.status}`,
        response,
      );
    }
    return response.json();
  },
};

// Cost management API
const costApi = {
  async listTransactions(query?: TransactionsQuery): Promise<Transaction[]> {
    const params = new URLSearchParams();
    if (query?.limit) params.set("limit", query.limit.toString());
    if (query?.skip) params.set("skip", query.skip.toString());
    if (query?.userId) params.set("user_id", query.userId);

    const url = `/admin/api/v1/transactions${params.toString() ? "?" + params.toString() : ""}`;
    const response = await fetch(url);
    if (!response.ok) {
      throw new Error(`Failed to fetch transactions: ${response.status}`);
    }
    return response.json();
  },

  async addFunds(data: AddFundsRequest): Promise<AddFundsResponse> {
    const payload = {
      user_id: data.user_id,
      transaction_type: "admin_grant",
      amount: data.amount,
      source_id: "550e8400-e29b-41d4-a716-446655440000",
      description: data.description,
    };

    const response = await fetch("/admin/api/v1/transactions", {
      method: "POST",
      headers: { "Content-Type": "application/json" },
      body: JSON.stringify(payload),
    });
    if (!response.ok) {
      throw new Error(`Failed to add funds: ${response.status}`);
    }
    return response.json();
  },
};

// Probes API
const probesApi = {
  async list(status?: string): Promise<Probe[]> {
    const params = new URLSearchParams();
    if (status) params.set("status", status);

    const url = `/admin/api/v1/probes${params.toString() ? "?" + params.toString() : ""}`;
    const response = await fetch(url);
    if (!response.ok) {
      throw new Error(`Failed to fetch probes: ${response.status}`);
    }
    return response.json();
  },

  async get(id: string): Promise<Probe> {
    const response = await fetch(`/admin/api/v1/probes/${id}`);
    if (!response.ok) {
      throw new Error(`Failed to fetch probe: ${response.status}`);
    }
    return response.json();
  },

  async create(data: CreateProbeRequest): Promise<Probe> {
    const response = await fetch("/admin/api/v1/probes", {
      method: "POST",
      headers: { "Content-Type": "application/json" },
      body: JSON.stringify(data),
    });
    if (!response.ok) {
      throw new Error(`Failed to create probe: ${response.status}`);
    }
    return response.json();
  },

  async delete(id: string): Promise<void> {
    const response = await fetch(`/admin/api/v1/probes/${id}`, {
      method: "DELETE",
    });
    if (!response.ok) {
      throw new Error(`Failed to delete probe: ${response.status}`);
    }
  },

  async activate(id: string): Promise<Probe> {
    const response = await fetch(`/admin/api/v1/probes/${id}/activate`, {
      method: "PATCH",
    });
    if (!response.ok) {
      throw new Error(`Failed to activate probe: ${response.status}`);
    }
    return response.json();
  },

  async deactivate(id: string): Promise<Probe> {
    const response = await fetch(`/admin/api/v1/probes/${id}/deactivate`, {
      method: "PATCH",
    });
    if (!response.ok) {
      throw new Error(`Failed to deactivate probe: ${response.status}`);
    }
    return response.json();
  },

  async update(
    id: string,
    data: { interval_seconds?: number },
  ): Promise<Probe> {
    const response = await fetch(`/admin/api/v1/probes/${id}`, {
      method: "PATCH",
      headers: {
        "Content-Type": "application/json",
      },
      body: JSON.stringify(data),
    });
    if (!response.ok) {
      throw new Error(`Failed to update probe: ${response.status}`);
    }
    return response.json();
  },

  async execute(id: string): Promise<ProbeResult> {
    const response = await fetch(`/admin/api/v1/probes/${id}/execute`, {
      method: "POST",
    });
    if (!response.ok) {
      throw new Error(`Failed to execute probe: ${response.status}`);
    }
    return response.json();
  },

  async test(
    deploymentId: string,
    params?: {
      http_method?: string;
      request_path?: string;
      request_body?: Record<string, unknown>;
    },
  ): Promise<ProbeResult> {
    const response = await fetch(`/admin/api/v1/probes/test/${deploymentId}`, {
      method: "POST",
      headers: {
        "Content-Type": "application/json",
      },
      body: JSON.stringify(params || null),
    });
    if (!response.ok) {
      throw new Error(`Failed to test probe: ${response.status}`);
    }
    return response.json();
  },

  async getResults(
    id: string,
    params?: { start_time?: string; end_time?: string; limit?: number },
  ): Promise<ProbeResult[]> {
    const queryParams = new URLSearchParams();
    if (params?.start_time) queryParams.set("start_time", params.start_time);
    if (params?.end_time) queryParams.set("end_time", params.end_time);
    if (params?.limit) queryParams.set("limit", params.limit.toString());

    const url = `/admin/api/v1/probes/${id}/results${queryParams.toString() ? "?" + queryParams.toString() : ""}`;
    const response = await fetch(url);
    if (!response.ok) {
      throw new Error(`Failed to fetch probe results: ${response.status}`);
    }
    return response.json();
  },

  async getStatistics(
    id: string,
    params?: { start_time?: string; end_time?: string },
  ): Promise<ProbeStatistics> {
    const queryParams = new URLSearchParams();
    if (params?.start_time) queryParams.set("start_time", params.start_time);
    if (params?.end_time) queryParams.set("end_time", params.end_time);

    const url = `/admin/api/v1/probes/${id}/statistics${queryParams.toString() ? "?" + queryParams.toString() : ""}`;
    const response = await fetch(url);
    if (!response.ok) {
      throw new Error(`Failed to fetch probe statistics: ${response.status}`);
    }
    return response.json();
  },
};

function isApiErrorObject(
  error: unknown,
): error is { status?: number; isConflict?: boolean } {
  return (
    typeof error === "object" &&
    error !== null &&
    ("status" in error || "isConflict" in error)
  );
}

// Add these new API sections to the dwctlApi object at the bottom

const filesApi = {
  async list(options?: FilesListQuery): Promise<FileListResponse> {
    const params = new URLSearchParams();
    if (options?.after) params.set("after", options.after);
    if (options?.limit) params.set("limit", options.limit.toString());
    if (options?.order) params.set("order", options.order);
    if (options?.purpose) params.set("purpose", options.purpose);

    const url = `/admin/api/v1/files${params.toString() ? "?" + params.toString() : ""}`;
    const response = await fetch(url);
    if (!response.ok) {
      throw new Error(`Failed to fetch files: ${response.status}`);
    }
    return response.json();
  },

  async get(id: string): Promise<FileObject> {
    const response = await fetch(`/admin/api/v1/files/${id}`);
    if (!response.ok) {
      throw new Error(`Failed to fetch file: ${response.status}`);
    }
    return response.json();
  },

  async upload(data: FileUploadRequest): Promise<FileObject> {
    const formData = new FormData();
    formData.append("file", data.file);
    formData.append("purpose", data.purpose);
    
    if (data.expires_after) {
      formData.append("expires_after[anchor]", data.expires_after.anchor);
      formData.append("expires_after[seconds]", data.expires_after.seconds.toString());
    }

    const response = await fetch("/admin/api/v1/files", {
      method: "POST",
      body: formData,
    });
    
    if (!response.ok) {
      const errorText = await response.text();
      throw new ApiError(
        response.status,
        errorText || `Failed to upload file: ${response.status}`,
        response,
      );
    }
    return response.json();
  },

  async delete(id: string): Promise<FileDeleteResponse> {
    const response = await fetch(`/admin/api/v1/files/${id}`, {
      method: "DELETE",
    });
    if (!response.ok) {
      throw new Error(`Failed to delete file: ${response.status}`);
    }
    return response.json();
  },

  // Custom endpoint - get requests in a file
  async getRequests(
    id: string,
    options?: FileRequestsListQuery,
  ): Promise<FileRequestsListResponse> {
    const params = new URLSearchParams();
    if (options?.limit) params.set("limit", options.limit.toString());
    if (options?.skip) params.set("skip", options.skip.toString());

    const url = `/admin/api/v1/files/${id}/requests${params.toString() ? "?" + params.toString() : ""}`;
    const response = await fetch(url);
    if (!response.ok) {
      throw new Error(`Failed to fetch file requests: ${response.status}`);
    }
    return response.json();
  },
};

const batchesApi = {
  async list(options?: BatchesListQuery): Promise<BatchListResponse> {
    const params = new URLSearchParams();
    if (options?.after) params.set("after", options.after);
    if (options?.limit) params.set("limit", options.limit.toString());

    const url = `/admin/api/v1/batches${params.toString() ? "?" + params.toString() : ""}`;
    const response = await fetch(url);
    if (!response.ok) {
      throw new Error(`Failed to fetch batches: ${response.status}`);
    }
    return response.json();
  },

  async get(id: string): Promise<Batch> {
    const response = await fetch(`/admin/api/v1/batches/${id}`);
    if (!response.ok) {
      throw new Error(`Failed to fetch batch: ${response.status}`);
    }
    return response.json();
  },

  async create(data: BatchCreateRequest): Promise<Batch> {
    const response = await fetch("/admin/api/v1/batches", {
      method: "POST",
      headers: { "Content-Type": "application/json" },
      body: JSON.stringify(data),
    });

    if (!response.ok) {
      const errorText = await response.text();
      throw new ApiError(
        response.status,
        errorText || `Failed to create batch: ${response.status}`,
        response,
      );
    }
    return response.json();
  },

  async cancel(id: string): Promise<Batch> {
    const response = await fetch(`/admin/api/v1/batches/${id}/cancel`, {
      method: "POST",
    });
    if (!response.ok) {
      throw new Error(`Failed to cancel batch: ${response.status}`);
    }
    return response.json();
  },

  // Custom endpoint - get requests in a batch
  async getRequests(
    id: string,
    options?: BatchRequestsListQuery,
  ): Promise<BatchRequestsListResponse> {
    const params = new URLSearchParams();
    if (options?.limit) params.set("limit", options.limit.toString());
    if (options?.skip) params.set("skip", options.skip.toString());
    if (options?.status) params.set("status", options.status);

    const url = `/admin/api/v1/batches/${id}/requests${params.toString() ? "?" + params.toString() : ""}`;
    const response = await fetch(url);
    if (!response.ok) {
      throw new Error(`Failed to fetch batch requests: ${response.status}`);
    }
    return response.json();
  },

  // Custom endpoint - download results
  async downloadResults(id: string): Promise<Blob> {
    const response = await fetch(`/admin/api/v1/batches/${id}/results/download`);
    if (!response.ok) {
      throw new Error(`Failed to download results: ${response.status}`);
    }
    return response.blob();
  },
};

// Main nested API object
export const dwctlApi = {
  users: userApi,
  models: modelApi,
  endpoints: endpointApi,
  groups: groupApi,
  config: configApi,
  requests: requestsApi,
  auth: authApi,
  cost: costApi,
  probes: probesApi,
  files: filesApi,
  batches: batchesApi,
};<|MERGE_RESOLUTION|>--- conflicted
+++ resolved
@@ -39,7 +39,6 @@
   CreateProbeRequest,
   ProbeResult,
   ProbeStatistics,
-<<<<<<< HEAD
   FileObject,
   FileListResponse,
   FileDeleteResponse,
@@ -53,11 +52,9 @@
   BatchRequestsListQuery,
   BatchRequestsListResponse,
   BatchesListQuery,
-=======
   Transaction,
   AddFundsRequest,
   AddFundsResponse,
->>>>>>> de42c08a
 } from "./types";
 import { ApiError } from "./errors";
 
