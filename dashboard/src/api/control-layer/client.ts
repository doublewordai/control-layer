/// A client implementation for the Control Layer (dwctl) backend API.
import type {
  Model,
  Endpoint,
  Group,
  User,
  ApiKey,
  ApiKeyCreateResponse,
  ModelsQuery,
  GroupsQuery,
  UsersQuery,
  UserCreateRequest,
  GroupCreateRequest,
  ApiKeyCreateRequest,
  UserUpdateRequest,
  GroupUpdateRequest,
  ModelUpdateRequest,
  EndpointCreateRequest,
  EndpointUpdateRequest,
  EndpointValidateRequest,
  EndpointValidateResponse,
  EndpointSyncResponse,
  ConfigResponse,
  ListRequestsResponse,
  ListRequestsQuery,
  RequestsAggregateResponse,
  ModelUserUsageResponse,
  AuthResponse,
  LoginRequest,
  RegisterRequest,
  AuthSuccessResponse,
  RegistrationInfo,
  LoginInfo,
  PasswordResetRequest,
  PasswordResetConfirmRequest,
  ChangePasswordRequest,
  Probe,
  CreateProbeRequest,
  ProbeResult,
  ProbeStatistics,
} from "./types";
import { ApiError } from "./errors";

// Resource APIs
const userApi = {
  async list(options?: UsersQuery): Promise<User[]> {
    const params = new URLSearchParams();
    if (options?.include) params.set("include", options.include);

    const url = `/admin/api/v1/users${params.toString() ? "?" + params.toString() : ""}`;
    const response = await fetch(url);
    if (!response.ok) {
      throw new Error(`Failed to fetch users: ${response.status}`);
    }
    return response.json();
  },

  async get(id: string): Promise<User> {
    const response = await fetch(`/admin/api/v1/users/${id}`);
    if (!response.ok) {
      throw new Error(`Failed to fetch user: ${response.status}`);
    }
    return response.json();
  },

  async create(data: UserCreateRequest): Promise<User> {
    const response = await fetch("/admin/api/v1/users", {
      method: "POST",
      headers: { "Content-Type": "application/json" },
      body: JSON.stringify(data),
    });
    if (!response.ok) {
      throw new Error(`Failed to create user: ${response.status}`);
    }
    return response.json();
  },

  async update(id: string, data: UserUpdateRequest): Promise<User> {
    const response = await fetch(`/admin/api/v1/users/${id}`, {
      method: "PATCH",
      headers: { "Content-Type": "application/json" },
      body: JSON.stringify(data),
    });
    if (!response.ok) {
      throw new Error(`Failed to update user: ${response.status}`);
    }
    return response.json();
  },

  async delete(id: string): Promise<void> {
    const response = await fetch(`/admin/api/v1/users/${id}`, {
      method: "DELETE",
    });
    if (!response.ok) {
      throw new Error(`Failed to delete user: ${response.status}`);
    }
  },

  // Nested API keys under users
  apiKeys: {
    async getAll(userId: string = "current"): Promise<ApiKey[]> {
      const response = await fetch(`/admin/api/v1/users/${userId}/api-keys`);
      if (!response.ok) {
        throw new Error(`Failed to fetch API keys: ${response.status}`);
      }
      return response.json();
    },

    async get(id: string, userId: string = "current"): Promise<ApiKey> {
      const response = await fetch(
        `/admin/api/v1/users/${userId}/api-keys/${id}`,
      );
      if (!response.ok) {
        throw new Error(`Failed to fetch API key: ${response.status}`);
      }
      return response.json();
    },

    async create(
      data: ApiKeyCreateRequest,
      userId: string = "current",
    ): Promise<ApiKeyCreateResponse> {
      const response = await fetch(`/admin/api/v1/users/${userId}/api-keys`, {
        method: "POST",
        headers: { "Content-Type": "application/json" },
        body: JSON.stringify(data),
      });
      if (!response.ok) {
        throw new Error(`Failed to create API key: ${response.status}`);
      }
      return response.json();
    },

    async delete(keyId: string, userId: string = "current"): Promise<void> {
      const response = await fetch(
        `/admin/api/v1/users/${userId}/api-keys/${keyId}`,
        {
          method: "DELETE",
        },
      );
      if (!response.ok) {
        throw new Error(`Failed to delete API key: ${response.status}`);
      }
    },
  },
};

const modelApi = {
  async list(options?: ModelsQuery): Promise<Model[]> {
    const params = new URLSearchParams();
    if (options?.endpoint) params.set("endpoint", options.endpoint);
    if (options?.include) params.set("include", options.include);
    if (options?.accessible !== undefined)
      params.set("accessible", options.accessible.toString());

    const url = `/admin/api/v1/models${params.toString() ? "?" + params.toString() : ""}`;
    const response = await fetch(url);
    if (!response.ok) {
      throw new Error(`Failed to fetch models: ${response.status}`);
    }
    return response.json();
  },

  async get(id: string): Promise<Model> {
    const response = await fetch(`/admin/api/v1/models/${id}`);
    if (!response.ok) {
      throw new Error(`Failed to fetch model: ${response.status}`);
    }
    return response.json();
  },

  async update(id: string, data: ModelUpdateRequest): Promise<Model> {
    const response = await fetch(`/admin/api/v1/models/${id}`, {
      method: "PATCH",
      headers: { "Content-Type": "application/json" },
      body: JSON.stringify(data),
    });
    
    if (!response.ok) {
      if (response.status === 409) {
        // For 409 conflicts, try to get the actual server error message
        const errorText = await response.text();
        throw new Error(errorText || `Failed to update model: ${response.status}`);
      }
      
      // Generic error for all other cases
      throw new Error(`Failed to update model: ${response.status}`);
    }
    
    return response.json();
  },
};

const endpointApi = {
  async list(): Promise<Endpoint[]> {
    const response = await fetch("/admin/api/v1/endpoints");
    if (!response.ok) {
      throw new Error(`Failed to fetch endpoints: ${response.status}`);
    }
    return response.json();
  },

  async get(id: string): Promise<Endpoint> {
    const response = await fetch(`/admin/api/v1/endpoints/${id}`);
    if (!response.ok) {
      throw new Error(`Failed to fetch endpoint: ${response.status}`);
    }
    return response.json();
  },

  async validate(
    data: EndpointValidateRequest,
  ): Promise<EndpointValidateResponse> {
    const response = await fetch("/admin/api/v1/endpoints/validate", {
      method: "POST",
      headers: { "Content-Type": "application/json" },
      body: JSON.stringify(data),
    });
    if (!response.ok) {
      throw new Error(`Failed to validate endpoint: ${response.status}`);
    }
    return response.json();
  },

  async create(data: EndpointCreateRequest): Promise<Endpoint> {
  const response = await fetch("/admin/api/v1/endpoints", {
    method: "POST",
    headers: { "Content-Type": "application/json" },
    body: JSON.stringify(data),
  });
  
  if (!response.ok) {
    
    try {
      // Always try to get the response body first
      const responseText = await response.text();
      
      // Try to parse as JSON
      let responseData;
      try {
        responseData = JSON.parse(responseText);
      } catch {
        const error = new Error(responseText || `Failed to create endpoint: ${response.status}`);
        (error as any).status = response.status;
        throw error;
      }
      
      // Create a structured error object
      const error = new Error(responseData.message || `Failed to create endpoint: ${response.status}`);
      (error as any).status = response.status;
      (error as any).response = {
        status: response.status,
        data: responseData
      };
      (error as any).data = responseData; // Also add direct data property
      
      // Handle conflicts specifically
      if (response.status === 409) {
        if (responseData.conflicts) {
          (error as any).isConflict = true;
          (error as any).conflicts = responseData.conflicts;
        }
      }
      
      throw error;
      
    } catch (error) {
      // If it's already our custom error, re-throw it
      if (isApiErrorObject(error)) {
        throw error;
      }
      
      // Otherwise create a structured error
      const structuredError = new Error(error instanceof Error ? error.message : 'Unknown error');
      (structuredError as any).status = response.status;
      throw structuredError;
    }
  }
  
  return response.json();
},

async update(id: string, data: EndpointUpdateRequest): Promise<Endpoint> {
  const response = await fetch(`/admin/api/v1/endpoints/${id}`, {
    method: "PATCH",
    headers: { "Content-Type": "application/json" },
    body: JSON.stringify(data),
  });
  
  if (!response.ok) {
    
    try {
      // Always try to get the response body first
      const responseText = await response.text();
      
      // Try to parse as JSON
      let responseData;
      try {
        responseData = JSON.parse(responseText);
      } catch {
        const error = new Error(responseText || `Failed to update endpoint: ${response.status}`);
        (error as any).status = response.status;
        throw error;
      }
      
      // Create a structured error object that matches what your frontend expects
      const error = new Error(responseData.message || `Failed to update endpoint: ${response.status}`);
      (error as any).status = response.status;
      (error as any).response = {
        status: response.status,
        data: responseData
      };
      (error as any).data = responseData; // Also add direct data property
      
      // Handle conflicts specifically
      if (response.status === 409) {
        if (responseData.conflicts) {
          (error as any).isConflict = true;
          (error as any).conflicts = responseData.conflicts;
        }
      }
      
      throw error;
      
    } catch (error) {
      // If it's already our custom error, re-throw it
      if (error && typeof error === 'object' && ('status' in error || 'isConflict' in error)) {
        throw error;
      }
      
      // Otherwise create a structured error
      const structuredError = new Error(error instanceof Error ? error.message : 'Unknown error');
      (structuredError as any).status = response.status;
      throw structuredError;
    }
  }
  
  return response.json();
},

async synchronize(id: string): Promise<EndpointSyncResponse> {
    const response = await fetch(`/admin/api/v1/endpoints/${id}/synchronize`, {
      method: "POST",
    });
    
    if (!response.ok) {
      throw new Error(`Failed to synchronize endpoint: ${response.status}`);
    }
    
    return response.json();
  },

async delete(id: string): Promise<void> {
    const response = await fetch(`/admin/api/v1/endpoints/${id}`, {
      method: "DELETE",
    });
    if (!response.ok) {
      throw new Error(`Failed to delete endpoint: ${response.status}`);
    }
  },
};

const groupApi = {
  async list(options?: GroupsQuery): Promise<Group[]> {
    const params = new URLSearchParams();
    if (options?.include) params.set("include", options.include);

    const url = `/admin/api/v1/groups${params.toString() ? "?" + params.toString() : ""}`;
    const response = await fetch(url);
    if (!response.ok) {
      throw new Error(`Failed to fetch groups: ${response.status}`);
    }
    return response.json();
  },

  async get(id: string): Promise<Group> {
    const response = await fetch(`/admin/api/v1/groups/${id}`);
    if (!response.ok) {
      throw new Error(`Failed to fetch group: ${response.status}`);
    }
    return response.json();
  },

  async create(data: GroupCreateRequest): Promise<Group> {
    const response = await fetch("/admin/api/v1/groups", {
      method: "POST",
      headers: { "Content-Type": "application/json" },
      body: JSON.stringify(data),
    });
    if (!response.ok) {
      throw new Error(`Failed to create group: ${response.status}`);
    }
    return response.json();
  },

  async update(id: string, data: GroupUpdateRequest): Promise<Group> {
    const response = await fetch(`/admin/api/v1/groups/${id}`, {
      method: "PATCH",
      headers: { "Content-Type": "application/json" },
      body: JSON.stringify(data),
    });
    if (!response.ok) {
      throw new Error(`Failed to update group: ${response.status}`);
    }
    return response.json();
  },

  async delete(id: string): Promise<void> {
    const response = await fetch(`/admin/api/v1/groups/${id}`, {
      method: "DELETE",
    });
    if (!response.ok) {
      throw new Error(`Failed to delete group: ${response.status}`);
    }
  },

  // Group relationship management
  async addUser(groupId: string, userId: string): Promise<void> {
    const response = await fetch(
      `/admin/api/v1/groups/${groupId}/users/${userId}`,
      {
        method: "POST",
      },
    );
    if (!response.ok) {
      throw new Error(`Failed to add user to group: ${response.status}`);
    }
  },

  async removeUser(groupId: string, userId: string): Promise<void> {
    const response = await fetch(
      `/admin/api/v1/groups/${groupId}/users/${userId}`,
      {
        method: "DELETE",
      },
    );
    if (!response.ok) {
      throw new Error(`Failed to remove user from group: ${response.status}`);
    }
  },

  async addModel(groupId: string, modelId: string): Promise<void> {
    const response = await fetch(
      `/admin/api/v1/groups/${groupId}/models/${modelId}`,
      {
        method: "POST",
      },
    );
    if (!response.ok) {
      throw new Error(`Failed to add group to model: ${response.status}`);
    }
  },

  async removeModel(groupId: string, modelId: string): Promise<void> {
    const response = await fetch(
      `/admin/api/v1/groups/${groupId}/models/${modelId}`,
      {
        method: "DELETE",
      },
    );
    if (!response.ok) {
      throw new Error(`Failed to remove group from model: ${response.status}`);
    }
  },
};

const configApi = {
  async get(): Promise<ConfigResponse> {
    const response = await fetch("/admin/api/v1/config");
    if (!response.ok) {
      throw new Error(`Failed to fetch config: ${response.status}`);
    }
    return response.json();
  },
};

const requestsApi = {
  async list(options?: ListRequestsQuery): Promise<ListRequestsResponse> {
    const params = new URLSearchParams();
    if (options?.limit !== undefined)
      params.set("limit", options.limit.toString());
    if (options?.offset !== undefined)
      params.set("offset", options.offset.toString());
    if (options?.method) params.set("method", options.method);
    if (options?.uri_pattern) params.set("uri_pattern", options.uri_pattern);
    if (options?.status_code !== undefined)
      params.set("status_code", options.status_code.toString());
    if (options?.status_code_min !== undefined)
      params.set("status_code_min", options.status_code_min.toString());
    if (options?.status_code_max !== undefined)
      params.set("status_code_max", options.status_code_max.toString());
    if (options?.min_duration_ms !== undefined)
      params.set("min_duration_ms", options.min_duration_ms.toString());
    if (options?.max_duration_ms !== undefined)
      params.set("max_duration_ms", options.max_duration_ms.toString());
    if (options?.timestamp_after)
      params.set("timestamp_after", options.timestamp_after);
    if (options?.timestamp_before)
      params.set("timestamp_before", options.timestamp_before);
    if (options?.order_desc !== undefined)
      params.set("order_desc", options.order_desc.toString());

    const url = `/admin/api/v1/requests${params.toString() ? "?" + params.toString() : ""}`;
    const response = await fetch(url);
    if (!response.ok) {
      throw new Error(`Failed to fetch requests: ${response.status}`);
    }
    return response.json();
  },

  async aggregate(
    model?: string,
    timestampAfter?: string,
    timestampBefore?: string,
  ): Promise<RequestsAggregateResponse> {
    const params = new URLSearchParams();
    if (model) params.set("model", model);
    if (timestampAfter) params.set("timestamp_after", timestampAfter);
    if (timestampBefore) params.set("timestamp_before", timestampBefore);

    const url = `/admin/api/v1/requests/aggregate${params.toString() ? "?" + params.toString() : ""}`;
    const response = await fetch(url);
    if (!response.ok) {
      throw new Error(`Failed to fetch request analytics: ${response.status}`);
    }
    return response.json();
  },

  async aggregateByUser(
    model?: string,
    startDate?: string,
    endDate?: string,
  ): Promise<ModelUserUsageResponse> {
    const params = new URLSearchParams();
    if (model) params.set("model", model);
    if (startDate) params.set("start_date", startDate);
    if (endDate) params.set("end_date", endDate);

    const url = `/admin/api/v1/requests/aggregate-by-user${params.toString() ? "?" + params.toString() : ""}`;
    const response = await fetch(url);
    if (!response.ok) {
      throw new Error(`Failed to fetch user usage data: ${response.status}`);
    }
    return response.json();
  },
};

const authApi = {
  async getRegistrationInfo(): Promise<RegistrationInfo> {
    const response = await fetch("/authentication/register", {
      method: "GET",
      credentials: "include",
    });
    if (!response.ok) {
      throw new Error(`Failed to get registration info: ${response.status}`);
    }
    return response.json();
  },

  async getLoginInfo(): Promise<LoginInfo> {
    const response = await fetch("/authentication/login", {
      method: "GET",
      credentials: "include",
    });
    if (!response.ok) {
      throw new Error(`Failed to get login info: ${response.status}`);
    }
    return response.json();
  },

  async login(credentials: LoginRequest): Promise<AuthResponse> {
    const response = await fetch("/authentication/login", {
      method: "POST",
      headers: { "Content-Type": "application/json" },
      body: JSON.stringify(credentials),
      credentials: "include", // Include cookies in request
    });
    if (!response.ok) {
      const errorMessage = await response.text();
      throw new ApiError(
        response.status,
        errorMessage || `Login failed: ${response.status}`,
        response,
      );
    }
    return response.json();
  },

  async register(credentials: RegisterRequest): Promise<AuthResponse> {
    const response = await fetch("/authentication/register", {
      method: "POST",
      headers: { "Content-Type": "application/json" },
      body: JSON.stringify(credentials),
      credentials: "include", // Include cookies in request
    });
    if (!response.ok) {
      const errorMessage = await response.text();
      throw new ApiError(
        response.status,
        errorMessage || `Registration failed: ${response.status}`,
        response,
      );
    }
    return response.json();
  },

  async logout(): Promise<AuthSuccessResponse> {
    const response = await fetch("/authentication/logout", {
      method: "POST",
      credentials: "include", // Include cookies in request
    });
    if (!response.ok) {
      throw new Error(`Logout failed: ${response.status}`);
    }
    return response.json();
  },

  async requestPasswordReset(
    request: PasswordResetRequest,
  ): Promise<AuthSuccessResponse> {
    const response = await fetch("/authentication/password-resets", {
      method: "POST",
      headers: { "Content-Type": "application/json" },
      body: JSON.stringify(request),
      credentials: "include",
    });
    if (!response.ok) {
      const errorMessage = await response.text();
      throw new ApiError(
        response.status,
        errorMessage || `Password reset request failed: ${response.status}`,
        response,
      );
    }
    return response.json();
  },

  async confirmPasswordReset(
    request: PasswordResetConfirmRequest,
  ): Promise<AuthSuccessResponse> {
    const response = await fetch(
      `/authentication/password-resets/${request.token_id}/confirm`,
      {
        method: "POST",
        headers: { "Content-Type": "application/json" },
        body: JSON.stringify({
          token: request.token,
          new_password: request.new_password,
        }),
        credentials: "include",
      },
    );
    if (!response.ok) {
      const errorMessage = await response.text();
      throw new ApiError(
        response.status,
        errorMessage ||
          `Password reset confirmation failed: ${response.status}`,
        response,
      );
    }
    return response.json();
  },

  async changePassword(
    request: ChangePasswordRequest,
  ): Promise<AuthSuccessResponse> {
    const response = await fetch("/authentication/password-change", {
      method: "POST",
      headers: { "Content-Type": "application/json" },
      body: JSON.stringify(request),
      credentials: "include", // Include cookies for authentication
    });
    if (!response.ok) {
      const errorMessage = await response.text();
      throw new ApiError(
        response.status,
        errorMessage || `Password change failed: ${response.status}`,
        response,
      );
    }
    return response.json();
  },
};

<<<<<<< HEAD
// Probes API
const probesApi = {
  async list(status?: string): Promise<Probe[]> {
    const params = new URLSearchParams();
    if (status) params.set("status", status);

    const url = `/admin/api/v1/probes${params.toString() ? "?" + params.toString() : ""}`;
    const response = await fetch(url);
    if (!response.ok) {
      throw new Error(`Failed to fetch probes: ${response.status}`);
    }
    return response.json();
  },

  async get(id: string): Promise<Probe> {
    const response = await fetch(`/admin/api/v1/probes/${id}`);
    if (!response.ok) {
      throw new Error(`Failed to fetch probe: ${response.status}`);
    }
    return response.json();
  },

  async create(data: CreateProbeRequest): Promise<Probe> {
    const response = await fetch("/admin/api/v1/probes", {
      method: "POST",
      headers: { "Content-Type": "application/json" },
      body: JSON.stringify(data),
    });
    if (!response.ok) {
      throw new Error(`Failed to create probe: ${response.status}`);
    }
    return response.json();
  },

  async delete(id: string): Promise<void> {
    const response = await fetch(`/admin/api/v1/probes/${id}`, {
      method: "DELETE",
    });
    if (!response.ok) {
      throw new Error(`Failed to delete probe: ${response.status}`);
    }
  },

  async activate(id: string): Promise<Probe> {
    const response = await fetch(`/admin/api/v1/probes/${id}/activate`, {
      method: "PATCH",
    });
    if (!response.ok) {
      throw new Error(`Failed to activate probe: ${response.status}`);
    }
    return response.json();
  },

  async deactivate(id: string): Promise<Probe> {
    const response = await fetch(`/admin/api/v1/probes/${id}/deactivate`, {
      method: "PATCH",
    });
    if (!response.ok) {
      throw new Error(`Failed to deactivate probe: ${response.status}`);
    }
    return response.json();
  },

  async update(id: string, data: { interval_seconds?: number }): Promise<Probe> {
    const response = await fetch(`/admin/api/v1/probes/${id}`, {
      method: "PATCH",
      headers: {
        "Content-Type": "application/json",
      },
      body: JSON.stringify(data),
    });
    if (!response.ok) {
      throw new Error(`Failed to update probe: ${response.status}`);
    }
    return response.json();
  },

  async execute(id: string): Promise<ProbeResult> {
    const response = await fetch(`/admin/api/v1/probes/${id}/execute`, {
      method: "POST",
    });
    if (!response.ok) {
      throw new Error(`Failed to execute probe: ${response.status}`);
    }
    return response.json();
  },

  async test(deploymentId: string): Promise<ProbeResult> {
    const response = await fetch(`/admin/api/v1/probes/test/${deploymentId}`, {
      method: "POST",
    });
    if (!response.ok) {
      throw new Error(`Failed to test probe: ${response.status}`);
    }
    return response.json();
  },

  async getResults(id: string, params?: { start_time?: string; end_time?: string; limit?: number }): Promise<ProbeResult[]> {
    const queryParams = new URLSearchParams();
    if (params?.start_time) queryParams.set("start_time", params.start_time);
    if (params?.end_time) queryParams.set("end_time", params.end_time);
    if (params?.limit) queryParams.set("limit", params.limit.toString());

    const url = `/admin/api/v1/probes/${id}/results${queryParams.toString() ? "?" + queryParams.toString() : ""}`;
    const response = await fetch(url);
    if (!response.ok) {
      throw new Error(`Failed to fetch probe results: ${response.status}`);
    }
    return response.json();
  },

  async getStatistics(id: string, params?: { start_time?: string; end_time?: string }): Promise<ProbeStatistics> {
    const queryParams = new URLSearchParams();
    if (params?.start_time) queryParams.set("start_time", params.start_time);
    if (params?.end_time) queryParams.set("end_time", params.end_time);

    const url = `/admin/api/v1/probes/${id}/statistics${queryParams.toString() ? "?" + queryParams.toString() : ""}`;
    const response = await fetch(url);
    if (!response.ok) {
      throw new Error(`Failed to fetch probe statistics: ${response.status}`);
    }
    return response.json();
  },
};
=======
function isApiErrorObject(error: unknown): error is { status?: number; isConflict?: boolean } {
  return (
    typeof error === "object" &&
    error !== null &&
    ("status" in error || "isConflict" in error)
  );
}
>>>>>>> 7f3ad57e

// Main nested API object
export const dwctlApi = {
  users: userApi,
  models: modelApi,
  endpoints: endpointApi,
  groups: groupApi,
  config: configApi,
  requests: requestsApi,
  auth: authApi,
  probes: probesApi,
};<|MERGE_RESOLUTION|>--- conflicted
+++ resolved
@@ -175,18 +175,20 @@
       headers: { "Content-Type": "application/json" },
       body: JSON.stringify(data),
     });
-    
+
     if (!response.ok) {
       if (response.status === 409) {
         // For 409 conflicts, try to get the actual server error message
         const errorText = await response.text();
-        throw new Error(errorText || `Failed to update model: ${response.status}`);
+        throw new Error(
+          errorText || `Failed to update model: ${response.status}`,
+        );
       }
-      
+
       // Generic error for all other cases
       throw new Error(`Failed to update model: ${response.status}`);
     }
-    
+
     return response.json();
   },
 };
@@ -223,134 +225,148 @@
   },
 
   async create(data: EndpointCreateRequest): Promise<Endpoint> {
-  const response = await fetch("/admin/api/v1/endpoints", {
-    method: "POST",
-    headers: { "Content-Type": "application/json" },
-    body: JSON.stringify(data),
-  });
-  
-  if (!response.ok) {
-    
-    try {
-      // Always try to get the response body first
-      const responseText = await response.text();
-      
-      // Try to parse as JSON
-      let responseData;
+    const response = await fetch("/admin/api/v1/endpoints", {
+      method: "POST",
+      headers: { "Content-Type": "application/json" },
+      body: JSON.stringify(data),
+    });
+
+    if (!response.ok) {
       try {
-        responseData = JSON.parse(responseText);
-      } catch {
-        const error = new Error(responseText || `Failed to create endpoint: ${response.status}`);
+        // Always try to get the response body first
+        const responseText = await response.text();
+
+        // Try to parse as JSON
+        let responseData;
+        try {
+          responseData = JSON.parse(responseText);
+        } catch {
+          const error = new Error(
+            responseText || `Failed to create endpoint: ${response.status}`,
+          );
+          (error as any).status = response.status;
+          throw error;
+        }
+
+        // Create a structured error object
+        const error = new Error(
+          responseData.message ||
+            `Failed to create endpoint: ${response.status}`,
+        );
         (error as any).status = response.status;
+        (error as any).response = {
+          status: response.status,
+          data: responseData,
+        };
+        (error as any).data = responseData; // Also add direct data property
+
+        // Handle conflicts specifically
+        if (response.status === 409) {
+          if (responseData.conflicts) {
+            (error as any).isConflict = true;
+            (error as any).conflicts = responseData.conflicts;
+          }
+        }
+
         throw error;
+      } catch (error) {
+        // If it's already our custom error, re-throw it
+        if (isApiErrorObject(error)) {
+          throw error;
+        }
+
+        // Otherwise create a structured error
+        const structuredError = new Error(
+          error instanceof Error ? error.message : "Unknown error",
+        );
+        (structuredError as any).status = response.status;
+        throw structuredError;
       }
-      
-      // Create a structured error object
-      const error = new Error(responseData.message || `Failed to create endpoint: ${response.status}`);
-      (error as any).status = response.status;
-      (error as any).response = {
-        status: response.status,
-        data: responseData
-      };
-      (error as any).data = responseData; // Also add direct data property
-      
-      // Handle conflicts specifically
-      if (response.status === 409) {
-        if (responseData.conflicts) {
-          (error as any).isConflict = true;
-          (error as any).conflicts = responseData.conflicts;
+    }
+
+    return response.json();
+  },
+
+  async update(id: string, data: EndpointUpdateRequest): Promise<Endpoint> {
+    const response = await fetch(`/admin/api/v1/endpoints/${id}`, {
+      method: "PATCH",
+      headers: { "Content-Type": "application/json" },
+      body: JSON.stringify(data),
+    });
+
+    if (!response.ok) {
+      try {
+        // Always try to get the response body first
+        const responseText = await response.text();
+
+        // Try to parse as JSON
+        let responseData;
+        try {
+          responseData = JSON.parse(responseText);
+        } catch {
+          const error = new Error(
+            responseText || `Failed to update endpoint: ${response.status}`,
+          );
+          (error as any).status = response.status;
+          throw error;
         }
+
+        // Create a structured error object that matches what your frontend expects
+        const error = new Error(
+          responseData.message ||
+            `Failed to update endpoint: ${response.status}`,
+        );
+        (error as any).status = response.status;
+        (error as any).response = {
+          status: response.status,
+          data: responseData,
+        };
+        (error as any).data = responseData; // Also add direct data property
+
+        // Handle conflicts specifically
+        if (response.status === 409) {
+          if (responseData.conflicts) {
+            (error as any).isConflict = true;
+            (error as any).conflicts = responseData.conflicts;
+          }
+        }
+
+        throw error;
+      } catch (error) {
+        // If it's already our custom error, re-throw it
+        if (
+          error &&
+          typeof error === "object" &&
+          ("status" in error || "isConflict" in error)
+        ) {
+          throw error;
+        }
+
+        // Otherwise create a structured error
+        const structuredError = new Error(
+          error instanceof Error ? error.message : "Unknown error",
+        );
+        (structuredError as any).status = response.status;
+        throw structuredError;
       }
-      
-      throw error;
-      
-    } catch (error) {
-      // If it's already our custom error, re-throw it
-      if (isApiErrorObject(error)) {
-        throw error;
-      }
-      
-      // Otherwise create a structured error
-      const structuredError = new Error(error instanceof Error ? error.message : 'Unknown error');
-      (structuredError as any).status = response.status;
-      throw structuredError;
-    }
-  }
-  
-  return response.json();
-},
-
-async update(id: string, data: EndpointUpdateRequest): Promise<Endpoint> {
-  const response = await fetch(`/admin/api/v1/endpoints/${id}`, {
-    method: "PATCH",
-    headers: { "Content-Type": "application/json" },
-    body: JSON.stringify(data),
-  });
-  
-  if (!response.ok) {
-    
-    try {
-      // Always try to get the response body first
-      const responseText = await response.text();
-      
-      // Try to parse as JSON
-      let responseData;
-      try {
-        responseData = JSON.parse(responseText);
-      } catch {
-        const error = new Error(responseText || `Failed to update endpoint: ${response.status}`);
-        (error as any).status = response.status;
-        throw error;
-      }
-      
-      // Create a structured error object that matches what your frontend expects
-      const error = new Error(responseData.message || `Failed to update endpoint: ${response.status}`);
-      (error as any).status = response.status;
-      (error as any).response = {
-        status: response.status,
-        data: responseData
-      };
-      (error as any).data = responseData; // Also add direct data property
-      
-      // Handle conflicts specifically
-      if (response.status === 409) {
-        if (responseData.conflicts) {
-          (error as any).isConflict = true;
-          (error as any).conflicts = responseData.conflicts;
-        }
-      }
-      
-      throw error;
-      
-    } catch (error) {
-      // If it's already our custom error, re-throw it
-      if (error && typeof error === 'object' && ('status' in error || 'isConflict' in error)) {
-        throw error;
-      }
-      
-      // Otherwise create a structured error
-      const structuredError = new Error(error instanceof Error ? error.message : 'Unknown error');
-      (structuredError as any).status = response.status;
-      throw structuredError;
-    }
-  }
-  
-  return response.json();
-},
-
-async synchronize(id: string): Promise<EndpointSyncResponse> {
+    }
+
+    return response.json();
+  },
+
+  async synchronize(id: string): Promise<EndpointSyncResponse> {
     const response = await fetch(`/admin/api/v1/endpoints/${id}/synchronize`, {
       method: "POST",
     });
-    
+
     if (!response.ok) {
       throw new Error(`Failed to synchronize endpoint: ${response.status}`);
     }
-    
-    return response.json();
-  },
-
-async delete(id: string): Promise<void> {
+
+    return response.json();
+  },
+
+  async delete(id: string): Promise<void> {
     const response = await fetch(`/admin/api/v1/endpoints/${id}`, {
       method: "DELETE",
     });
@@ -683,7 +699,6 @@
   },
 };
 
-<<<<<<< HEAD
 // Probes API
 const probesApi = {
   async list(status?: string): Promise<Probe[]> {
@@ -747,7 +762,10 @@
     return response.json();
   },
 
-  async update(id: string, data: { interval_seconds?: number }): Promise<Probe> {
+  async update(
+    id: string,
+    data: { interval_seconds?: number },
+  ): Promise<Probe> {
     const response = await fetch(`/admin/api/v1/probes/${id}`, {
       method: "PATCH",
       headers: {
@@ -781,7 +799,10 @@
     return response.json();
   },
 
-  async getResults(id: string, params?: { start_time?: string; end_time?: string; limit?: number }): Promise<ProbeResult[]> {
+  async getResults(
+    id: string,
+    params?: { start_time?: string; end_time?: string; limit?: number },
+  ): Promise<ProbeResult[]> {
     const queryParams = new URLSearchParams();
     if (params?.start_time) queryParams.set("start_time", params.start_time);
     if (params?.end_time) queryParams.set("end_time", params.end_time);
@@ -795,7 +816,10 @@
     return response.json();
   },
 
-  async getStatistics(id: string, params?: { start_time?: string; end_time?: string }): Promise<ProbeStatistics> {
+  async getStatistics(
+    id: string,
+    params?: { start_time?: string; end_time?: string },
+  ): Promise<ProbeStatistics> {
     const queryParams = new URLSearchParams();
     if (params?.start_time) queryParams.set("start_time", params.start_time);
     if (params?.end_time) queryParams.set("end_time", params.end_time);
@@ -808,15 +832,16 @@
     return response.json();
   },
 };
-=======
-function isApiErrorObject(error: unknown): error is { status?: number; isConflict?: boolean } {
+
+function isApiErrorObject(
+  error: unknown,
+): error is { status?: number; isConflict?: boolean } {
   return (
     typeof error === "object" &&
     error !== null &&
     ("status" in error || "isConflict" in error)
   );
 }
->>>>>>> 7f3ad57e
 
 // Main nested API object
 export const dwctlApi = {
