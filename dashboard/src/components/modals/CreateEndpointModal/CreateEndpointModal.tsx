--- conflicted
+++ resolved
@@ -1,17 +1,14 @@
 import React, { useState, useEffect } from "react";
-<<<<<<< HEAD
-import { Server, Check, AlertCircle, Loader2, Edit2, X } from "lucide-react";
-=======
 import {
   Server,
   Check,
   AlertCircle,
   Loader2,
+  Edit2,
   Info,
   ChevronDown,
   X,
 } from "lucide-react";
->>>>>>> dde92507
 import { useForm } from "react-hook-form";
 import { zodResolver } from "@hookform/resolvers/zod";
 import * as z from "zod";
@@ -102,11 +99,8 @@
     useState<ValidationState>("idle");
   const [validationError, setValidationError] = useState<string | null>(null);
   const [availableModels, setAvailableModels] = useState<AvailableModel[]>([]);
-<<<<<<< HEAD
   const [modelAliases, setModelAliases] = useState<Record<string, string>>({});
-=======
   const [urlPopoverOpen, setUrlPopoverOpen] = useState(false);
->>>>>>> dde92507
 
   const validateEndpointMutation = useValidateEndpoint();
   const createEndpointMutation = useCreateEndpoint();
