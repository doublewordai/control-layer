import { useState, useEffect, useMemo } from "react";
import { Play, AlertCircle, X, Upload, ExternalLink } from "lucide-react";
import {
  Dialog,
  DialogContent,
  DialogHeader,
  DialogTitle,
  DialogFooter,
  DialogDescription,
} from "../../ui/dialog";
import { Button } from "../../ui/button";
import { Label } from "../../ui/label";
import { Input } from "../../ui/input";
import { Combobox } from "../../ui/combobox";
import {
  Select,
  SelectContent,
  SelectItem,
  SelectTrigger,
  SelectValue,
} from "../../ui/select";
import {
  useCreateBatch,
  useFiles,
  useUploadFile,
  useConfig,
<<<<<<< HEAD
=======
  useFileCostEstimate,
>>>>>>> dbe0a47d
} from "../../../api/control-layer/hooks";
import { toast } from "sonner";
import type { FileObject } from "../../features/batches/types";
import { AlertBox } from "@/components/ui/alert-box";

interface CreateBatchModalProps {
  isOpen: boolean;
  onClose: () => void;
  onSuccess?: () => void;
  preselectedFile?: FileObject;
  preselectedFileToUpload?: File;
}

export function CreateBatchModal({
  isOpen,
  onClose,
  onSuccess,
  preselectedFile,
  preselectedFileToUpload,
}: CreateBatchModalProps) {
  const [selectedFileId, setSelectedFileId] = useState<string | null>(
    preselectedFile?.id || null,
  );
  const [fileToUpload, setFileToUpload] = useState<File | null>(
    preselectedFileToUpload || null,
  );
  const [expirationSeconds, setExpirationSeconds] = useState<number>(2592000); // 30 days default
  const [endpoint, setEndpoint] = useState<string>("/v1/chat/completions");
  const [completionWindow, setCompletionWindow] = useState<string>("24h"); // Default SLA
  const [description, setDescription] = useState<string>("");
  const [error, setError] = useState<string | null>(null);
  const [dragActive, setDragActive] = useState(false);
  const [isUploading, setIsUploading] = useState(false);

  const createBatchMutation = useCreateBatch();
  const uploadMutation = useUploadFile();
  const { data: config } = useConfig();

  // Fetch config to get available SLAs
  const { data: config } = useConfig();
  const availableSLAs = useMemo(
    () => config?.batches?.allowed_completion_windows || ["24h"],
    [config?.batches?.allowed_completion_windows]
  );

  // Fetch available files for combobox (only input files with purpose "batch")
  const { data: filesResponse } = useFiles({
    purpose: "batch",
    limit: 1000, // Fetch plenty for the dropdown
  });

  const availableFiles = filesResponse?.data || [];

  // Fetch cost estimate for selected file with current SLA
  const { data: costEstimate, isLoading: isLoadingCost } = useFileCostEstimate(
    selectedFileId || undefined,
    completionWindow,
  );

  // Update default SLA when available SLAs change
  useEffect(() => {
    if (availableSLAs.length > 0 && !availableSLAs.includes(completionWindow)) {
      setCompletionWindow(availableSLAs[0]);
    }
  }, [availableSLAs, completionWindow]);

  // Update selected file when preselected file changes
  useEffect(() => {
    if (preselectedFile) {
      setSelectedFileId(preselectedFile.id);
      setFileToUpload(null); // Clear any file to upload
    }
  }, [preselectedFile]);

  // Update selected file when preselected file to upload changes
  useEffect(() => {
    if (preselectedFileToUpload) {
      setFileToUpload(preselectedFileToUpload);
      setSelectedFileId(null);
    }
  }, [preselectedFileToUpload]);

  const handleDrag = (e: React.DragEvent) => {
    e.preventDefault();
    e.stopPropagation();
    if (e.type === "dragenter" || e.type === "dragover") {
      setDragActive(true);
    } else if (e.type === "dragleave") {
      setDragActive(false);
    }
  };

  const handleDrop = (e: React.DragEvent) => {
    e.preventDefault();
    e.stopPropagation();
    setDragActive(false);

    if (e.dataTransfer.files && e.dataTransfer.files[0]) {
      const droppedFile = e.dataTransfer.files[0];
      if (droppedFile.name.endsWith(".jsonl")) {
        setFileToUpload(droppedFile);
        setSelectedFileId(null); // Clear combobox selection
        setError(null);
      } else {
        setError("Please upload a .jsonl file");
      }
    }
  };

  const handleFileChange = (e: React.ChangeEvent<HTMLInputElement>) => {
    if (e.target.files && e.target.files[0]) {
      const file = e.target.files[0];
      if (file.name.endsWith(".jsonl")) {
        setFileToUpload(file);
        setSelectedFileId(null); // Clear combobox selection
        setError(null);
      } else {
        setError("Please upload a .jsonl file");
      }
    }
  };

  const handleRemoveFile = () => {
    setFileToUpload(null);
    setSelectedFileId(null);
  };

  const handleSubmit = async () => {
    let finalFileId = selectedFileId;

    // If a file needs to be uploaded, upload it first
    if (fileToUpload) {
      setIsUploading(true);
      try {
        const uploadedFile = await uploadMutation.mutateAsync({
          file: fileToUpload,
          purpose: "batch",
          expires_after: {
            anchor: "created_at",
            seconds: expirationSeconds,
          },
        });
        finalFileId = uploadedFile.id;
        toast.success(`File "${fileToUpload.name}" uploaded successfully`);
      } catch (error) {
        console.error("Failed to upload file:", error);
        setError(
          error instanceof Error
            ? error.message
            : "Failed to upload file. Please try again.",
        );
        setIsUploading(false);
        return;
      } finally {
        setIsUploading(false);
      }
    }

    if (!finalFileId) {
      setError("Please select or upload a file");
      return;
    }

    try {
      const metadata: Record<string, string> = {};
      if (description) {
        metadata.batch_description = description;
      }

      await createBatchMutation.mutateAsync({
        input_file_id: finalFileId,
        endpoint,
        completion_window: completionWindow,
        metadata: Object.keys(metadata).length > 0 ? metadata : undefined,
      });

      const fileName =
        fileToUpload?.name ||
        availableFiles.find((f) => f.id === finalFileId)?.filename ||
        "file";
      toast.success(`Batch created successfully from "${fileName}"`);

      // Reset form
      setSelectedFileId(null);
      setFileToUpload(null);
      setEndpoint("/v1/chat/completions");
      setCompletionWindow(availableSLAs[0] || "24h");
      setDescription("");
      setExpirationSeconds(2592000);
      setError(null);
      onSuccess?.();
      onClose();
    } catch (error) {
      console.error("Failed to create batch:", error);
      setError("Failed to create batch. Please try again.");
    }
  };

  const handleClose = () => {
    setSelectedFileId(preselectedFile?.id || null);
    setFileToUpload(null);
    setEndpoint("/v1/chat/completions");
    setCompletionWindow(availableSLAs[0] || "24h");
    setDescription("");
    setExpirationSeconds(2592000);
    setError(null);
    onClose();
  };

  const selectedFile = selectedFileId
    ? availableFiles.find((f) => f.id === selectedFileId)
    : null;

  const fileOptions = availableFiles.map((file) => ({
    value: file.id,
    label: file.filename,
  }));

  const isPending = createBatchMutation.isPending || isUploading;

  return (
    <Dialog open={isOpen} onOpenChange={handleClose}>
      <DialogContent className="sm:max-w-lg">
        <DialogHeader>
          <DialogTitle>Create New Batch</DialogTitle>
          <DialogDescription>
            Select or upload a{" "}
            {config?.docs_jsonl_url ? (
              <a
                href={config.docs_jsonl_url}
                target="_blank"
                rel="noopener noreferrer"
                className="text-blue-600 hover:text-blue-700 hover:underline inline-flex items-center gap-1"
              >
                JSONL file
                <ExternalLink className="w-3 h-3" />
              </a>
            ) : (
              "JSONL file"
            )}{" "}
            to create a batch.
          </DialogDescription>
        </DialogHeader>

        <AlertBox variant="error" className="mb-4">
          {error}
        </AlertBox>

        <div className="space-y-6">
          {/* File Selection/Upload */}
          <div className="space-y-2">
            <Label>File Selection</Label>

            {/* Show selected file or file to upload */}
            {selectedFile || fileToUpload ? (
              <div className="bg-gray-50 rounded-lg p-3 space-y-1 relative">
                <div className="flex items-start justify-between gap-2">
                  <div className="flex-1 min-w-0">
                    <p className="text-sm font-medium text-gray-900 truncate">
                      {fileToUpload?.name || selectedFile?.filename}
                    </p>
                    <div className="flex gap-4 text-xs text-gray-600">
                      {fileToUpload ? (
                        <>
                          <span>
                            Size: {(fileToUpload.size / 1024).toFixed(1)} KB
                          </span>
                          <span className="text-blue-600">Ready to upload</span>
                        </>
                      ) : (
                        selectedFile && (
                          <>
                            <span>
                              Size: {(selectedFile.bytes / 1024).toFixed(1)} KB
                            </span>
                            <span>ID: {selectedFile.id}</span>
                          </>
                        )
                      )}
                    </div>
                  </div>
                  <Button
                    type="button"
                    variant="ghost"
                    size="sm"
                    onClick={handleRemoveFile}
                    className="h-8 w-8 p-0 text-gray-500 hover:text-red-600 hover:bg-red-50 shrink-0"
                    disabled={isPending}
                  >
                    <X className="w-4 h-4" />
                  </Button>
                </div>
              </div>
            ) : (
              <>
                {/* Combobox for selecting existing file */}
                {availableFiles.length > 0 && (
                  <div className="space-y-2">
                    <Combobox
                      options={fileOptions}
                      value={selectedFileId || ""}
                      onValueChange={(value) => {
                        setSelectedFileId(value);
                        setFileToUpload(null); // Clear file to upload
                        setError(null);
                      }}
                      placeholder="Select an existing file..."
                      searchPlaceholder="Search files..."
                      emptyMessage="No files found."
                      className="w-full"
                    />
                    <p className="text-xs text-gray-500">
                      Choose from your uploaded batch files
                    </p>
                  </div>
                )}

                {/* Separator */}
                {availableFiles.length > 0 && (
                  <div className="relative py-2">
                    <div className="absolute inset-0 flex items-center">
                      <span className="w-full border-t" />
                    </div>
                    <div className="relative flex justify-center text-xs uppercase">
                      <span className="bg-white px-2 text-muted-foreground">
                        Or
                      </span>
                    </div>
                  </div>
                )}

                {/* Drop zone for new file */}
                <div
                  className={`relative border-2 border-dashed rounded-lg p-6 text-center transition-colors ${
                    dragActive
                      ? "border-blue-500 bg-blue-50"
                      : "border-gray-300 hover:border-gray-400"
                  }`}
                  onDragEnter={handleDrag}
                  onDragLeave={handleDrag}
                  onDragOver={handleDrag}
                  onDrop={handleDrop}
                >
                  <input
                    type="file"
                    id="file-upload-batch"
                    accept=".jsonl"
                    onChange={handleFileChange}
                    className="absolute inset-0 w-full h-full opacity-0 cursor-pointer"
                    disabled={isPending}
                  />

                  <div className="space-y-2 pointer-events-none">
                    <Upload className="w-10 h-10 mx-auto text-gray-400" />
                    <div>
                      <p className="font-medium text-gray-700 text-sm">
                        Drop a .jsonl file here
                      </p>
                      <p className="text-xs text-gray-500">
                        or click to browse
                      </p>
                    </div>
                  </div>
                </div>
              </>
            )}
          </div>

          {/* Description (Optional) */}
          <div className="space-y-2">
            <Label htmlFor="description">
              Description <span className="text-gray-400">(optional)</span>
            </Label>
            <Input
              id="description"
              placeholder="e.g., Daily evaluation batch"
              value={description}
              onChange={(e) => setDescription(e.target.value)}
              onKeyDown={(e) => {
                if (
                  e.key === "Enter" &&
                  !isPending &&
                  (selectedFileId || fileToUpload)
                ) {
                  e.preventDefault();
                  handleSubmit();
                }
              }}
              maxLength={512}
              disabled={isPending}
            />
            <p className="text-xs text-gray-500">
              Add a description to help identify this batch later
            </p>
          </div>

          {/* SLA Selection */}
          <div className="space-y-2">
            <Label htmlFor="completion-window">Completion Window (SLA)</Label>
            <Select
              value={completionWindow}
              onValueChange={setCompletionWindow}
              disabled={isPending}
            >
              <SelectTrigger id="completion-window">
                <SelectValue />
              </SelectTrigger>
              <SelectContent>
                {availableSLAs.map((sla) => (
                  <SelectItem key={sla} value={sla}>
                    {sla}
                  </SelectItem>
                ))}
              </SelectContent>
            </Select>
            <p className="text-xs text-gray-500">
              Select the maximum time allowed for batch completion
            </p>
          </div>

          {/* Cost Estimate */}
          {selectedFileId && (
            <div className="bg-gray-50 border border-gray-200 rounded-lg p-3">
              <div className="space-y-2">
                <p className="text-sm font-medium text-gray-900">
                  Cost Estimate
                </p>
                {isLoadingCost ? (
                  <div className="flex items-center gap-2 text-sm text-gray-600">
                    <div className="animate-spin rounded-full h-3 w-3 border-b-2 border-gray-600"></div>
                    Calculating...
                  </div>
                ) : costEstimate ? (
                  <div className="space-y-1.5">
                    <div className="flex justify-between text-sm">
                      <span className="text-gray-600">Total Requests:</span>
                      <span className="font-medium text-gray-900">
                        {costEstimate.total_requests.toLocaleString()}
                      </span>
                    </div>
                    <div className="flex justify-between text-sm">
                      <span className="text-gray-600">Estimated Cost:</span>
                      <span className="font-semibold text-gray-900">
                        ${parseFloat(costEstimate.total_estimated_cost).toFixed(4)}
                      </span>
                    </div>
                    <div className="text-xs text-gray-500 pt-1">
                      Based on {completionWindow} SLA pricing
                    </div>
                  </div>
                ) : (
                  <p className="text-sm text-gray-500">
                    Cost estimate unavailable
                  </p>
                )}
              </div>
            </div>
          )}

          {/* Info Box */}
          <div className="bg-blue-50 border border-blue-200 rounded-lg p-3">
            <div className="flex gap-2">
              <AlertCircle className="w-4 h-4 text-blue-600 mt-0.5 shrink-0" />
              <div className="text-sm text-blue-800">
                <p className="font-medium mb-1">Batch Processing</p>
                <p className="text-blue-700">
                  {fileToUpload
                    ? "The file will be uploaded and the batch will process all requests. "
                    : "The batch will process all requests in the selected file. "}
                  You can track progress and download results once completed.
                </p>
              </div>
            </div>
          </div>
        </div>

        <DialogFooter>
          <Button
            type="button"
            variant="outline"
            onClick={handleClose}
            disabled={isPending}
          >
            Cancel
          </Button>
          <Button
            type="button"
            variant="outline"
            onClick={handleSubmit}
            disabled={(!selectedFileId && !fileToUpload) || isPending}
            className="group"
          >
            {isPending ? (
              <>
                <div className="animate-spin rounded-full h-4 w-4 border-b-2 border-white mr-2"></div>
                {isUploading ? "Uploading..." : "Creating..."}
              </>
            ) : (
              <>
                <Play className="w-4 h-4 mr-2 transition-transform group-hover:translate-x-px" />
                Create Batch
              </>
            )}
          </Button>
        </DialogFooter>
      </DialogContent>
    </Dialog>
  );
}<|MERGE_RESOLUTION|>--- conflicted
+++ resolved
@@ -24,10 +24,7 @@
   useFiles,
   useUploadFile,
   useConfig,
-<<<<<<< HEAD
-=======
   useFileCostEstimate,
->>>>>>> dbe0a47d
 } from "../../../api/control-layer/hooks";
 import { toast } from "sonner";
 import type { FileObject } from "../../features/batches/types";
@@ -64,13 +61,12 @@
 
   const createBatchMutation = useCreateBatch();
   const uploadMutation = useUploadFile();
-  const { data: config } = useConfig();
 
   // Fetch config to get available SLAs
   const { data: config } = useConfig();
   const availableSLAs = useMemo(
     () => config?.batches?.allowed_completion_windows || ["24h"],
-    [config?.batches?.allowed_completion_windows]
+    [config?.batches?.allowed_completion_windows],
   );
 
   // Fetch available files for combobox (only input files with purpose "batch")
@@ -471,7 +467,10 @@
                     <div className="flex justify-between text-sm">
                       <span className="text-gray-600">Estimated Cost:</span>
                       <span className="font-semibold text-gray-900">
-                        ${parseFloat(costEstimate.total_estimated_cost).toFixed(4)}
+                        $
+                        {parseFloat(costEstimate.total_estimated_cost).toFixed(
+                          4,
+                        )}
                       </span>
                     </div>
                     <div className="text-xs text-gray-500 pt-1">
