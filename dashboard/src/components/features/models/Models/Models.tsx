<<<<<<< HEAD
import React, { useState, useMemo } from "react";
import { useNavigate, useSearchParams } from "react-router-dom";
import {
  Users,
  X,
  ArrowRight,
  Code,
  Plus,
  Search,
  Clock,
  Activity,
  BarChart3,
  ArrowUpDown,
  Info,
  ChevronRight,
  LayoutGrid,
  DollarSign,
  ArrowDown,
  ArrowUp,
} from "lucide-react";
import {
  useModels,
  type Model,
  type ModelsInclude,
  useEndpoints,
  type Endpoint,
  useProbes,
  useProbeResults,
  type Probe,
} from "../../../../api/control-layer";
import { AccessManagementModal } from "../../../modals";
import { ApiExamples } from "../../../modals";
import { useAuthorization } from "../../../../utils";
import { ProbeTimeline } from "../ModelInfo/ProbeTimeline";
import {
  Pagination,
  PaginationContent,
  PaginationEllipsis,
  PaginationItem,
  PaginationLink,
  PaginationNext,
  PaginationPrevious,
} from "../../../ui/pagination";
=======
import React, { useState, useEffect } from "react";
import { useSearchParams } from "react-router-dom";
import { Search, Activity, LayoutGrid } from "lucide-react";
import { useAuthorization } from "../../../../utils";
import { useSettings } from "../../../../contexts";
>>>>>>> b74e8872
import {
  Select,
  SelectContent,
  SelectItem,
  SelectTrigger,
  SelectValue,
} from "../../../ui/select";
import { Tabs, TabsList, TabsTrigger } from "../../../ui/tabs";
import { Input } from "../../../ui/input";
<<<<<<< HEAD
import {
  Card,
  CardContent,
  CardDescription,
  CardHeader,
  CardTitle,
} from "../../../ui/card";
import { Badge } from "../../../ui/badge";
import { Button } from "../../../ui/button";
import {
  HoverCard,
  HoverCardContent,
  HoverCardTrigger,
} from "../../../ui/hover-card";
import { Sparkline } from "../../../ui/sparkline";
import {
  formatNumber,
  formatLatency,
  formatRelativeTime,
} from "../../../../utils/formatters";

// StatusRow component for status page layout
interface StatusRowProps {
  model: Model;
  probesData?: Probe[];
  endpointsRecord: Record<string, Endpoint>;
  onNavigate: (modelId: string) => void;
}

const StatusRow: React.FC<StatusRowProps> = ({
  model,
  probesData,
  endpointsRecord,
  onNavigate,
}) => {
  const probe = probesData?.find((p) => p.deployment_id === model.id);
  const { data: probeResults } = useProbeResults(
    probe?.id || "",
    { limit: 100 },
    { enabled: !!probe },
  );

  const uptimePercentage = model.status?.uptime_percentage;
  const lastSuccess = model.status?.last_success;

  return (
    <div
      className="border-b border-gray-200 py-4 px-6 hover:bg-gray-50 transition-colors cursor-pointer"
      onClick={() => onNavigate(model.id)}
    >
      <div className="flex items-center gap-3">
        {/* Status indicator and model info */}
        <div className="w-48 flex-shrink-0">
          <div className="flex items-center gap-2">
            <div
              className={`h-3 w-3 rounded-full ${
                lastSuccess === true
                  ? "bg-green-500 animate-pulse"
                  : lastSuccess === false
                    ? "bg-red-500 animate-pulse"
                    : "bg-gray-400"
              }`}
            />
            <div className="min-w-0">
              <div className="font-medium text-sm truncate break-all">{model.alias}</div>
              <div className="text-xs text-gray-500 truncate">
                {endpointsRecord[model.hosted_on]?.name || "Unknown"}
              </div>
            </div>
          </div>
          <div className="text-xs text-gray-600 mt-1 ml-5 space-y-0.5">
            {uptimePercentage !== undefined && uptimePercentage !== null && (
              <div>{uptimePercentage.toFixed(2)}% uptime (24h)</div>
            )}
            {probe && (
              <div className="text-gray-500">
                Checking every {probe.interval_seconds}s
              </div>
            )}
          </div>
        </div>

        {/* Timeline */}
        <div className="flex-1">
          {probeResults && probeResults.length > 0 ? (
            <ProbeTimeline
              results={probeResults}
              compact={true}
              showSummary={false}
              showTimeLabels={true}
              showLegend={false}
            />
          ) : (
            <div className="text-sm text-gray-400">No probe data available</div>
          )}
        </div>
      </div>
    </div>
  );
};
=======
import { ModelsContent } from "./ModelsContent";
import { useEndpoints } from "@/api/control-layer/hooks";
>>>>>>> b74e8872

const Models: React.FC = () => {
  const [searchParams, setSearchParams] = useSearchParams();
  const { hasPermission } = useAuthorization();
  const canManageGroups = hasPermission("manage-groups");
  const canViewAnalytics = hasPermission("analytics");
  const showPricing = true;
  const [filterProvider, setFilterProvider] = useState("all");
  const [currentPage, setCurrentPage] = useState(1);
  const [itemsPerPage] = useState(12);
  const [searchQuery, setSearchQuery] = useState("");
  const [debouncedSearchQuery, setDebouncedSearchQuery] = useState("");
  const [showAccessibleOnly, setShowAccessibleOnly] = useState(false);

  const { data: endpointsData } = useEndpoints();
  const providers = [
    ...new Set(["all", ...(endpointsData || []).map((e) => e.name).sort()]),
  ];

  // Debounce search query to avoid excessive API calls
  useEffect(() => {
    const timer = setTimeout(() => {
      setDebouncedSearchQuery(searchQuery);
    }, 300);
    return () => clearTimeout(timer);
  }, [searchQuery]);

  // Reset to page 1 when filter or search changes
  useEffect(() => {
    setCurrentPage(1);
  }, [filterProvider, debouncedSearchQuery]);

  // Read view mode from URL params (defaults to "grid")
  const viewMode = searchParams.get("view") || "grid";
  const isStatusMode = viewMode === "status";

  // Handle tab change
  const handleTabChange = (value: string) => {
    setSearchParams({ view: value });
  };

<<<<<<< HEAD
  // Build include parameter based on permissions - always include status
  // IMPORTANT: Order must match ModelInfo.tsx to ensure cache reuse
  const includeParam = useMemo(() => {
    const parts: string[] = ["status"]; // Always fetch status for badges

    if (canManageGroups) parts.push("groups");
    if (canViewAnalytics) parts.push("metrics");
    parts.push("pricing"); // Always fetch pricing

    return parts.join(",");
  }, [canManageGroups, canViewAnalytics]);

  const {
    data: rawModelsData,
    isLoading: modelsLoading,
    error: modelsError,
  } = useModels({
    include: includeParam as ModelsInclude,
    accessible: isStatusMode ? true : !canManageGroups || showAccessibleOnly, // Status mode always filters to accessible, others use existing logic
  });

  // TODO: resolve `hosted_on` references in the backend, so we don't need this query.
  const {
    data: endpointsData,
    isLoading: endpointsLoading,
    error: endpointsError,
  } = useEndpoints();

  // Fetch probes data for timeline display
  const { data: probesData } = useProbes();

  const loading = modelsLoading || endpointsLoading;
  const error = modelsError
    ? (modelsError as Error).message
    : endpointsError
      ? (endpointsError as Error).message
      : null;

  const { modelsRecord, modelsArray, endpointsRecord } = useMemo(() => {
    if (!rawModelsData || !endpointsData)
      return { modelsRecord: {}, modelsArray: [], endpointsRecord: {} };

    // Create models record and sorted array
    const modelsLookup: Record<string, Model> = Object.fromEntries(
      rawModelsData.map((model) => [model.id, model]),
    );
    const sortedArray = rawModelsData.sort((a, b) =>
      a.alias.localeCompare(b.alias),
    );

    const endpointsRecord = endpointsData.reduce(
      (acc, endpoint) => {
        acc[endpoint.id] = endpoint;
        return acc;
      },
      {} as Record<string, Endpoint>,
    );

    return {
      modelsRecord: modelsLookup,
      modelsArray: sortedArray,
      endpointsRecord: endpointsRecord,
    };
  }, [rawModelsData, endpointsData]);

  // Extract unique providers from the models data dynamically
  const uniqueProviders = [
    ...new Set(
      modelsArray
        .map((model) => endpointsRecord[model.hosted_on]?.name)
        .filter(Boolean),
    ),
  ];
  const providers = ["all", ...uniqueProviders.sort()];

  const filteredModels = modelsArray.filter((model) => {
    // In status mode, only show models with active probes
    if (isStatusMode && !model.status?.probe_id) {
      return false;
    }

    const matchesProvider =
      filterProvider === "all" ||
      endpointsRecord[model.hosted_on]?.name === filterProvider;

    const matchesSearch =
      searchQuery === "" ||
      model.alias.toLowerCase().includes(searchQuery.toLowerCase()) ||
      model.model_name.toLowerCase().includes(searchQuery.toLowerCase());

    return matchesProvider && matchesSearch;
  });

  // Reset to page 1 when filter or search changes
  React.useEffect(() => {
    setCurrentPage(1);
  }, [filterProvider, searchQuery]);

  // Pagination calculations
  const totalItems = filteredModels.length;
  const totalPages = Math.ceil(totalItems / itemsPerPage);
  const startIndex = (currentPage - 1) * itemsPerPage;
  const endIndex = startIndex + itemsPerPage;
  const paginatedModels = filteredModels.slice(startIndex, endIndex);

  if (loading) {
    return (
      <div className="flex items-center justify-center h-full">
        <div className="text-center">
          <div
            className="animate-spin rounded-full h-12 w-12 border-b-2 border-doubleword-accent-blue mx-auto mb-4"
            aria-label="Loading"
          ></div>
          <p className="text-doubleword-neutral-600">
            Loading model usage data...
          </p>
        </div>
      </div>
    );
  }

  if (error) {
    return (
      <div className="flex items-center justify-center h-full">
        <div className="text-center">
          <div className="text-red-500 mb-4">
            <X className="h-12 w-12 mx-auto" />
          </div>
          <p className="text-red-600 font-semibold">Error: {error}</p>
        </div>
      </div>
    );
  }

  // Check if we have any models at all (true empty state)
  const hasNoModels = modelsArray.length === 0;
  // Check if we have models but none match filters (filtered empty state)
  const hasNoFilteredResults = !hasNoModels && filteredModels.length === 0;
=======
  const handleClearFilters = () => {
    setSearchQuery("");
    setFilterProvider("all");
    setShowAccessibleOnly(false);
  };
>>>>>>> b74e8872

  return (
    <div className="p-4 md:p-6">
      <Tabs value={viewMode} onValueChange={handleTabChange}>
        {/* Header */}
        <div className="mb-6">
          <div className="flex flex-col lg:flex-row lg:items-center lg:justify-between gap-4">
            <div>
              <h1 className="text-2xl md:text-3xl font-bold text-doubleword-neutral-900">
                Models
              </h1>
              <p className="text-sm md:text-base text-doubleword-neutral-600 mt-1">
                View and monitor your deployed models
              </p>
            </div>
            <div className="flex flex-col sm:flex-row items-stretch sm:items-center gap-3">
              {/* Access toggle for admins (not shown in status mode) */}
              {!isStatusMode && canManageGroups && (
                <Select
                  value={showAccessibleOnly ? "accessible" : "all"}
                  onValueChange={(value) =>
                    setShowAccessibleOnly(value === "accessible")
                  }
                >
                  <SelectTrigger
                    className="w-[180px]"
                    aria-label="Model access filter"
                  >
                    <SelectValue />
                  </SelectTrigger>
                  <SelectContent>
                    <SelectItem value="all">All Models</SelectItem>
                    <SelectItem value="accessible">
                      My Accessible Models
                    </SelectItem>
                  </SelectContent>
                </Select>
              )}
              <div className="relative">
                <Search className="absolute left-3 top-1/2 transform -translate-y-1/2 text-gray-400 w-4 h-4 z-10" />
                <Input
                  type="text"
                  placeholder="Search models..."
                  value={searchQuery}
                  onChange={(e) => setSearchQuery(e.target.value)}
                  className="pl-10 w-40 sm:w-48 md:w-64"
                  aria-label="Search models"
                />
              </div>
              <Select
                value={filterProvider}
                onValueChange={(value) => setFilterProvider(value)}
              >
                <SelectTrigger
                  className="w-[180px]"
                  aria-label="Filter by endpoint provider"
                >
                  <SelectValue />
                </SelectTrigger>
                <SelectContent>
                  {providers.map((provider) => (
                    <SelectItem key={provider} value={provider}>
                      {provider === "all" ? "All Endpoints" : provider}
                    </SelectItem>
                  ))}
<<<<<<< HEAD
                </div>
              )}
            </TabsContent>

            <TabsContent value="grid" className="mt-0">
              {hasNoFilteredResults ? (
                /* Filtered Empty State - No Results */
                <div className="text-center py-16">
                  <div className="p-4 bg-doubleword-neutral-100 rounded-full w-16 h-16 mx-auto mb-4 flex items-center justify-center">
                    <Search className="w-8 h-8 text-doubleword-neutral-600" />
                  </div>
                  <h3 className="text-lg font-medium text-doubleword-neutral-900 mb-2">
                    No models found
                  </h3>
                  <p className="text-doubleword-neutral-600 mb-6">
                    {searchQuery
                      ? `No models match "${searchQuery}"`
                      : filterProvider !== "all"
                        ? `No models found for ${filterProvider}`
                        : "Try adjusting your filters"}
                  </p>
                  <Button
                    variant="outline"
                    onClick={() => {
                      setSearchQuery("");
                      setFilterProvider("all");
                      setShowAccessibleOnly(false);
                    }}
                  >
                    Clear filters
                  </Button>
                </div>
              ) : (
                <>
                  {/* Model Cards Grid */}
                  <div
                    role="list"
                    className="grid grid-cols-1 lg:grid-cols-2 2xl:grid-cols-3 gap-6"
                  >
                    {paginatedModels.map((model) => (
                      <Card
                        key={model.id}
                        role="listitem"
                        className="hover:shadow-md transition-shadow rounded-lg p-0 gap-0 overflow-hidden flex flex-col"
                      >
                        <div
                          className="cursor-pointer hover:bg-gray-50 transition-colors group flex-grow flex flex-col"
                          onClick={() => {
                            navigate(
                              `/models/${model.id}?from=${encodeURIComponent("/models")}`,
                            );
                          }}
                        >
                          <CardHeader className="px-6 pt-5 pb-0">
                            <div className="space-y-2">
                              {/* ROW 1: Alias on left, groups/chevron on right */}
                              <div className="flex items-center justify-between gap-4">
                                <div className="flex items-center gap-2">
                                  <CardTitle className="text-lg truncate break-all">
                                    {model.alias}
                                  </CardTitle>

                                  {/* Status badge - always shown if probe exists */}
                                  {model.status?.probe_id && (
                                    <HoverCard openDelay={200} closeDelay={100}>
                                      <HoverCardTrigger asChild>
                                        <div
                                          className={`h-2 w-2 rounded-full ${
                                            model.status.last_success === true
                                              ? "bg-green-500 animate-pulse"
                                              : model.status.last_success ===
                                                  false
                                                ? "bg-red-500 animate-pulse"
                                                : "bg-gray-400"
                                          }`}
                                          onClick={(e) => e.stopPropagation()}
                                        />
                                      </HoverCardTrigger>
                                      <HoverCardContent
                                        className="w-56"
                                        sideOffset={5}
                                      >
                                        <div className="space-y-2">
                                          <div className="flex items-center gap-2">
                                            <div
                                              className={`h-2 w-2 rounded-full ${
                                                model.status.last_success ===
                                                true
                                                  ? "bg-green-500"
                                                  : model.status
                                                        .last_success === false
                                                    ? "bg-red-500"
                                                    : "bg-gray-400"
                                              }`}
                                            />
                                            <span className="font-medium text-sm">
                                              {model.status.last_success ===
                                              true
                                                ? "Operational"
                                                : model.status.last_success ===
                                                    false
                                                  ? "Down"
                                                  : "Unknown"}
                                            </span>
                                          </div>
                                          {model.status.uptime_percentage !==
                                            undefined &&
                                            model.status.uptime_percentage !==
                                              null && (
                                              <p className="text-xs text-muted-foreground">
                                                {model.status.uptime_percentage.toFixed(
                                                  2,
                                                )}
                                                % uptime (24h)
                                              </p>
                                            )}
                                        </div>
                                      </HoverCardContent>
                                    </HoverCard>
                                  )}

                                  <HoverCard openDelay={200} closeDelay={100}>
                                    <HoverCardTrigger asChild>
                                      <button
                                        className="text-gray-500 hover:text-gray-700 transition-colors p-1"
                                        onClick={(e) => e.stopPropagation()}
                                      >
                                        <Info className="h-4 w-4" />
                                        <span className="sr-only">
                                          View model description
                                        </span>
                                      </button>
                                    </HoverCardTrigger>
                                    <HoverCardContent
                                      className="w-96"
                                      sideOffset={5}
                                    >
                                      <p className="text-sm text-muted-foreground">
                                        {model.description ||
                                          "No description provided"}
                                      </p>
                                    </HoverCardContent>
                                  </HoverCard>
                                </div>

                                {/* Access Groups and Expand Icon (hidden in status mode) */}
                                {!isStatusMode && (
                                  <div className="flex items-center gap-3">
                                    {canManageGroups && (
                                    <div
                                      className="flex items-center gap-1 max-w-[180px]"
                                      onClick={(e) => e.stopPropagation()}
                                    >
                                      {!model.groups ||
                                      model.groups.length === 0 ? (
                                        <Button
                                          variant="outline"
                                          size="sm"
                                          onClick={() => {
                                            setAccessModelId(model.id);
                                            setShowAccessModal(true);
                                          }}
                                          className="h-6 px-2 text-xs"
                                        >
                                          <Plus className="h-2.5 w-2.5" />
                                          Add groups
                                        </Button>
                                      ) : (
                                        <>
                                          {model.groups
                                            .slice(0, 1)
                                            .map((group) => (
                                              <Badge
                                                key={group.id}
                                                variant="secondary"
                                                className="text-xs"
                                                title={`Group: ${group.name}`}
                                              >
                                                <Users className="h-3 w-3" />
                                                <span className="max-w-[60px] truncate break-all">
                                                  {group.name}
                                                </span>
                                              </Badge>
                                            ))}
                                          {model.groups.length > 1 ? (
                                            <HoverCard
                                              openDelay={200}
                                              closeDelay={100}
                                            >
                                              <HoverCardTrigger asChild>
                                                <Badge
                                                  variant="outline"
                                                  className="text-xs hover:bg-gray-50 select-none"
                                                  onClick={() => {
                                                    setAccessModelId(model.id);
                                                    setShowAccessModal(true);
                                                  }}
                                                >
                                                  +{model.groups.length - 1}{" "}
                                                  more
                                                </Badge>
                                              </HoverCardTrigger>
                                              <HoverCardContent
                                                className="w-60"
                                                align="start"
                                                sideOffset={5}
                                              >
                                                <div className="flex flex-wrap gap-1">
                                                  {model.groups.map((group) => (
                                                    <Badge
                                                      key={group.id}
                                                      variant="secondary"
                                                      className="text-xs max-w-[200px]"
                                                    >
                                                      <Users className="h-3 w-3 flex-shrink-0" />
                                                      <span className="truncate break-all">{group.name}</span>
                                                    </Badge>
                                                  ))}
                                                </div>
                                              </HoverCardContent>
                                            </HoverCard>
                                          ) : (
                                            <Button
                                              variant="outline"
                                              size="icon"
                                              onClick={() => {
                                                setAccessModelId(model.id);
                                                setShowAccessModal(true);
                                              }}
                                              className="h-6 w-6"
                                              title="Manage access groups"
                                            >
                                              <Plus className="h-2.5 w-2.5" />
                                            </Button>
                                          )}
                                        </>
                                      )}
                                    </div>
                                  )}

                                    <ChevronRight className="h-5 w-5 text-gray-400 group-hover:text-gray-600 transition-colors" />
                                  </div>
                                )}
                              </div>

                              {/* ROW 2: Pricing, model name, endpoint */}
                              <CardDescription className="flex items-center gap-1.5 min-w-0">
                                {/* Show pricing for all users */}
                                {showPricing && (
                                  <>
                                    <HoverCard openDelay={200} closeDelay={100}>
                                      <HoverCardTrigger asChild>
                                        <button
                                          className="flex items-center gap-0.5 flex-shrink-0 hover:opacity-70 transition-opacity"
                                          onClick={(e) => e.stopPropagation()}
                                        >
                                          {!model.pricing?.input_price_per_token &&
                                          !model.pricing?.output_price_per_token ? (
                                            <span className="flex items-center gap-0.5 text-green-700">
                                              <div className="relative h-2.5 w-2.5">
                                                <DollarSign className="h-2.5 w-2.5" />
                                                <div className="absolute inset-0 flex items-center justify-center">
                                                  <div className="w-5 h-[1px] bg-green-700 rotate-[-50deg]" />
                                                </div>
                                              </div>
                                              <span>Free</span>
                                            </span>
                                          ) : (
                                            <span className="flex items-center gap-0.5">
                                              <ArrowDown className="h-2.5 w-2.5 text-gray-500 flex-shrink-0" />
                                              <span className="whitespace-nowrap tabular-nums">
                                                {model.pricing?.input_price_per_token
                                                  ? (() => {
                                                      const price = Number(model.pricing.input_price_per_token) * 1000000;
                                                      return `$${price % 1 === 0 ? price.toFixed(0) : price.toFixed(2)}`;
                                                    })()
                                                  : "$0"}
                                              </span>
                                              <span className="text-[8px] text-gray-400">/M</span>
                                              <ArrowUp className="h-2.5 w-2.5 text-gray-500 flex-shrink-0 ml-0.5" />
                                              <span className="whitespace-nowrap tabular-nums">
                                                {model.pricing?.output_price_per_token
                                                  ? (() => {
                                                      const price = Number(model.pricing.output_price_per_token) * 1000000;
                                                      return `$${price % 1 === 0 ? price.toFixed(0) : price.toFixed(2)}`;
                                                    })()
                                                  : "$0"}
                                              </span>
                                              <span className="text-[8px] text-gray-400">/M</span>
                                            </span>
                                          )}
                                          <span className="sr-only">
                                            View pricing details
                                          </span>
                                        </button>
                                      </HoverCardTrigger>
                                      <HoverCardContent
                                        className="w-48"
                                        sideOffset={5}
                                      >
                                        {!model.pricing?.input_price_per_token &&
                                        !model.pricing?.output_price_per_token ? (
                                          <div className="text-sm">
                                            <p className="font-medium text-green-700">
                                              Free
                                            </p>
                                            <p className="text-xs text-muted-foreground mt-1">
                                              No charge for calls to this model
                                            </p>
                                          </div>
                                        ) : (
                                          <div className="space-y-1 text-xs">
                                            <p className="text-muted-foreground">
                                              Pricing per million tokens:
                                            </p>
                                            <p>
                                              <span className="font-medium">
                                                Input:
                                              </span>{" "}
                                              {model.pricing?.input_price_per_token
                                                ? (() => {
                                                    const price = Number(model.pricing.input_price_per_token) * 1000000;
                                                    return `$${price % 1 === 0 ? price.toFixed(0) : price.toFixed(2)}`;
                                                  })()
                                                : "$0"}
                                            </p>
                                            <p>
                                              <span className="font-medium">
                                                Output:
                                              </span>{" "}
                                              {model.pricing?.output_price_per_token
                                                ? (() => {
                                                    const price = Number(model.pricing.output_price_per_token) * 1000000;
                                                    return `$${price % 1 === 0 ? price.toFixed(0) : price.toFixed(2)}`;
                                                  })()
                                                : "$0"}
                                            </p>
                                          </div>
                                        )}
                                      </HoverCardContent>
                                    </HoverCard>
                                    <span>•</span>
                                  </>
                                )}
                                <span className="flex items-center gap-1.5 min-w-0">
                                  {model.model_name.length > 30 ? (
                                    <HoverCard openDelay={200} closeDelay={100}>
                                      <HoverCardTrigger asChild>
                                        <span className="truncate max-w-[200px] hover:opacity-70 transition-opacity">
                                          {model.model_name}
                                        </span>
                                      </HoverCardTrigger>
                                      <HoverCardContent className="w-auto max-w-sm" sideOffset={5}>
                                        <p className="text-sm break-all">{model.model_name}</p>
                                      </HoverCardContent>
                                    </HoverCard>
                                  ) : (
                                    <span className="truncate max-w-[200px]">
                                      {model.model_name}
                                    </span>
                                  )}
                                  <span>•</span>
                                  {(() => {
                                    const endpointName = endpointsRecord[model.hosted_on]?.name || "Unknown endpoint";
                                    return endpointName.length > 25 ? (
                                      <HoverCard openDelay={200} closeDelay={100}>
                                        <HoverCardTrigger asChild>
                                          <span className="truncate max-w-[150px] hover:opacity-70 transition-opacity">
                                            {endpointName}
                                          </span>
                                        </HoverCardTrigger>
                                        <HoverCardContent className="w-auto max-w-sm" sideOffset={5}>
                                          <p className="text-sm">{endpointName}</p>
                                        </HoverCardContent>
                                      </HoverCard>
                                    ) : (
                                      <span className="truncate max-w-[150px]">
                                        {endpointName}
                                      </span>
                                    );
                                  })()}
                                </span>
                              </CardDescription>
                            </div>
                          </CardHeader>

                          <CardContent className="flex-grow px-0 pt-0 pb-0 flex flex-col">
                            {model.metrics ? (
                              <div
                                className="flex gap-6 items-center px-6 pb-4"
                                style={{ minHeight: "90px" }}
                              >
                                {/* Left Half - Key Metrics */}
                                <div className="flex-1">
                                  <div className="grid grid-cols-2 gap-2 text-xs">
                                    <div className="flex items-center gap-1.5">
                                      <HoverCard
                                        openDelay={200}
                                        closeDelay={100}
                                      >
                                        <HoverCardTrigger asChild>
                                          <BarChart3 className="h-3.5 w-3.5 text-gray-500 " />
                                        </HoverCardTrigger>
                                        <HoverCardContent
                                          className="w-40"
                                          sideOffset={5}
                                        >
                                          <p className="text-xs text-muted-foreground">
                                            Total requests made to this model
                                          </p>
                                        </HoverCardContent>
                                      </HoverCard>
                                      <span className="text-gray-600">
                                        {formatNumber(
                                          model.metrics.total_requests,
                                        )}{" "}
                                        requests
                                      </span>
                                    </div>

                                    <div className="flex items-center gap-1.5">
                                      <HoverCard
                                        openDelay={200}
                                        closeDelay={100}
                                      >
                                        <HoverCardTrigger asChild>
                                          <Activity className="h-3.5 w-3.5 text-gray-500 " />
                                        </HoverCardTrigger>
                                        <HoverCardContent
                                          className="w-40"
                                          sideOffset={5}
                                        >
                                          <p className="text-xs text-muted-foreground">
                                            Average response time across all
                                            requests
                                          </p>
                                        </HoverCardContent>
                                      </HoverCard>
                                      <span className="text-gray-600">
                                        {formatLatency(
                                          model.metrics.avg_latency_ms,
                                        )}{" "}
                                        avg
                                      </span>
                                    </div>

                                    <div className="flex items-center gap-1.5">
                                      <HoverCard
                                        openDelay={200}
                                        closeDelay={100}
                                      >
                                        <HoverCardTrigger asChild>
                                          <ArrowUpDown className="h-3.5 w-3.5 text-gray-500 " />
                                        </HoverCardTrigger>
                                        <HoverCardContent
                                          className="w-48"
                                          sideOffset={5}
                                        >
                                          <div className="text-xs text-muted-foreground">
                                            <p>
                                              Input:{" "}
                                              {formatNumber(
                                                model.metrics
                                                  .total_input_tokens,
                                              )}
                                            </p>
                                            <p>
                                              Output:{" "}
                                              {formatNumber(
                                                model.metrics
                                                  .total_output_tokens,
                                              )}
                                            </p>
                                            <p className="mt-1 font-medium">
                                              Total tokens processed
                                            </p>
                                          </div>
                                        </HoverCardContent>
                                      </HoverCard>
                                      <span className="text-gray-600">
                                        {formatNumber(
                                          model.metrics.total_input_tokens +
                                            model.metrics.total_output_tokens,
                                        )}{" "}
                                        tokens
                                      </span>
                                    </div>

                                    <div className="flex items-center gap-1.5">
                                      <HoverCard
                                        openDelay={200}
                                        closeDelay={100}
                                      >
                                        <HoverCardTrigger asChild>
                                          <Clock className="h-3.5 w-3.5 text-gray-500 " />
                                        </HoverCardTrigger>
                                        <HoverCardContent
                                          className="w-36"
                                          sideOffset={5}
                                        >
                                          <p className="text-xs text-muted-foreground">
                                            Last request received
                                          </p>
                                        </HoverCardContent>
                                      </HoverCard>
                                      <span className="text-gray-600">
                                        {formatRelativeTime(
                                          model.metrics.last_active_at,
                                        )}
                                      </span>
                                    </div>

                                  </div>
                                </div>

                                {/* Right Half - Activity Sparkline */}
                                <div className="flex-1 flex items-center justify-center px-2">
                                  <div className="w-full max-w-[200px] min-w-[120px]">
                                    <Sparkline
                                      data={model.metrics.time_series || []}
                                      width={180}
                                      height={35}
                                      className="w-full h-auto"
                                    />
                                  </div>
                                </div>
                              </div>
                            ) : (
                              // Fallback when metrics not available - show description
                              <div
                                className="px-6 pb-4"
                                style={{ minHeight: "90px" }}
                              >
                                <p className="text-sm text-gray-700 line-clamp-3">
                                  {model.description ||
                                    "No description provided"}
                                </p>
                              </div>
                            )}
                          </CardContent>
                        </div>

                        <div className="border-t">
                          <div className="grid grid-cols-2 divide-x">
                            <button
                              className="flex items-center justify-center gap-1.5 py-3.5 text-sm font-medium text-gray-600 hover:bg-gray-50 hover:text-gray-700 transition-colors rounded-bl-lg"
                              onClick={() => {
                                setApiExamplesModel(model);
                                setShowApiExamples(true);
                              }}
                            >
                              <Code className="h-4 w-4 text-blue-500" />
                              <span>API</span>
                            </button>
                            <button
                              className="flex items-center justify-center gap-1.5 py-3.5 text-sm font-medium text-gray-600 hover:bg-gray-50 hover:text-gray-700 transition-colors rounded-br-lg group"
                              onClick={() => {
                                navigate(
                                  `/playground?model=${encodeURIComponent(model.alias)}&from=${encodeURIComponent("/models")}`,
                                );
                              }}
                            >
                              <ArrowRight className="h-4 w-4 text-purple-500 group-hover:translate-x-0.5 transition-transform" />
                              <span>Playground</span>
                            </button>
                          </div>
                        </div>
                      </Card>
                    ))}
                  </div>

                  {/* Pagination */}
                  {totalPages > 1 && (
                    <Pagination className="mt-8">
                      <PaginationContent>
                        <PaginationItem>
                          <PaginationPrevious
                            href="#"
                            onClick={(e) => {
                              e.preventDefault();
                              setCurrentPage(Math.max(1, currentPage - 1));
                            }}
                            className={
                              currentPage === 1
                                ? "pointer-events-none opacity-50"
                                : "cursor-pointer"
                            }
                          />
                        </PaginationItem>

                        {(() => {
                          const items = [];
                          let startPage = 1;
                          let endPage = totalPages;

                          if (totalPages > 7) {
                            if (currentPage <= 3) {
                              endPage = 5;
                            } else if (currentPage >= totalPages - 2) {
                              startPage = totalPages - 4;
                            } else {
                              startPage = currentPage - 2;
                              endPage = currentPage + 2;
                            }
                          }

                          // First page
                          if (startPage > 1) {
                            items.push(
                              <PaginationItem key={1}>
                                <PaginationLink
                                  href="#"
                                  onClick={(e) => {
                                    e.preventDefault();
                                    setCurrentPage(1);
                                  }}
                                  isActive={currentPage === 1}
                                >
                                  1
                                </PaginationLink>
                              </PaginationItem>,
                            );

                            if (startPage > 2) {
                              items.push(
                                <PaginationItem key="ellipsis-start">
                                  <PaginationEllipsis />
                                </PaginationItem>,
                              );
                            }
                          }

                          // Page numbers
                          for (let i = startPage; i <= endPage; i++) {
                            items.push(
                              <PaginationItem key={i}>
                                <PaginationLink
                                  href="#"
                                  onClick={(e) => {
                                    e.preventDefault();
                                    setCurrentPage(i);
                                  }}
                                  isActive={currentPage === i}
                                >
                                  {i}
                                </PaginationLink>
                              </PaginationItem>,
                            );
                          }

                          // Last page
                          if (endPage < totalPages) {
                            if (endPage < totalPages - 1) {
                              items.push(
                                <PaginationItem key="ellipsis-end">
                                  <PaginationEllipsis />
                                </PaginationItem>,
                              );
                            }

                            items.push(
                              <PaginationItem key={totalPages}>
                                <PaginationLink
                                  href="#"
                                  onClick={(e) => {
                                    e.preventDefault();
                                    setCurrentPage(totalPages);
                                  }}
                                  isActive={currentPage === totalPages}
                                >
                                  {totalPages}
                                </PaginationLink>
                              </PaginationItem>,
                            );
                          }

                          return items;
                        })()}

                        <PaginationItem>
                          <PaginationNext
                            href="#"
                            onClick={(e) => {
                              e.preventDefault();
                              setCurrentPage(
                                Math.min(totalPages, currentPage + 1),
                              );
                            }}
                            className={
                              currentPage === totalPages
                                ? "pointer-events-none opacity-50"
                                : "cursor-pointer"
                            }
                          />
                        </PaginationItem>
                      </PaginationContent>
                    </Pagination>
                  )}

                  {/* Results Info */}
                  {filteredModels.length > 0 && (
                    <div className="flex items-center justify-center mt-4 text-sm text-gray-600">
                      Showing {startIndex + 1}-{Math.min(endIndex, totalItems)}{" "}
                      of {totalItems} models
                    </div>
                  )}
                </>
              )}
            </TabsContent>
          </>
        )}
      </Tabs>
=======
                </SelectContent>
              </Select>

              {/* View mode tabs */}
              <TabsList className="w-full sm:w-auto">
                <TabsTrigger
                  value="grid"
                  className="flex items-center gap-2 flex-1 sm:flex-initial"
                >
                  <LayoutGrid className="h-4 w-4" />
                  Grid
                </TabsTrigger>
                <TabsTrigger
                  value="status"
                  className="flex items-center gap-2 flex-1 sm:flex-initial"
                >
                  <Activity className="h-4 w-4" />
                  Status
                </TabsTrigger>
              </TabsList>
            </div>
          </div>
        </div>
>>>>>>> b74e8872

        {/* Content - isolated to prevent header re-renders */}
        <ModelsContent
          debouncedSearchQuery={debouncedSearchQuery}
          searchQuery={searchQuery}
          filterProvider={filterProvider}
          showAccessibleOnly={showAccessibleOnly}
          currentPage={currentPage}
          setCurrentPage={setCurrentPage}
          itemsPerPage={itemsPerPage}
          isStatusMode={isStatusMode}
          canManageGroups={canManageGroups}
          canViewAnalytics={canViewAnalytics}
          showPricing={showPricing}
          onClearFilters={handleClearFilters}
        />
      </Tabs>
    </div>
  );
};

export default Models;<|MERGE_RESOLUTION|>--- conflicted
+++ resolved
@@ -1,54 +1,8 @@
-<<<<<<< HEAD
-import React, { useState, useMemo } from "react";
-import { useNavigate, useSearchParams } from "react-router-dom";
-import {
-  Users,
-  X,
-  ArrowRight,
-  Code,
-  Plus,
-  Search,
-  Clock,
-  Activity,
-  BarChart3,
-  ArrowUpDown,
-  Info,
-  ChevronRight,
-  LayoutGrid,
-  DollarSign,
-  ArrowDown,
-  ArrowUp,
-} from "lucide-react";
-import {
-  useModels,
-  type Model,
-  type ModelsInclude,
-  useEndpoints,
-  type Endpoint,
-  useProbes,
-  useProbeResults,
-  type Probe,
-} from "../../../../api/control-layer";
-import { AccessManagementModal } from "../../../modals";
-import { ApiExamples } from "../../../modals";
-import { useAuthorization } from "../../../../utils";
-import { ProbeTimeline } from "../ModelInfo/ProbeTimeline";
-import {
-  Pagination,
-  PaginationContent,
-  PaginationEllipsis,
-  PaginationItem,
-  PaginationLink,
-  PaginationNext,
-  PaginationPrevious,
-} from "../../../ui/pagination";
-=======
 import React, { useState, useEffect } from "react";
 import { useSearchParams } from "react-router-dom";
 import { Search, Activity, LayoutGrid } from "lucide-react";
 import { useAuthorization } from "../../../../utils";
 import { useSettings } from "../../../../contexts";
->>>>>>> b74e8872
 import {
   Select,
   SelectContent,
@@ -58,111 +12,8 @@
 } from "../../../ui/select";
 import { Tabs, TabsList, TabsTrigger } from "../../../ui/tabs";
 import { Input } from "../../../ui/input";
-<<<<<<< HEAD
-import {
-  Card,
-  CardContent,
-  CardDescription,
-  CardHeader,
-  CardTitle,
-} from "../../../ui/card";
-import { Badge } from "../../../ui/badge";
-import { Button } from "../../../ui/button";
-import {
-  HoverCard,
-  HoverCardContent,
-  HoverCardTrigger,
-} from "../../../ui/hover-card";
-import { Sparkline } from "../../../ui/sparkline";
-import {
-  formatNumber,
-  formatLatency,
-  formatRelativeTime,
-} from "../../../../utils/formatters";
-
-// StatusRow component for status page layout
-interface StatusRowProps {
-  model: Model;
-  probesData?: Probe[];
-  endpointsRecord: Record<string, Endpoint>;
-  onNavigate: (modelId: string) => void;
-}
-
-const StatusRow: React.FC<StatusRowProps> = ({
-  model,
-  probesData,
-  endpointsRecord,
-  onNavigate,
-}) => {
-  const probe = probesData?.find((p) => p.deployment_id === model.id);
-  const { data: probeResults } = useProbeResults(
-    probe?.id || "",
-    { limit: 100 },
-    { enabled: !!probe },
-  );
-
-  const uptimePercentage = model.status?.uptime_percentage;
-  const lastSuccess = model.status?.last_success;
-
-  return (
-    <div
-      className="border-b border-gray-200 py-4 px-6 hover:bg-gray-50 transition-colors cursor-pointer"
-      onClick={() => onNavigate(model.id)}
-    >
-      <div className="flex items-center gap-3">
-        {/* Status indicator and model info */}
-        <div className="w-48 flex-shrink-0">
-          <div className="flex items-center gap-2">
-            <div
-              className={`h-3 w-3 rounded-full ${
-                lastSuccess === true
-                  ? "bg-green-500 animate-pulse"
-                  : lastSuccess === false
-                    ? "bg-red-500 animate-pulse"
-                    : "bg-gray-400"
-              }`}
-            />
-            <div className="min-w-0">
-              <div className="font-medium text-sm truncate break-all">{model.alias}</div>
-              <div className="text-xs text-gray-500 truncate">
-                {endpointsRecord[model.hosted_on]?.name || "Unknown"}
-              </div>
-            </div>
-          </div>
-          <div className="text-xs text-gray-600 mt-1 ml-5 space-y-0.5">
-            {uptimePercentage !== undefined && uptimePercentage !== null && (
-              <div>{uptimePercentage.toFixed(2)}% uptime (24h)</div>
-            )}
-            {probe && (
-              <div className="text-gray-500">
-                Checking every {probe.interval_seconds}s
-              </div>
-            )}
-          </div>
-        </div>
-
-        {/* Timeline */}
-        <div className="flex-1">
-          {probeResults && probeResults.length > 0 ? (
-            <ProbeTimeline
-              results={probeResults}
-              compact={true}
-              showSummary={false}
-              showTimeLabels={true}
-              showLegend={false}
-            />
-          ) : (
-            <div className="text-sm text-gray-400">No probe data available</div>
-          )}
-        </div>
-      </div>
-    </div>
-  );
-};
-=======
 import { ModelsContent } from "./ModelsContent";
 import { useEndpoints } from "@/api/control-layer/hooks";
->>>>>>> b74e8872
 
 const Models: React.FC = () => {
   const [searchParams, setSearchParams] = useSearchParams();
@@ -204,152 +55,11 @@
     setSearchParams({ view: value });
   };
 
-<<<<<<< HEAD
-  // Build include parameter based on permissions - always include status
-  // IMPORTANT: Order must match ModelInfo.tsx to ensure cache reuse
-  const includeParam = useMemo(() => {
-    const parts: string[] = ["status"]; // Always fetch status for badges
-
-    if (canManageGroups) parts.push("groups");
-    if (canViewAnalytics) parts.push("metrics");
-    parts.push("pricing"); // Always fetch pricing
-
-    return parts.join(",");
-  }, [canManageGroups, canViewAnalytics]);
-
-  const {
-    data: rawModelsData,
-    isLoading: modelsLoading,
-    error: modelsError,
-  } = useModels({
-    include: includeParam as ModelsInclude,
-    accessible: isStatusMode ? true : !canManageGroups || showAccessibleOnly, // Status mode always filters to accessible, others use existing logic
-  });
-
-  // TODO: resolve `hosted_on` references in the backend, so we don't need this query.
-  const {
-    data: endpointsData,
-    isLoading: endpointsLoading,
-    error: endpointsError,
-  } = useEndpoints();
-
-  // Fetch probes data for timeline display
-  const { data: probesData } = useProbes();
-
-  const loading = modelsLoading || endpointsLoading;
-  const error = modelsError
-    ? (modelsError as Error).message
-    : endpointsError
-      ? (endpointsError as Error).message
-      : null;
-
-  const { modelsRecord, modelsArray, endpointsRecord } = useMemo(() => {
-    if (!rawModelsData || !endpointsData)
-      return { modelsRecord: {}, modelsArray: [], endpointsRecord: {} };
-
-    // Create models record and sorted array
-    const modelsLookup: Record<string, Model> = Object.fromEntries(
-      rawModelsData.map((model) => [model.id, model]),
-    );
-    const sortedArray = rawModelsData.sort((a, b) =>
-      a.alias.localeCompare(b.alias),
-    );
-
-    const endpointsRecord = endpointsData.reduce(
-      (acc, endpoint) => {
-        acc[endpoint.id] = endpoint;
-        return acc;
-      },
-      {} as Record<string, Endpoint>,
-    );
-
-    return {
-      modelsRecord: modelsLookup,
-      modelsArray: sortedArray,
-      endpointsRecord: endpointsRecord,
-    };
-  }, [rawModelsData, endpointsData]);
-
-  // Extract unique providers from the models data dynamically
-  const uniqueProviders = [
-    ...new Set(
-      modelsArray
-        .map((model) => endpointsRecord[model.hosted_on]?.name)
-        .filter(Boolean),
-    ),
-  ];
-  const providers = ["all", ...uniqueProviders.sort()];
-
-  const filteredModels = modelsArray.filter((model) => {
-    // In status mode, only show models with active probes
-    if (isStatusMode && !model.status?.probe_id) {
-      return false;
-    }
-
-    const matchesProvider =
-      filterProvider === "all" ||
-      endpointsRecord[model.hosted_on]?.name === filterProvider;
-
-    const matchesSearch =
-      searchQuery === "" ||
-      model.alias.toLowerCase().includes(searchQuery.toLowerCase()) ||
-      model.model_name.toLowerCase().includes(searchQuery.toLowerCase());
-
-    return matchesProvider && matchesSearch;
-  });
-
-  // Reset to page 1 when filter or search changes
-  React.useEffect(() => {
-    setCurrentPage(1);
-  }, [filterProvider, searchQuery]);
-
-  // Pagination calculations
-  const totalItems = filteredModels.length;
-  const totalPages = Math.ceil(totalItems / itemsPerPage);
-  const startIndex = (currentPage - 1) * itemsPerPage;
-  const endIndex = startIndex + itemsPerPage;
-  const paginatedModels = filteredModels.slice(startIndex, endIndex);
-
-  if (loading) {
-    return (
-      <div className="flex items-center justify-center h-full">
-        <div className="text-center">
-          <div
-            className="animate-spin rounded-full h-12 w-12 border-b-2 border-doubleword-accent-blue mx-auto mb-4"
-            aria-label="Loading"
-          ></div>
-          <p className="text-doubleword-neutral-600">
-            Loading model usage data...
-          </p>
-        </div>
-      </div>
-    );
-  }
-
-  if (error) {
-    return (
-      <div className="flex items-center justify-center h-full">
-        <div className="text-center">
-          <div className="text-red-500 mb-4">
-            <X className="h-12 w-12 mx-auto" />
-          </div>
-          <p className="text-red-600 font-semibold">Error: {error}</p>
-        </div>
-      </div>
-    );
-  }
-
-  // Check if we have any models at all (true empty state)
-  const hasNoModels = modelsArray.length === 0;
-  // Check if we have models but none match filters (filtered empty state)
-  const hasNoFilteredResults = !hasNoModels && filteredModels.length === 0;
-=======
   const handleClearFilters = () => {
     setSearchQuery("");
     setFilterProvider("all");
     setShowAccessibleOnly(false);
   };
->>>>>>> b74e8872
 
   return (
     <div className="p-4 md:p-6">
@@ -415,720 +125,6 @@
                       {provider === "all" ? "All Endpoints" : provider}
                     </SelectItem>
                   ))}
-<<<<<<< HEAD
-                </div>
-              )}
-            </TabsContent>
-
-            <TabsContent value="grid" className="mt-0">
-              {hasNoFilteredResults ? (
-                /* Filtered Empty State - No Results */
-                <div className="text-center py-16">
-                  <div className="p-4 bg-doubleword-neutral-100 rounded-full w-16 h-16 mx-auto mb-4 flex items-center justify-center">
-                    <Search className="w-8 h-8 text-doubleword-neutral-600" />
-                  </div>
-                  <h3 className="text-lg font-medium text-doubleword-neutral-900 mb-2">
-                    No models found
-                  </h3>
-                  <p className="text-doubleword-neutral-600 mb-6">
-                    {searchQuery
-                      ? `No models match "${searchQuery}"`
-                      : filterProvider !== "all"
-                        ? `No models found for ${filterProvider}`
-                        : "Try adjusting your filters"}
-                  </p>
-                  <Button
-                    variant="outline"
-                    onClick={() => {
-                      setSearchQuery("");
-                      setFilterProvider("all");
-                      setShowAccessibleOnly(false);
-                    }}
-                  >
-                    Clear filters
-                  </Button>
-                </div>
-              ) : (
-                <>
-                  {/* Model Cards Grid */}
-                  <div
-                    role="list"
-                    className="grid grid-cols-1 lg:grid-cols-2 2xl:grid-cols-3 gap-6"
-                  >
-                    {paginatedModels.map((model) => (
-                      <Card
-                        key={model.id}
-                        role="listitem"
-                        className="hover:shadow-md transition-shadow rounded-lg p-0 gap-0 overflow-hidden flex flex-col"
-                      >
-                        <div
-                          className="cursor-pointer hover:bg-gray-50 transition-colors group flex-grow flex flex-col"
-                          onClick={() => {
-                            navigate(
-                              `/models/${model.id}?from=${encodeURIComponent("/models")}`,
-                            );
-                          }}
-                        >
-                          <CardHeader className="px-6 pt-5 pb-0">
-                            <div className="space-y-2">
-                              {/* ROW 1: Alias on left, groups/chevron on right */}
-                              <div className="flex items-center justify-between gap-4">
-                                <div className="flex items-center gap-2">
-                                  <CardTitle className="text-lg truncate break-all">
-                                    {model.alias}
-                                  </CardTitle>
-
-                                  {/* Status badge - always shown if probe exists */}
-                                  {model.status?.probe_id && (
-                                    <HoverCard openDelay={200} closeDelay={100}>
-                                      <HoverCardTrigger asChild>
-                                        <div
-                                          className={`h-2 w-2 rounded-full ${
-                                            model.status.last_success === true
-                                              ? "bg-green-500 animate-pulse"
-                                              : model.status.last_success ===
-                                                  false
-                                                ? "bg-red-500 animate-pulse"
-                                                : "bg-gray-400"
-                                          }`}
-                                          onClick={(e) => e.stopPropagation()}
-                                        />
-                                      </HoverCardTrigger>
-                                      <HoverCardContent
-                                        className="w-56"
-                                        sideOffset={5}
-                                      >
-                                        <div className="space-y-2">
-                                          <div className="flex items-center gap-2">
-                                            <div
-                                              className={`h-2 w-2 rounded-full ${
-                                                model.status.last_success ===
-                                                true
-                                                  ? "bg-green-500"
-                                                  : model.status
-                                                        .last_success === false
-                                                    ? "bg-red-500"
-                                                    : "bg-gray-400"
-                                              }`}
-                                            />
-                                            <span className="font-medium text-sm">
-                                              {model.status.last_success ===
-                                              true
-                                                ? "Operational"
-                                                : model.status.last_success ===
-                                                    false
-                                                  ? "Down"
-                                                  : "Unknown"}
-                                            </span>
-                                          </div>
-                                          {model.status.uptime_percentage !==
-                                            undefined &&
-                                            model.status.uptime_percentage !==
-                                              null && (
-                                              <p className="text-xs text-muted-foreground">
-                                                {model.status.uptime_percentage.toFixed(
-                                                  2,
-                                                )}
-                                                % uptime (24h)
-                                              </p>
-                                            )}
-                                        </div>
-                                      </HoverCardContent>
-                                    </HoverCard>
-                                  )}
-
-                                  <HoverCard openDelay={200} closeDelay={100}>
-                                    <HoverCardTrigger asChild>
-                                      <button
-                                        className="text-gray-500 hover:text-gray-700 transition-colors p-1"
-                                        onClick={(e) => e.stopPropagation()}
-                                      >
-                                        <Info className="h-4 w-4" />
-                                        <span className="sr-only">
-                                          View model description
-                                        </span>
-                                      </button>
-                                    </HoverCardTrigger>
-                                    <HoverCardContent
-                                      className="w-96"
-                                      sideOffset={5}
-                                    >
-                                      <p className="text-sm text-muted-foreground">
-                                        {model.description ||
-                                          "No description provided"}
-                                      </p>
-                                    </HoverCardContent>
-                                  </HoverCard>
-                                </div>
-
-                                {/* Access Groups and Expand Icon (hidden in status mode) */}
-                                {!isStatusMode && (
-                                  <div className="flex items-center gap-3">
-                                    {canManageGroups && (
-                                    <div
-                                      className="flex items-center gap-1 max-w-[180px]"
-                                      onClick={(e) => e.stopPropagation()}
-                                    >
-                                      {!model.groups ||
-                                      model.groups.length === 0 ? (
-                                        <Button
-                                          variant="outline"
-                                          size="sm"
-                                          onClick={() => {
-                                            setAccessModelId(model.id);
-                                            setShowAccessModal(true);
-                                          }}
-                                          className="h-6 px-2 text-xs"
-                                        >
-                                          <Plus className="h-2.5 w-2.5" />
-                                          Add groups
-                                        </Button>
-                                      ) : (
-                                        <>
-                                          {model.groups
-                                            .slice(0, 1)
-                                            .map((group) => (
-                                              <Badge
-                                                key={group.id}
-                                                variant="secondary"
-                                                className="text-xs"
-                                                title={`Group: ${group.name}`}
-                                              >
-                                                <Users className="h-3 w-3" />
-                                                <span className="max-w-[60px] truncate break-all">
-                                                  {group.name}
-                                                </span>
-                                              </Badge>
-                                            ))}
-                                          {model.groups.length > 1 ? (
-                                            <HoverCard
-                                              openDelay={200}
-                                              closeDelay={100}
-                                            >
-                                              <HoverCardTrigger asChild>
-                                                <Badge
-                                                  variant="outline"
-                                                  className="text-xs hover:bg-gray-50 select-none"
-                                                  onClick={() => {
-                                                    setAccessModelId(model.id);
-                                                    setShowAccessModal(true);
-                                                  }}
-                                                >
-                                                  +{model.groups.length - 1}{" "}
-                                                  more
-                                                </Badge>
-                                              </HoverCardTrigger>
-                                              <HoverCardContent
-                                                className="w-60"
-                                                align="start"
-                                                sideOffset={5}
-                                              >
-                                                <div className="flex flex-wrap gap-1">
-                                                  {model.groups.map((group) => (
-                                                    <Badge
-                                                      key={group.id}
-                                                      variant="secondary"
-                                                      className="text-xs max-w-[200px]"
-                                                    >
-                                                      <Users className="h-3 w-3 flex-shrink-0" />
-                                                      <span className="truncate break-all">{group.name}</span>
-                                                    </Badge>
-                                                  ))}
-                                                </div>
-                                              </HoverCardContent>
-                                            </HoverCard>
-                                          ) : (
-                                            <Button
-                                              variant="outline"
-                                              size="icon"
-                                              onClick={() => {
-                                                setAccessModelId(model.id);
-                                                setShowAccessModal(true);
-                                              }}
-                                              className="h-6 w-6"
-                                              title="Manage access groups"
-                                            >
-                                              <Plus className="h-2.5 w-2.5" />
-                                            </Button>
-                                          )}
-                                        </>
-                                      )}
-                                    </div>
-                                  )}
-
-                                    <ChevronRight className="h-5 w-5 text-gray-400 group-hover:text-gray-600 transition-colors" />
-                                  </div>
-                                )}
-                              </div>
-
-                              {/* ROW 2: Pricing, model name, endpoint */}
-                              <CardDescription className="flex items-center gap-1.5 min-w-0">
-                                {/* Show pricing for all users */}
-                                {showPricing && (
-                                  <>
-                                    <HoverCard openDelay={200} closeDelay={100}>
-                                      <HoverCardTrigger asChild>
-                                        <button
-                                          className="flex items-center gap-0.5 flex-shrink-0 hover:opacity-70 transition-opacity"
-                                          onClick={(e) => e.stopPropagation()}
-                                        >
-                                          {!model.pricing?.input_price_per_token &&
-                                          !model.pricing?.output_price_per_token ? (
-                                            <span className="flex items-center gap-0.5 text-green-700">
-                                              <div className="relative h-2.5 w-2.5">
-                                                <DollarSign className="h-2.5 w-2.5" />
-                                                <div className="absolute inset-0 flex items-center justify-center">
-                                                  <div className="w-5 h-[1px] bg-green-700 rotate-[-50deg]" />
-                                                </div>
-                                              </div>
-                                              <span>Free</span>
-                                            </span>
-                                          ) : (
-                                            <span className="flex items-center gap-0.5">
-                                              <ArrowDown className="h-2.5 w-2.5 text-gray-500 flex-shrink-0" />
-                                              <span className="whitespace-nowrap tabular-nums">
-                                                {model.pricing?.input_price_per_token
-                                                  ? (() => {
-                                                      const price = Number(model.pricing.input_price_per_token) * 1000000;
-                                                      return `$${price % 1 === 0 ? price.toFixed(0) : price.toFixed(2)}`;
-                                                    })()
-                                                  : "$0"}
-                                              </span>
-                                              <span className="text-[8px] text-gray-400">/M</span>
-                                              <ArrowUp className="h-2.5 w-2.5 text-gray-500 flex-shrink-0 ml-0.5" />
-                                              <span className="whitespace-nowrap tabular-nums">
-                                                {model.pricing?.output_price_per_token
-                                                  ? (() => {
-                                                      const price = Number(model.pricing.output_price_per_token) * 1000000;
-                                                      return `$${price % 1 === 0 ? price.toFixed(0) : price.toFixed(2)}`;
-                                                    })()
-                                                  : "$0"}
-                                              </span>
-                                              <span className="text-[8px] text-gray-400">/M</span>
-                                            </span>
-                                          )}
-                                          <span className="sr-only">
-                                            View pricing details
-                                          </span>
-                                        </button>
-                                      </HoverCardTrigger>
-                                      <HoverCardContent
-                                        className="w-48"
-                                        sideOffset={5}
-                                      >
-                                        {!model.pricing?.input_price_per_token &&
-                                        !model.pricing?.output_price_per_token ? (
-                                          <div className="text-sm">
-                                            <p className="font-medium text-green-700">
-                                              Free
-                                            </p>
-                                            <p className="text-xs text-muted-foreground mt-1">
-                                              No charge for calls to this model
-                                            </p>
-                                          </div>
-                                        ) : (
-                                          <div className="space-y-1 text-xs">
-                                            <p className="text-muted-foreground">
-                                              Pricing per million tokens:
-                                            </p>
-                                            <p>
-                                              <span className="font-medium">
-                                                Input:
-                                              </span>{" "}
-                                              {model.pricing?.input_price_per_token
-                                                ? (() => {
-                                                    const price = Number(model.pricing.input_price_per_token) * 1000000;
-                                                    return `$${price % 1 === 0 ? price.toFixed(0) : price.toFixed(2)}`;
-                                                  })()
-                                                : "$0"}
-                                            </p>
-                                            <p>
-                                              <span className="font-medium">
-                                                Output:
-                                              </span>{" "}
-                                              {model.pricing?.output_price_per_token
-                                                ? (() => {
-                                                    const price = Number(model.pricing.output_price_per_token) * 1000000;
-                                                    return `$${price % 1 === 0 ? price.toFixed(0) : price.toFixed(2)}`;
-                                                  })()
-                                                : "$0"}
-                                            </p>
-                                          </div>
-                                        )}
-                                      </HoverCardContent>
-                                    </HoverCard>
-                                    <span>•</span>
-                                  </>
-                                )}
-                                <span className="flex items-center gap-1.5 min-w-0">
-                                  {model.model_name.length > 30 ? (
-                                    <HoverCard openDelay={200} closeDelay={100}>
-                                      <HoverCardTrigger asChild>
-                                        <span className="truncate max-w-[200px] hover:opacity-70 transition-opacity">
-                                          {model.model_name}
-                                        </span>
-                                      </HoverCardTrigger>
-                                      <HoverCardContent className="w-auto max-w-sm" sideOffset={5}>
-                                        <p className="text-sm break-all">{model.model_name}</p>
-                                      </HoverCardContent>
-                                    </HoverCard>
-                                  ) : (
-                                    <span className="truncate max-w-[200px]">
-                                      {model.model_name}
-                                    </span>
-                                  )}
-                                  <span>•</span>
-                                  {(() => {
-                                    const endpointName = endpointsRecord[model.hosted_on]?.name || "Unknown endpoint";
-                                    return endpointName.length > 25 ? (
-                                      <HoverCard openDelay={200} closeDelay={100}>
-                                        <HoverCardTrigger asChild>
-                                          <span className="truncate max-w-[150px] hover:opacity-70 transition-opacity">
-                                            {endpointName}
-                                          </span>
-                                        </HoverCardTrigger>
-                                        <HoverCardContent className="w-auto max-w-sm" sideOffset={5}>
-                                          <p className="text-sm">{endpointName}</p>
-                                        </HoverCardContent>
-                                      </HoverCard>
-                                    ) : (
-                                      <span className="truncate max-w-[150px]">
-                                        {endpointName}
-                                      </span>
-                                    );
-                                  })()}
-                                </span>
-                              </CardDescription>
-                            </div>
-                          </CardHeader>
-
-                          <CardContent className="flex-grow px-0 pt-0 pb-0 flex flex-col">
-                            {model.metrics ? (
-                              <div
-                                className="flex gap-6 items-center px-6 pb-4"
-                                style={{ minHeight: "90px" }}
-                              >
-                                {/* Left Half - Key Metrics */}
-                                <div className="flex-1">
-                                  <div className="grid grid-cols-2 gap-2 text-xs">
-                                    <div className="flex items-center gap-1.5">
-                                      <HoverCard
-                                        openDelay={200}
-                                        closeDelay={100}
-                                      >
-                                        <HoverCardTrigger asChild>
-                                          <BarChart3 className="h-3.5 w-3.5 text-gray-500 " />
-                                        </HoverCardTrigger>
-                                        <HoverCardContent
-                                          className="w-40"
-                                          sideOffset={5}
-                                        >
-                                          <p className="text-xs text-muted-foreground">
-                                            Total requests made to this model
-                                          </p>
-                                        </HoverCardContent>
-                                      </HoverCard>
-                                      <span className="text-gray-600">
-                                        {formatNumber(
-                                          model.metrics.total_requests,
-                                        )}{" "}
-                                        requests
-                                      </span>
-                                    </div>
-
-                                    <div className="flex items-center gap-1.5">
-                                      <HoverCard
-                                        openDelay={200}
-                                        closeDelay={100}
-                                      >
-                                        <HoverCardTrigger asChild>
-                                          <Activity className="h-3.5 w-3.5 text-gray-500 " />
-                                        </HoverCardTrigger>
-                                        <HoverCardContent
-                                          className="w-40"
-                                          sideOffset={5}
-                                        >
-                                          <p className="text-xs text-muted-foreground">
-                                            Average response time across all
-                                            requests
-                                          </p>
-                                        </HoverCardContent>
-                                      </HoverCard>
-                                      <span className="text-gray-600">
-                                        {formatLatency(
-                                          model.metrics.avg_latency_ms,
-                                        )}{" "}
-                                        avg
-                                      </span>
-                                    </div>
-
-                                    <div className="flex items-center gap-1.5">
-                                      <HoverCard
-                                        openDelay={200}
-                                        closeDelay={100}
-                                      >
-                                        <HoverCardTrigger asChild>
-                                          <ArrowUpDown className="h-3.5 w-3.5 text-gray-500 " />
-                                        </HoverCardTrigger>
-                                        <HoverCardContent
-                                          className="w-48"
-                                          sideOffset={5}
-                                        >
-                                          <div className="text-xs text-muted-foreground">
-                                            <p>
-                                              Input:{" "}
-                                              {formatNumber(
-                                                model.metrics
-                                                  .total_input_tokens,
-                                              )}
-                                            </p>
-                                            <p>
-                                              Output:{" "}
-                                              {formatNumber(
-                                                model.metrics
-                                                  .total_output_tokens,
-                                              )}
-                                            </p>
-                                            <p className="mt-1 font-medium">
-                                              Total tokens processed
-                                            </p>
-                                          </div>
-                                        </HoverCardContent>
-                                      </HoverCard>
-                                      <span className="text-gray-600">
-                                        {formatNumber(
-                                          model.metrics.total_input_tokens +
-                                            model.metrics.total_output_tokens,
-                                        )}{" "}
-                                        tokens
-                                      </span>
-                                    </div>
-
-                                    <div className="flex items-center gap-1.5">
-                                      <HoverCard
-                                        openDelay={200}
-                                        closeDelay={100}
-                                      >
-                                        <HoverCardTrigger asChild>
-                                          <Clock className="h-3.5 w-3.5 text-gray-500 " />
-                                        </HoverCardTrigger>
-                                        <HoverCardContent
-                                          className="w-36"
-                                          sideOffset={5}
-                                        >
-                                          <p className="text-xs text-muted-foreground">
-                                            Last request received
-                                          </p>
-                                        </HoverCardContent>
-                                      </HoverCard>
-                                      <span className="text-gray-600">
-                                        {formatRelativeTime(
-                                          model.metrics.last_active_at,
-                                        )}
-                                      </span>
-                                    </div>
-
-                                  </div>
-                                </div>
-
-                                {/* Right Half - Activity Sparkline */}
-                                <div className="flex-1 flex items-center justify-center px-2">
-                                  <div className="w-full max-w-[200px] min-w-[120px]">
-                                    <Sparkline
-                                      data={model.metrics.time_series || []}
-                                      width={180}
-                                      height={35}
-                                      className="w-full h-auto"
-                                    />
-                                  </div>
-                                </div>
-                              </div>
-                            ) : (
-                              // Fallback when metrics not available - show description
-                              <div
-                                className="px-6 pb-4"
-                                style={{ minHeight: "90px" }}
-                              >
-                                <p className="text-sm text-gray-700 line-clamp-3">
-                                  {model.description ||
-                                    "No description provided"}
-                                </p>
-                              </div>
-                            )}
-                          </CardContent>
-                        </div>
-
-                        <div className="border-t">
-                          <div className="grid grid-cols-2 divide-x">
-                            <button
-                              className="flex items-center justify-center gap-1.5 py-3.5 text-sm font-medium text-gray-600 hover:bg-gray-50 hover:text-gray-700 transition-colors rounded-bl-lg"
-                              onClick={() => {
-                                setApiExamplesModel(model);
-                                setShowApiExamples(true);
-                              }}
-                            >
-                              <Code className="h-4 w-4 text-blue-500" />
-                              <span>API</span>
-                            </button>
-                            <button
-                              className="flex items-center justify-center gap-1.5 py-3.5 text-sm font-medium text-gray-600 hover:bg-gray-50 hover:text-gray-700 transition-colors rounded-br-lg group"
-                              onClick={() => {
-                                navigate(
-                                  `/playground?model=${encodeURIComponent(model.alias)}&from=${encodeURIComponent("/models")}`,
-                                );
-                              }}
-                            >
-                              <ArrowRight className="h-4 w-4 text-purple-500 group-hover:translate-x-0.5 transition-transform" />
-                              <span>Playground</span>
-                            </button>
-                          </div>
-                        </div>
-                      </Card>
-                    ))}
-                  </div>
-
-                  {/* Pagination */}
-                  {totalPages > 1 && (
-                    <Pagination className="mt-8">
-                      <PaginationContent>
-                        <PaginationItem>
-                          <PaginationPrevious
-                            href="#"
-                            onClick={(e) => {
-                              e.preventDefault();
-                              setCurrentPage(Math.max(1, currentPage - 1));
-                            }}
-                            className={
-                              currentPage === 1
-                                ? "pointer-events-none opacity-50"
-                                : "cursor-pointer"
-                            }
-                          />
-                        </PaginationItem>
-
-                        {(() => {
-                          const items = [];
-                          let startPage = 1;
-                          let endPage = totalPages;
-
-                          if (totalPages > 7) {
-                            if (currentPage <= 3) {
-                              endPage = 5;
-                            } else if (currentPage >= totalPages - 2) {
-                              startPage = totalPages - 4;
-                            } else {
-                              startPage = currentPage - 2;
-                              endPage = currentPage + 2;
-                            }
-                          }
-
-                          // First page
-                          if (startPage > 1) {
-                            items.push(
-                              <PaginationItem key={1}>
-                                <PaginationLink
-                                  href="#"
-                                  onClick={(e) => {
-                                    e.preventDefault();
-                                    setCurrentPage(1);
-                                  }}
-                                  isActive={currentPage === 1}
-                                >
-                                  1
-                                </PaginationLink>
-                              </PaginationItem>,
-                            );
-
-                            if (startPage > 2) {
-                              items.push(
-                                <PaginationItem key="ellipsis-start">
-                                  <PaginationEllipsis />
-                                </PaginationItem>,
-                              );
-                            }
-                          }
-
-                          // Page numbers
-                          for (let i = startPage; i <= endPage; i++) {
-                            items.push(
-                              <PaginationItem key={i}>
-                                <PaginationLink
-                                  href="#"
-                                  onClick={(e) => {
-                                    e.preventDefault();
-                                    setCurrentPage(i);
-                                  }}
-                                  isActive={currentPage === i}
-                                >
-                                  {i}
-                                </PaginationLink>
-                              </PaginationItem>,
-                            );
-                          }
-
-                          // Last page
-                          if (endPage < totalPages) {
-                            if (endPage < totalPages - 1) {
-                              items.push(
-                                <PaginationItem key="ellipsis-end">
-                                  <PaginationEllipsis />
-                                </PaginationItem>,
-                              );
-                            }
-
-                            items.push(
-                              <PaginationItem key={totalPages}>
-                                <PaginationLink
-                                  href="#"
-                                  onClick={(e) => {
-                                    e.preventDefault();
-                                    setCurrentPage(totalPages);
-                                  }}
-                                  isActive={currentPage === totalPages}
-                                >
-                                  {totalPages}
-                                </PaginationLink>
-                              </PaginationItem>,
-                            );
-                          }
-
-                          return items;
-                        })()}
-
-                        <PaginationItem>
-                          <PaginationNext
-                            href="#"
-                            onClick={(e) => {
-                              e.preventDefault();
-                              setCurrentPage(
-                                Math.min(totalPages, currentPage + 1),
-                              );
-                            }}
-                            className={
-                              currentPage === totalPages
-                                ? "pointer-events-none opacity-50"
-                                : "cursor-pointer"
-                            }
-                          />
-                        </PaginationItem>
-                      </PaginationContent>
-                    </Pagination>
-                  )}
-
-                  {/* Results Info */}
-                  {filteredModels.length > 0 && (
-                    <div className="flex items-center justify-center mt-4 text-sm text-gray-600">
-                      Showing {startIndex + 1}-{Math.min(endIndex, totalItems)}{" "}
-                      of {totalItems} models
-                    </div>
-                  )}
-                </>
-              )}
-            </TabsContent>
-          </>
-        )}
-      </Tabs>
-=======
                 </SelectContent>
               </Select>
 
@@ -1152,7 +148,6 @@
             </div>
           </div>
         </div>
->>>>>>> b74e8872
 
         {/* Content - isolated to prevent header re-renders */}
         <ModelsContent
