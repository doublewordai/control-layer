import React, { useState, useEffect, useMemo } from "react";
import { useParams, useNavigate, useSearchParams } from "react-router-dom";
import {
  ArrowLeft,
  Code,
  Users,
  BarChart3,
  Play,
  Activity,
  X,
  Info,
  Edit,
  Check,
} from "lucide-react";
import {
  useModels,
  useEndpoints,
  useUpdateModel,
  type ModelsInclude,
} from "../../../../api/control-layer";
import { useAuthorization } from "../../../../utils";
import { useSettings } from "../../../../contexts";
import {
  ApiExamples,
  AccessManagementModal,
  UpdateModelPricingModal,
} from "../../../modals";
import UserUsageTable from "./UserUsageTable";
import ModelProbes from "./ModelProbes";
import {
  Card,
  CardContent,
  CardDescription,
  CardHeader,
  CardTitle,
} from "../../../ui/card";
import { Badge } from "../../../ui/badge";
import { Button } from "../../../ui/button";
import { Input } from "../../../ui/input";
import { Textarea } from "../../../ui/textarea";
import {
  HoverCard,
  HoverCardContent,
  HoverCardTrigger,
} from "../../../ui/hover-card";
import { Tabs, TabsContent, TabsList, TabsTrigger } from "../../../ui/tabs";
import {
  Select,
  SelectContent,
  SelectItem,
  SelectTrigger,
  SelectValue,
} from "../../../ui/select";
import { Form, FormControl, FormField, FormItem } from "../../../ui/form";
import { useForm } from "react-hook-form";
import { zodResolver } from "@hookform/resolvers/zod";
import * as z from "zod";
import { Sparkline } from "../../../ui/sparkline";

// Form schema for alias editing
const aliasFormSchema = z.object({
  alias: z
    .string()
    .min(1, "Alias is required")
    .max(100, "Alias must be 100 characters or less"),
});

const ModelInfo: React.FC = () => {
  const { modelId } = useParams<{ modelId: string }>();
  const navigate = useNavigate();
  const [searchParams] = useSearchParams();
  const { hasPermission } = useAuthorization();
  const { isFeatureEnabled } = useSettings();
  const canManageGroups = hasPermission("manage-groups");
  const canViewAnalytics = hasPermission("analytics");
  const showPricing = isFeatureEnabled("use_billing");

  const fromUrl = searchParams.get("from");

  // Get tab from URL or default to "overview"
  const tabFromUrl = searchParams.get("tab");
  const [activeTab, setActiveTab] = useState<string>(() => {
    // Only allow usage tab if user has permission
    if (tabFromUrl === "usage" && canManageGroups) return "usage";
    if (tabFromUrl === "probes" && canManageGroups) return "probes";
    return "overview";
  });

  // Update activeTab when URL changes
  useEffect(() => {
    const tabFromUrl = searchParams.get("tab");
    if (
      tabFromUrl === "overview" ||
      (tabFromUrl === "usage" && canManageGroups) ||
      (tabFromUrl === "probes" && canManageGroups)
    ) {
      setActiveTab(tabFromUrl);
    }
  }, [searchParams, canManageGroups]);

  // Handle tab change
  const handleTabChange = (value: string) => {
    setActiveTab(value);
    const newParams = new URLSearchParams(searchParams);
    newParams.set("tab", value);
    navigate(`/models/${modelId}?${newParams.toString()}`, { replace: true });
  };

  // Settings form state
  const [updateData, setUpdateData] = useState({
    alias: "",
    description: "",
    model_type: "" as "CHAT" | "EMBEDDINGS" | "",
    capabilities: [] as string[],
    requests_per_second: null as number | null,
    burst_size: null as number | null,
    capacity: null as number | null,
    batch_capacity: null as number | null,
  });
  const [settingsError, setSettingsError] = useState<string | null>(null);
  const [showApiExamples, setShowApiExamples] = useState(false);
  const [isEditingAlias, setIsEditingAlias] = useState(false);
  const [showAccessModal, setShowAccessModal] = useState(false);
  const [isEditingModelDetails, setIsEditingModelDetails] = useState(false);
  const [showPricingModal, setShowPricingModal] = useState(false);

  // Alias form
  const aliasForm = useForm<z.infer<typeof aliasFormSchema>>({
    resolver: zodResolver(aliasFormSchema),
    defaultValues: {
      alias: "",
    },
  });

  const updateModelMutation = useUpdateModel();

  // Build include parameter based on permissions - always include status to match Models page cache
<<<<<<< HEAD
=======
  // IMPORTANT: Order must match Models.tsx to ensure cache reuse
>>>>>>> 218596cc
  const includeParam = useMemo(() => {
    const parts: string[] = ["status"]; // Always include status to reuse cache from Models page
    if (showPricing) parts.push("pricing");
    if (canManageGroups) parts.push("groups");
    if (canViewAnalytics) parts.push("metrics");
    if (showPricing) parts.push("pricing");
    return parts.join(",");
<<<<<<< HEAD
  }, [showPricing, canManageGroups, canViewAnalytics]);
=======
  }, [canManageGroups, canViewAnalytics, showPricing]);
>>>>>>> 218596cc

  const {
    data: rawModelsData,
    isLoading: modelsLoading,
    error: modelsError,
  } = useModels({
    include: includeParam as ModelsInclude,
    accessible: !canManageGroups, // Match Models page: admins see all (false), non-admins see accessible only (true)
  });

  const {
    data: endpointsData,
    isLoading: endpointsLoading,
    error: endpointsError,
  } = useEndpoints();

  const loading = modelsLoading || endpointsLoading;
  const error = modelsError
    ? (modelsError as Error).message
    : endpointsError
      ? (endpointsError as Error).message
      : null;

  // Find the specific model and endpoint
  const model = rawModelsData?.find((m) => m.id === modelId);
  const endpoint = endpointsData?.find((e) => e.id === model?.hosted_on);

  // Initialize form data when model is loaded
  useEffect(() => {
    if (model) {
      const effectiveType = model.model_type || "CHAT";

      setUpdateData({
        alias: model.alias,
        description: model.description || "",
        model_type: effectiveType as "CHAT" | "EMBEDDINGS",
        capabilities: model.capabilities || [],
        requests_per_second: model.requests_per_second || null,
        burst_size: model.burst_size || null,
        capacity: model.capacity || null,
        batch_capacity: model.batch_capacity || null,
      });
      aliasForm.reset({
        alias: model.alias,
      });
      setIsEditingAlias(false);
      setIsEditingModelDetails(false);
      setSettingsError(null);
    }
  }, [model, aliasForm]);

  // Settings form handlers
  const handleSave = async () => {
    if (!model) return;
    setSettingsError(null);

    try {
      await updateModelMutation.mutateAsync({
        id: model.id,
        data: {
          alias: updateData.alias,
          description: updateData.description,
          model_type:
            updateData.model_type === ""
              ? null
              : (updateData.model_type as "CHAT" | "EMBEDDINGS"),
          capabilities: updateData.capabilities,
          // Always include rate limiting and capacity fields to handle clearing properly
          // Send null as the actual value when clearing (not undefined)
          requests_per_second: updateData.requests_per_second,
          burst_size: updateData.burst_size,
          capacity: updateData.capacity,
          batch_capacity: updateData.batch_capacity,
        },
      });
      setIsEditingModelDetails(false);
    } catch (error) {
      setSettingsError(
        error instanceof Error
          ? error.message
          : "Failed to update model settings",
      );
    }
  };

  // Model details form handlers
  const handleModelDetailsCancel = () => {
    if (model) {
      const effectiveType = model.model_type || "CHAT";
      setUpdateData({
        alias: model.alias,
        description: model.description || "",
        model_type: effectiveType as "CHAT" | "EMBEDDINGS",
        capabilities: model.capabilities || [],
        requests_per_second: model.requests_per_second || null,
        burst_size: model.burst_size || null,
        capacity: model.capacity || null,
        batch_capacity: model.batch_capacity || null,
      });
    }
    setIsEditingModelDetails(false);
    setSettingsError(null);
  };

  // Alias inline editing handlers
  const onAliasSubmit = async (values: z.infer<typeof aliasFormSchema>) => {
    if (!model) return;
    setSettingsError(null);

    try {
      await updateModelMutation.mutateAsync({
        id: model.id,
        data: { alias: values.alias },
      });
      setIsEditingAlias(false);
    } catch (error) {
      setSettingsError(
        error instanceof Error ? error.message : "Failed to update alias",
      );
    }
  };

  const handleAliasCancel = () => {
    aliasForm.reset({
      alias: model?.alias || "",
    });
    setIsEditingAlias(false);
    setSettingsError(null);
  };

  // Pricing modal handler
  const handlePricingSubmit = async (pricing: {
    input_price_per_token?: number;
    output_price_per_token?: number;
  }) => {
    if (!model) return;
    setSettingsError(null);

    try {
      await updateModelMutation.mutateAsync({
        id: model.id,
        data: {
          pricing: {
            input_price_per_token: pricing.input_price_per_token ?? null,
            output_price_per_token: pricing.output_price_per_token ?? null,
          },
        },
      });
      setShowPricingModal(false);
    } catch (error) {
      setSettingsError(
        error instanceof Error ? error.message : "Failed to update pricing",
      );
    }
  };

  if (loading) {
    return (
      <div className="flex items-center justify-center h-full">
        <div className="text-center">
          <div
            className="animate-spin rounded-full h-12 w-12 border-b-2 border-doubleword-accent-blue mx-auto mb-4"
            aria-label="Loading"
          ></div>
          <p className="text-doubleword-neutral-600">
            Loading model details...
          </p>
        </div>
      </div>
    );
  }

  if (error) {
    return (
      <div className="flex items-center justify-center h-full">
        <div className="text-center">
          <div className="text-red-500 mb-4">
            <ArrowLeft className="h-12 w-12 mx-auto" />
          </div>
          <p className="text-red-600 font-semibold">Error: {error}</p>
          <Button
            variant="outline"
            onClick={() => navigate(fromUrl || "/models")}
            className="mt-4"
          >
            <ArrowLeft className="mr-2 h-4 w-4" />
            {fromUrl ? "Go Back" : "Back to Models"}
          </Button>
        </div>
      </div>
    );
  }

  if (!model) {
    return (
      <div className="flex items-center justify-center h-full">
        <div className="text-center">
          <p className="text-gray-600 font-semibold">Model not found</p>
          <Button
            variant="outline"
            onClick={() => navigate(fromUrl || "/models")}
            className="mt-4"
          >
            <ArrowLeft className="mr-2 h-4 w-4" />
            {fromUrl ? "Go Back" : "Back to Models"}
          </Button>
        </div>
      </div>
    );
  }

  return (
    <div className="p-6">
      <Tabs
        value={activeTab}
        onValueChange={handleTabChange}
        className="space-y-4"
      >
        {/* Header */}
        <div className="mb-6">
          <div className="flex items-center gap-4 mb-4">
            <button
              onClick={() => navigate(fromUrl || "/models")}
              className="p-2 text-gray-500 hover:bg-gray-100 rounded-lg transition-colors"
              aria-label={fromUrl ? "Go back" : "Back to Models"}
              title={fromUrl ? "Go back" : "Back to Models"}
            >
              <ArrowLeft className="w-5 h-5" />
            </button>
            <div className="flex-1">
              <div className="flex flex-col sm:flex-row sm:items-center sm:justify-between gap-4">
                <div>
                  {isEditingAlias ? (
                    <div className="space-y-2">
                      <Form {...aliasForm}>
                        <form
                          onSubmit={aliasForm.handleSubmit(onAliasSubmit)}
                          className="flex items-center gap-2"
                        >
                          <FormField
                            control={aliasForm.control}
                            name="alias"
                            render={({ field }) => (
                              <FormItem>
                                <FormControl>
                                  <Input
                                    className="text-3xl font-bold h-12 text-doubleword-neutral-900"
                                    placeholder="Model alias"
                                    {...field}
                                  />
                                </FormControl>
                              </FormItem>
                            )}
                          />
                          <Button
                            type="submit"
                            size="sm"
                            disabled={updateModelMutation.isPending}
                          >
                            {updateModelMutation.isPending ? (
                              <div className="w-4 h-4 border-2 border-white border-t-transparent rounded-full animate-spin" />
                            ) : (
                              <Check className="h-4 w-4" />
                            )}
                          </Button>
                          <Button
                            type="button"
                            variant="outline"
                            size="sm"
                            onClick={handleAliasCancel}
                            disabled={updateModelMutation.isPending}
                          >
                            <X className="h-4 w-4" />
                          </Button>
                        </form>
                      </Form>
                      {aliasForm.formState.errors.alias && (
                        <p className="text-sm text-red-600">
                          {aliasForm.formState.errors.alias.message}
                        </p>
                      )}
                      {settingsError && (
                        <p className="text-sm text-red-600">{settingsError}</p>
                      )}
                    </div>
                  ) : (
                    <h1 className="text-3xl font-bold text-doubleword-neutral-900">
                      {model.alias}
                    </h1>
                  )}
                  <p className="text-doubleword-neutral-600 mt-1">
                    {model.model_name} • {endpoint?.name || "Unknown endpoint"}
                  </p>
                </div>
                <div className="flex items-center justify-center sm:justify-start gap-3">
                  <TabsList className="w-full sm:w-auto">
                    <TabsTrigger
                      value="overview"
                      className="flex items-center gap-2"
                    >
                      <Info className="h-4 w-4" />
                      Overview
                    </TabsTrigger>
                    {canManageGroups && (
                      <TabsTrigger
                        value="usage"
                        className="flex items-center gap-2"
                      >
                        <Users className="h-4 w-4" />
                        Usage
                      </TabsTrigger>
                    )}
                    {canManageGroups && (
                      <TabsTrigger
                        value="probes"
                        className="flex items-center gap-2"
                      >
                        <Activity className="h-4 w-4" />
                        Uptime
                      </TabsTrigger>
                    )}
                  </TabsList>
                </div>
              </div>
            </div>
          </div>
        </div>
        <TabsContent value="overview">
          <div className="grid grid-cols-1 lg:grid-cols-3 gap-6">
            {/* Main Content */}
            <div className="lg:col-span-2 space-y-6">
              {/* Model Details */}
              <Card className="p-0 gap-0 rounded-lg">
                <CardHeader className="px-6 pt-5 pb-4">
                  <div className="flex items-center justify-between">
                    <CardTitle>Model Details</CardTitle>
                    {canManageGroups && !isEditingModelDetails && (
                      <Button
                        variant="outline"
                        size="sm"
                        onClick={() => setIsEditingModelDetails(true)}
                        className="h-8 w-8 p-0"
                      >
                        <Edit className="h-4 w-4" />
                      </Button>
                    )}
                  </div>
                </CardHeader>
                <CardContent className="px-6 pb-6 pt-0">
                  {isEditingModelDetails ? (
                    <div className="space-y-4">
                      <div className="grid grid-cols-1 md:grid-cols-3 gap-6">
                        <div>
                          <label className="text-sm text-gray-600 mb-2 block">
                            Full Name
                          </label>
                          <p className="font-medium p-2 bg-gray-50 rounded text-gray-500">
                            {model.model_name}
                          </p>
                          <p className="text-xs text-gray-400 mt-1">
                            Read-only
                          </p>
                        </div>
                        <div>
                          <label className="text-sm text-gray-600 mb-2 block">
                            Alias
                          </label>
                          <Input
                            value={updateData.alias}
                            onChange={(e) =>
                              setUpdateData((prev) => ({
                                ...prev,
                                alias: e.target.value,
                              }))
                            }
                            className="font-medium"
                            placeholder="Model alias"
                          />
                        </div>
                        <div>
                          <label className="text-sm text-gray-600 mb-2 block">
                            Type
                          </label>
                          <Select
                            value={updateData.model_type}
                            onValueChange={(value) =>
                              setUpdateData((prev) => ({
                                ...prev,
                                model_type: value as "CHAT" | "EMBEDDINGS",
                              }))
                            }
                          >
                            <SelectTrigger>
                              <SelectValue />
                            </SelectTrigger>
                            <SelectContent>
                              <SelectItem value="CHAT">Chat</SelectItem>
                              <SelectItem value="EMBEDDINGS">
                                Embeddings
                              </SelectItem>
                            </SelectContent>
                          </Select>
                        </div>
                      </div>
                      <div>
                        <div className="flex items-center gap-1 mb-2">
                          <label className="text-sm text-gray-600">
                            Description
                          </label>
                          <HoverCard openDelay={100} closeDelay={50}>
                            <HoverCardTrigger asChild>
                              <Info className="h-3 w-3 text-gray-400 hover:text-gray-600" />
                            </HoverCardTrigger>
                            <HoverCardContent className="w-80" sideOffset={5}>
                              <p className="text-sm text-muted-foreground">
                                User provided description for the model.
                                Displayed to all users when viewing the model on
                                the overview page.
                              </p>
                            </HoverCardContent>
                          </HoverCard>
                        </div>
                        <Textarea
                          value={updateData.description}
                          onChange={(e) =>
                            setUpdateData((prev) => ({
                              ...prev,
                              description: e.target.value,
                            }))
                          }
                          placeholder="Enter model description..."
                          rows={3}
                          className="resize-none"
                        />
                      </div>

                      {/* Capabilities Section */}
                      {updateData.model_type === "CHAT" && (
                        <div className="border-t pt-4">
                          <div className="flex items-center gap-1 mb-3">
                            <label className="text-sm text-gray-600 font-medium">
                              Capabilities
                            </label>
                          </div>
                          <div className="flex items-center space-x-2">
                            <input
                              type="checkbox"
                              id="vision-capability"
                              checked={
                                updateData.capabilities?.includes("vision") ??
                                false
                              }
                              onChange={(e) => {
                                const newCapabilities = e.target.checked
                                  ? [
                                      ...(updateData.capabilities || []),
                                      "vision",
                                    ]
                                  : (updateData.capabilities || []).filter(
                                      (c) => c !== "vision",
                                    );
                                setUpdateData((prev) => ({
                                  ...prev,
                                  capabilities: newCapabilities,
                                }));
                              }}
                              className="h-4 w-4 rounded border-gray-300 text-blue-600 focus:ring-blue-500"
                            />
                            <label
                              htmlFor="vision-capability"
                              className="text-sm font-medium leading-none peer-disabled:cursor-not-allowed peer-disabled:opacity-70 flex items-center gap-1"
                            >
                              Vision
                              <HoverCard openDelay={100} closeDelay={50}>
                                <HoverCardTrigger asChild>
                                  <Info className="h-3 w-3 text-gray-400 hover:text-gray-600" />
                                </HoverCardTrigger>
                                <HoverCardContent
                                  className="w-80"
                                  sideOffset={5}
                                >
                                  <p className="text-sm text-muted-foreground">
                                    Enables image upload in the playground.
                                  </p>
                                </HoverCardContent>
                              </HoverCard>
                            </label>
                          </div>
                        </div>
                      )}

                      {/* Rate Limiting Section */}
                      <div className="border-t pt-4">
                        <div className="flex items-center gap-1 mb-3">
                          <label className="text-sm text-gray-600 font-medium">
                            Global Rate Limiting
                          </label>
                          <HoverCard openDelay={100} closeDelay={50}>
                            <HoverCardTrigger asChild>
                              <Info className="h-3 w-3 text-gray-400 hover:text-gray-600" />
                            </HoverCardTrigger>
                            <HoverCardContent className="w-80" sideOffset={5}>
                              <p className="text-sm text-muted-foreground">
                                Set system-wide rate limits for this model.
                                These apply to all users and override individual
                                API key limits.
                              </p>
                            </HoverCardContent>
                          </HoverCard>
                        </div>
                        <div className="grid grid-cols-1 md:grid-cols-2 gap-4">
                          <div>
                            <label className="text-sm text-gray-600 mb-2 flex items-center gap-1">
                              Requests per Second
                              <HoverCard openDelay={100} closeDelay={50}>
                                <HoverCardTrigger asChild>
                                  <Info className="h-3 w-3 text-gray-400 hover:text-gray-600" />
                                </HoverCardTrigger>
                                <HoverCardContent className="w-80" sideOffset={5}>
                                  <p className="text-sm text-muted-foreground">
                                    Sustained request rate limit. Temporary bursts can exceed this up to the burst size. Exceeding this limit returns 429 errors.
                                  </p>
                                </HoverCardContent>
                              </HoverCard>
                            </label>
                            <Input
                              type="number"
                              min="1"
                              max="10000"
                              step="1"
                              value={updateData.requests_per_second || ""}
                              onChange={(e) =>
                                setUpdateData((prev) => ({
                                  ...prev,
                                  requests_per_second:
                                    e.target.value === ""
                                      ? null
                                      : Number(e.target.value),
                                }))
                              }
                              placeholder={
                                updateData.requests_per_second !== null
                                  ? updateData.requests_per_second?.toString() ||
                                    "None"
                                  : "None"
                              }
                            />
                          </div>
                          <div>
                            <label className="text-sm text-gray-600 mb-2 flex items-center gap-1">
                              Burst Size
                              <HoverCard openDelay={100} closeDelay={50}>
                                <HoverCardTrigger asChild>
                                  <Info className="h-3 w-3 text-gray-400 hover:text-gray-600" />
                                </HoverCardTrigger>
                                <HoverCardContent className="w-80" sideOffset={5}>
                                  <p className="text-sm text-muted-foreground">
                                    Maximum number of requests allowed in a temporary burst above the sustained rate.
                                  </p>
                                </HoverCardContent>
                              </HoverCard>
                            </label>
                            <Input
                              type="number"
                              min="1"
                              max="50000"
                              step="1"
                              value={updateData.burst_size || ""}
                              onChange={(e) =>
                                setUpdateData((prev) => ({
                                  ...prev,
                                  burst_size:
                                    e.target.value === ""
                                      ? null
                                      : Number(e.target.value),
                                }))
                              }
                              placeholder={
                                updateData.burst_size !== null
                                  ? updateData.burst_size?.toString() || "None"
                                  : "None"
                              }
                            />
                          </div>
                          <div>
                            <label className="text-sm text-gray-600 mb-2 flex items-center gap-1">
                              Maximum Concurrent Requests
                              <HoverCard openDelay={100} closeDelay={50}>
                                <HoverCardTrigger asChild>
                                  <Info className="h-3 w-3 text-gray-400 hover:text-gray-600" />
                                </HoverCardTrigger>
                                <HoverCardContent className="w-80" sideOffset={5}>
                                  <p className="text-sm text-muted-foreground">
                                    Maximum number of requests that can be processed concurrently. Exceeding this limit returns 429 errors.
                                  </p>
                                </HoverCardContent>
                              </HoverCard>
                            </label>
                            <Input
                              type="number"
                              min="1"
                              max="10000"
                              step="1"
                              value={updateData.capacity || ""}
                              onChange={(e) =>
                                setUpdateData((prev) => ({
                                  ...prev,
                                  capacity:
                                    e.target.value === ""
                                      ? null
                                      : Number(e.target.value),
                                }))
                              }
                              placeholder={
                                updateData.capacity !== null
                                  ? updateData.capacity?.toString() || "None"
                                  : "None"
                              }
                            />
                          </div>
                          <div>
                            <label className="text-sm text-gray-600 mb-2 flex items-center gap-1">
                              Maximum Batch Concurrent Requests
                              <HoverCard openDelay={100} closeDelay={50}>
                                <HoverCardTrigger asChild>
                                  <Info className="h-3 w-3 text-gray-400 hover:text-gray-600" />
                                </HoverCardTrigger>
                                <HoverCardContent className="w-80" sideOffset={5}>
                                  <p className="text-sm text-muted-foreground">
                                    Maximum number of concurrent requests the batching system can send to this model.
                                  </p>
                                </HoverCardContent>
                              </HoverCard>
                            </label>
                            <Input
                              type="number"
                              min="1"
                              max="10000"
                              step="1"
                              value={updateData.batch_capacity || ""}
                              onChange={(e) =>
                                setUpdateData((prev) => ({
                                  ...prev,
                                  batch_capacity:
                                    e.target.value === ""
                                      ? null
                                      : Number(e.target.value),
                                }))
                              }
                              placeholder={
                                updateData.batch_capacity !== null
                                  ? updateData.batch_capacity?.toString() || "None"
                                  : "None"
                              }
                            />
                          </div>
                        </div>
                        {(updateData.requests_per_second ||
                          updateData.burst_size ||
                          updateData.capacity ||
                          updateData.batch_capacity) && (
                          <div className="mt-3">
                            <Button
                              type="button"
                              variant="outline"
                              size="sm"
                              onClick={() =>
                                setUpdateData((prev) => ({
                                  ...prev,
                                  requests_per_second: null,
                                  burst_size: null,
                                  capacity: null,
                                  batch_capacity: null,
                                }))
                              }
                              className="text-xs"
                            >
                              Clear Rate Limits & Capacity
                            </Button>
                          </div>
                        )}
                        <p className="text-xs text-gray-500 mt-2">
                          Leave fields blank for no limits.
                        </p>
                        {updateData.burst_size &&
                          !updateData.requests_per_second && (
                            <div className="mt-2 p-2 bg-yellow-50 border border-yellow-200 rounded-md">
                              <p className="text-xs text-yellow-700">
                                ⚠️ Burst size will be ignored without requests
                                per second. Set requests per second to enable
                                rate limiting.
                              </p>
                            </div>
                          )}
                        {updateData.batch_capacity &&
                          updateData.capacity &&
                          updateData.batch_capacity > updateData.capacity && (
                            <div className="mt-2 p-2 bg-yellow-50 border border-yellow-200 rounded-md">
                              <p className="text-xs text-yellow-700">
                                ⚠️ Maximum Batch Concurrent Requests is higher than Maximum Concurrent Requests. Batch requests may be rate limited.
                              </p>
                            </div>
                          )}
                      </div>

                      <div className="flex items-center gap-3 pt-4 border-t justify-end">
                        <Button
                          onClick={handleSave}
                          disabled={updateModelMutation.isPending}
                          size="sm"
                        >
                          {updateModelMutation.isPending ? (
                            <>
                              <div className="w-4 h-4 border-2 border-white border-t-transparent rounded-full animate-spin mr-2" />
                              Saving...
                            </>
                          ) : (
                            <>
                              <Check className="mr-2 h-4 w-4" />
                              Save Changes
                            </>
                          )}
                        </Button>
                        <Button
                          variant="outline"
                          onClick={handleModelDetailsCancel}
                          disabled={updateModelMutation.isPending}
                          size="sm"
                        >
                          Cancel
                        </Button>
                        {settingsError && (
                          <p className="text-sm text-red-600 ml-3">
                            {settingsError}
                          </p>
                        )}
                      </div>
                    </div>
                  ) : (
                    <div className="space-y-6">
                      <div className="grid grid-cols-1 md:grid-cols-3 gap-6">
                        <div>
                          <div className="flex items-center gap-1 mb-1">
                            <p className="text-sm text-gray-600">Full Name</p>
                            <HoverCard openDelay={100} closeDelay={50}>
                              <HoverCardTrigger asChild>
                                <Info className="h-3 w-3 text-gray-400 hover:text-gray-600 " />
                              </HoverCardTrigger>
                              <HoverCardContent className="w-80" sideOffset={5}>
                                <p className="text-sm text-muted-foreground">
                                  The name under which the model is available at
                                  the upstream endpoint.
                                </p>
                              </HoverCardContent>
                            </HoverCard>
                          </div>
                          <p className="font-medium">{model.model_name}</p>
                        </div>
                        <div>
                          <div className="flex items-center gap-1 mb-1">
                            <p className="text-sm text-gray-600">Alias</p>
                            <HoverCard openDelay={100} closeDelay={50}>
                              <HoverCardTrigger asChild>
                                <Info className="h-3 w-3 text-gray-400 hover:text-gray-600 " />
                              </HoverCardTrigger>
                              <HoverCardContent className="w-80" sideOffset={5}>
                                <p className="text-sm text-muted-foreground">
                                  The name under which the model will be made
                                  available in the control layer API.
                                </p>
                              </HoverCardContent>
                            </HoverCard>
                          </div>
                          <p className="font-medium">{model.alias}</p>
                        </div>
                        <div>
                          <div className="flex items-center gap-1 mb-1">
                            <p className="text-sm text-gray-600">Type</p>
                            <HoverCard openDelay={100} closeDelay={50}>
                              <HoverCardTrigger asChild>
                                <Info className="h-3 w-3 text-gray-400 hover:text-gray-600" />
                              </HoverCardTrigger>
                              <HoverCardContent className="w-80" sideOffset={5}>
                                <p className="text-sm text-muted-foreground">
                                  The type of the model. Determines which
                                  playground is used.
                                </p>
                              </HoverCardContent>
                            </HoverCard>
                          </div>
                          <Badge variant="outline">
                            {model.model_type || "UNKNOWN"}
                          </Badge>
                        </div>
                      </div>
                      <div>
                        <div className="flex items-center gap-1 mb-1">
                          <p className="text-sm text-gray-600">Description</p>
                          <HoverCard openDelay={100} closeDelay={50}>
                            <HoverCardTrigger asChild>
                              <Info className="h-3 w-3 text-gray-400 hover:text-gray-600" />
                            </HoverCardTrigger>
                            <HoverCardContent className="w-80" sideOffset={5}>
                              <p className="text-sm text-muted-foreground">
                                User provided description for the model.
                                Displayed to all users when viewing the model on
                                the overview page.
                              </p>
                            </HoverCardContent>
                          </HoverCard>
                        </div>
                        <p className="text-gray-700">
                          {model.description || "No description provided"}
                        </p>
                      </div>

                      {/* Capabilities Section - only show for CHAT models */}
                      {(model.model_type === "CHAT" || !model.model_type) &&
                        canManageGroups && (
                          <div className="border-t pt-6">
                            <div className="flex items-center gap-1 mb-3">
                              <p className="text-sm text-gray-600 font-medium">
                                Capabilities
                              </p>
                            </div>
                            <div className="flex items-center space-x-2">
                              <input
                                type="checkbox"
                                id="vision-capability-readonly"
                                checked={
                                  model.capabilities?.includes("vision") ??
                                  false
                                }
                                onChange={async (e) => {
                                  const newCapabilities = e.target.checked
                                    ? [...(model.capabilities || []), "vision"]
                                    : (model.capabilities || []).filter(
                                        (c) => c !== "vision",
                                      );

                                  try {
                                    await updateModelMutation.mutateAsync({
                                      id: model.id,
                                      data: {
                                        capabilities: newCapabilities,
                                      },
                                    });
                                  } catch (error) {
                                    console.error(
                                      "Failed to update capabilities:",
                                      error,
                                    );
                                  }
                                }}
                                disabled={updateModelMutation.isPending}
                                className="h-4 w-4 rounded border-gray-300 text-blue-600 focus:ring-blue-500 disabled:opacity-50"
                              />
                              <label
                                htmlFor="vision-capability-readonly"
                                className="text-sm font-medium leading-none peer-disabled:cursor-not-allowed peer-disabled:opacity-70 flex items-center gap-1"
                              >
                                Vision
                                <HoverCard openDelay={100} closeDelay={50}>
                                  <HoverCardTrigger asChild>
                                    <Info className="h-3 w-3 text-gray-400 hover:text-gray-600" />
                                  </HoverCardTrigger>
                                  <HoverCardContent
                                    className="w-80"
                                    sideOffset={5}
                                  >
                                    <p className="text-sm text-muted-foreground">
                                      Enables image upload in the playground.
                                    </p>
                                  </HoverCardContent>
                                </HoverCard>
                              </label>
                            </div>
                          </div>
                        )}

                      {/* Pricing Display - visible to all users when billing is enabled */}
                      {showPricing && (
                        <div className="border-t pt-6">
                          <div className="flex items-center justify-between mb-1">
                            <div className="flex items-center gap-1">
                              <p className="text-sm text-gray-600">Pricing</p>
                              <HoverCard openDelay={100} closeDelay={50}>
                                <HoverCardTrigger asChild>
                                  <Info className="h-3 w-3 text-gray-400 hover:text-gray-600" />
                                </HoverCardTrigger>
                                <HoverCardContent
                                  className="w-80"
                                  sideOffset={5}
                                >
                                  <p className="text-sm text-muted-foreground">
                                    Customer-facing pricing rates per token.
                                    {canManageGroups && ` Click ${model.pricing ? "Edit" : "Set Pricing"} to update pricing.`}
                                  </p>
                                </HoverCardContent>
                              </HoverCard>
                            </div>
                            {canManageGroups && (
                              <Button
                                variant="outline"
                                size="sm"
                                onClick={() => setShowPricingModal(true)}
                                className="h-8"
                              >
                                <Edit className="h-3 w-3 mr-1" />
                                {model.pricing ? "Edit" : "Set Pricing"}
                              </Button>
                            )}
                          </div>
                          {model.pricing ? (
                            <div className="grid grid-cols-1 md:grid-cols-2 gap-6">
                              <div>
                                <p className="text-xs text-gray-500 mb-1">
                                  Input Price per Token
                                </p>
                                <p className="font-medium">
                                  {model.pricing.input_price_per_token
                                    ? `$${Number(model.pricing.input_price_per_token).toFixed(4)}`
                                    : "Not set"}
                                </p>
                              </div>
                              <div>
                                <p className="text-xs text-gray-500 mb-1">
                                  Output Price per Token
                                </p>
                                <p className="font-medium">
                                  {model.pricing.output_price_per_token
                                    ? `$${Number(model.pricing.output_price_per_token).toFixed(4)}`
                                    : "Not set"}
                                </p>
                              </div>
                            </div>
                          ) : (
                            <p className="text-sm text-gray-500 mt-2">
                              No pricing configured.{canManageGroups && ' Click "Set Pricing" to add pricing information.'}
                            </p>
                          )}
                        </div>
                      )}

                      {/* Rate Limiting & Capacity Display - only show for Platform Managers */}
                      {canManageGroups &&
                        (model.requests_per_second !== undefined ||
                          model.burst_size !== undefined ||
                          model.capacity !== undefined ||
                          model.batch_capacity !== undefined) && (
                          <div className="border-t pt-6">
                            <div className="flex items-center gap-1 mb-1">
                              <p className="text-sm text-gray-600">
                                Rate Limiting & Capacity
                              </p>
                              <HoverCard openDelay={100} closeDelay={50}>
                                <HoverCardTrigger asChild>
                                  <Info className="h-3 w-3 text-gray-400 hover:text-gray-600" />
                                </HoverCardTrigger>
                                <HoverCardContent
                                  className="w-80"
                                  sideOffset={5}
                                >
                                  <p className="text-sm text-muted-foreground">
                                    Rate limits control request throughput. Capacity limits control concurrent requests.
                                  </p>
                                </HoverCardContent>
                              </HoverCard>
                            </div>
                            <div className="grid grid-cols-1 md:grid-cols-2 gap-6">
                              <div>
                                <p className="text-xs text-gray-500 mb-1 flex items-center gap-1">
                                  Requests per Second
                                  <HoverCard openDelay={100} closeDelay={50}>
                                    <HoverCardTrigger asChild>
                                      <Info className="h-3 w-3 text-gray-400 hover:text-gray-600" />
                                    </HoverCardTrigger>
                                    <HoverCardContent className="w-80" sideOffset={5}>
                                      <p className="text-sm text-muted-foreground">
                                        Sustained request rate limit. Temporary bursts can exceed this up to the burst size. Exceeding this limit returns 429 errors.
                                      </p>
                                    </HoverCardContent>
                                  </HoverCard>
                                </p>
                                <p className="font-medium">
                                  {model.requests_per_second
                                    ? `${model.requests_per_second} req/s`
                                    : "No limit"}
                                </p>
                              </div>
                              <div>
                                <p className="text-xs text-gray-500 mb-1 flex items-center gap-1">
                                  Burst Size
                                  <HoverCard openDelay={100} closeDelay={50}>
                                    <HoverCardTrigger asChild>
                                      <Info className="h-3 w-3 text-gray-400 hover:text-gray-600" />
                                    </HoverCardTrigger>
                                    <HoverCardContent className="w-80" sideOffset={5}>
                                      <p className="text-sm text-muted-foreground">
                                        Maximum number of requests allowed in a temporary burst above the sustained rate.
                                      </p>
                                    </HoverCardContent>
                                  </HoverCard>
                                </p>
                                <p className="font-medium">
                                  {model.burst_size
                                    ? model.burst_size.toLocaleString()
                                    : "No limit"}
                                </p>
                              </div>
                              <div>
                                <p className="text-xs text-gray-500 mb-1 flex items-center gap-1">
                                  Maximum Concurrent Requests
                                  <HoverCard openDelay={100} closeDelay={50}>
                                    <HoverCardTrigger asChild>
                                      <Info className="h-3 w-3 text-gray-400 hover:text-gray-600" />
                                    </HoverCardTrigger>
                                    <HoverCardContent className="w-80" sideOffset={5}>
                                      <p className="text-sm text-muted-foreground">
                                        Maximum number of requests that can be processed concurrently. Exceeding this limit returns 429 errors.
                                      </p>
                                    </HoverCardContent>
                                  </HoverCard>
                                </p>
                                <p className="font-medium">
                                  {model.capacity
                                    ? `${model.capacity.toLocaleString()} concurrent`
                                    : "No limit"}
                                </p>
                              </div>
                              <div>
                                <p className="text-xs text-gray-500 mb-1 flex items-center gap-1">
                                  Maximum Batch Concurrent Requests
                                  <HoverCard openDelay={100} closeDelay={50}>
                                    <HoverCardTrigger asChild>
                                      <Info className="h-3 w-3 text-gray-400 hover:text-gray-600" />
                                    </HoverCardTrigger>
                                    <HoverCardContent className="w-80" sideOffset={5}>
                                      <p className="text-sm text-muted-foreground">
                                        Maximum number of concurrent requests the batching system can send to this model.
                                      </p>
                                    </HoverCardContent>
                                  </HoverCard>
                                </p>
                                <p className="font-medium">
                                  {model.batch_capacity
                                    ? `${model.batch_capacity.toLocaleString()} concurrent`
                                    : "No limit"}
                                </p>
                              </div>
                            </div>
                            {model.burst_size && !model.requests_per_second && (
                              <div className="mt-4 p-2 bg-yellow-50 border border-yellow-200 rounded-md">
                                <p className="text-xs text-yellow-700">
                                  ⚠️ Burst size will be ignored without requests per second. Set requests per second to enable rate limiting.
                                </p>
                              </div>
                            )}
                            {model.batch_capacity && model.capacity && model.batch_capacity > model.capacity && (
                              <div className="mt-4 p-2 bg-yellow-50 border border-yellow-200 rounded-md">
                                <p className="text-xs text-yellow-700">
                                  ⚠️ Maximum Batch Concurrent Requests is higher than Maximum Concurrent Requests. Batch requests may be rate limited.
                                </p>
                              </div>
                            )}
                          </div>
                        )}
                    </div>
                  )}
                </CardContent>
              </Card>

              {/* Usage Metrics - only show for users with Analytics permission */}
              {canViewAnalytics && model.metrics && (
                <Card className="p-0 gap-0 rounded-lg">
                  <CardHeader className="px-6 pt-5 pb-4">
                    <CardTitle>Usage Metrics</CardTitle>
                    <CardDescription>
                      Request statistics and performance data
                    </CardDescription>
                  </CardHeader>
                  <CardContent className="px-6 pb-6 pt-0">
                    <div className="grid grid-cols-2 md:grid-cols-4 gap-6">
                      <div>
                        <div className="flex items-center gap-1 mb-1">
                          <p className="text-sm text-gray-600">
                            Total Requests
                          </p>
                          <HoverCard openDelay={100} closeDelay={50}>
                            <HoverCardTrigger asChild>
                              <Info className="h-3 w-3 text-gray-400 hover:text-gray-600 " />
                            </HoverCardTrigger>
                            <HoverCardContent className="w-40" sideOffset={5}>
                              <p className="text-xs text-muted-foreground">
                                Total requests made to this model
                              </p>
                            </HoverCardContent>
                          </HoverCard>
                        </div>
                        <p className="text-xl font-bold text-gray-900">
                          {model.metrics.total_requests.toLocaleString()}
                        </p>
                      </div>
                      <div>
                        <div className="flex items-center gap-1 mb-1">
                          <p className="text-sm text-gray-600">Avg Latency</p>
                          <HoverCard openDelay={100} closeDelay={50}>
                            <HoverCardTrigger asChild>
                              <Info className="h-3 w-3 text-gray-400 hover:text-gray-600 " />
                            </HoverCardTrigger>
                            <HoverCardContent className="w-40" sideOffset={5}>
                              <p className="text-xs text-muted-foreground">
                                Average response time across all requests
                              </p>
                            </HoverCardContent>
                          </HoverCard>
                        </div>
                        <p className="text-xl font-bold text-gray-900">
                          {model.metrics.avg_latency_ms
                            ? model.metrics.avg_latency_ms >= 1000
                              ? `${(model.metrics.avg_latency_ms / 1000).toFixed(1)}s`
                              : `${Math.round(model.metrics.avg_latency_ms)}ms`
                            : "N/A"}
                        </p>
                      </div>
                      <div>
                        <div className="flex items-center gap-1 mb-1">
                          <p className="text-sm text-gray-600">Total Tokens</p>
                          <HoverCard openDelay={100} closeDelay={50}>
                            <HoverCardTrigger asChild>
                              <Info className="h-3 w-3 text-gray-400 hover:text-gray-600 " />
                            </HoverCardTrigger>
                            <HoverCardContent className="w-48" sideOffset={5}>
                              <div className="text-xs text-muted-foreground">
                                <p>
                                  Input:{" "}
                                  {model.metrics.total_input_tokens.toLocaleString()}
                                </p>
                                <p>
                                  Output:{" "}
                                  {model.metrics.total_output_tokens.toLocaleString()}
                                </p>
                                <p className="mt-1 font-medium">
                                  Total tokens processed
                                </p>
                              </div>
                            </HoverCardContent>
                          </HoverCard>
                        </div>
                        <p className="text-xl font-bold text-gray-900">
                          {(
                            model.metrics.total_input_tokens +
                            model.metrics.total_output_tokens
                          ).toLocaleString()}
                        </p>
                        <p className="text-xs text-gray-500">
                          {model.metrics.total_input_tokens.toLocaleString()} in
                          + {model.metrics.total_output_tokens.toLocaleString()}{" "}
                          out
                        </p>
                      </div>
                      <div>
                        <div className="flex items-center gap-1 mb-1">
                          <p className="text-sm text-gray-600">Last Active</p>
                          <HoverCard openDelay={100} closeDelay={50}>
                            <HoverCardTrigger asChild>
                              <Info className="h-3 w-3 text-gray-400 hover:text-gray-600 " />
                            </HoverCardTrigger>
                            <HoverCardContent className="w-36" sideOffset={5}>
                              <p className="text-xs text-muted-foreground">
                                Last request received
                              </p>
                            </HoverCardContent>
                          </HoverCard>
                        </div>
                        <p className="text-xl font-bold text-gray-900">
                          {model.metrics.last_active_at
                            ? (() => {
                                const date = new Date(
                                  model.metrics.last_active_at,
                                );
                                const now = new Date();
                                const diffMs = now.getTime() - date.getTime();
                                const diffMinutes = Math.floor(
                                  diffMs / (1000 * 60),
                                );
                                const diffHours = Math.floor(
                                  diffMs / (1000 * 60 * 60),
                                );
                                const diffDays = Math.floor(
                                  diffMs / (1000 * 60 * 60 * 24),
                                );

                                if (diffMinutes < 1) return "Now";
                                if (diffMinutes < 60) return `${diffMinutes}m`;
                                if (diffHours < 24) return `${diffHours}h`;
                                if (diffDays < 7) return `${diffDays}d`;
                                return date.toLocaleDateString();
                              })()
                            : "Never"}
                        </p>
                      </div>
                    </div>
                  </CardContent>
                </Card>
              )}
            </div>

            {/* Sidebar */}
            <div className="space-y-6">
              {/* Quick Actions */}
              <Card className="p-0 gap-0 rounded-lg">
                <CardHeader className="px-6 pt-5 pb-4">
                  <CardTitle>Quick Actions</CardTitle>
                </CardHeader>
                <CardContent className="px-6 pb-6 pt-0 space-y-3">
                  <Button
                    className="w-full justify-start"
                    onClick={() => {
                      const currentUrl = `/models/${model.id}${fromUrl ? `?from=${encodeURIComponent(fromUrl)}` : ""}`;
                      navigate(
                        `/playground?model=${encodeURIComponent(model.alias)}&from=${encodeURIComponent(currentUrl)}`,
                      );
                    }}
                  >
                    <Play className="mr-2 h-4 w-4" />
                    Try in Playground
                  </Button>
                  <Button
                    variant="outline"
                    className="w-full justify-start"
                    onClick={() => {
                      const currentUrl = `/models/${model.id}${fromUrl ? `?from=${encodeURIComponent(fromUrl)}` : ""}`;
                      navigate(
                        `/analytics?model=${encodeURIComponent(model.alias)}&from=${encodeURIComponent(currentUrl)}`,
                      );
                    }}
                  >
                    <BarChart3 className="mr-2 h-4 w-4" />
                    View Analytics
                  </Button>
                  <Button
                    variant="outline"
                    className="w-full justify-start"
                    onClick={() => {
                      const currentUrl = `/models/${model.id}${fromUrl ? `?from=${encodeURIComponent(fromUrl)}` : ""}`;
                      navigate(
                        `/analytics?model=${encodeURIComponent(model.alias)}&tab=requests&from=${encodeURIComponent(currentUrl)}`,
                      );
                    }}
                  >
                    <Activity className="mr-2 h-4 w-4" />
                    View Traffic
                  </Button>
                  <Button
                    variant="outline"
                    className="w-full justify-start"
                    onClick={() => setShowApiExamples(true)}
                  >
                    <Code className="mr-2 h-4 w-4" />
                    API Examples
                  </Button>
                  {canManageGroups && (
                    <Button
                      variant="outline"
                      className="w-full justify-start"
                      onClick={() => setShowAccessModal(true)}
                    >
                      <Users className="mr-2 h-4 w-4" />
                      Manage Access
                    </Button>
                  )}
                </CardContent>
              </Card>

              {/* Activity - only show for users with Analytics permission */}
              {canViewAnalytics &&
                model.metrics &&
                model.metrics.time_series && (
                  <Card className="p-0 gap-0 rounded-lg">
                    <CardHeader className="px-6 pt-5 pb-4">
                      <CardTitle>Activity</CardTitle>
                      <CardDescription>
                        Request volume over time
                      </CardDescription>
                    </CardHeader>
                    <CardContent className="px-6 pb-6 pt-0">
                      <div className="flex items-center justify-center">
                        <Sparkline
                          data={model.metrics.time_series}
                          width={280}
                          height={60}
                          className="w-full h-auto"
                        />
                      </div>
                    </CardContent>
                  </Card>
                )}
            </div>
          </div>
        </TabsContent>

        {canManageGroups && (
          <TabsContent value="usage">
            <UserUsageTable modelAlias={model.alias} showPricing={showPricing} />
          </TabsContent>
        )}

        {canManageGroups && (
          <TabsContent value="probes">
            <ModelProbes model={model} />
          </TabsContent>
        )}
      </Tabs>

      {/* API Examples Modal */}
      <ApiExamples
        isOpen={showApiExamples}
        onClose={() => setShowApiExamples(false)}
        model={model}
      />

      {/* Access Management Modal */}
      <AccessManagementModal
        isOpen={showAccessModal}
        onClose={() => setShowAccessModal(false)}
        model={model}
      />

      {/* Update Model Pricing Modal */}
      <UpdateModelPricingModal
        isOpen={showPricingModal}
        modelName={model.alias}
        currentPricing={model.pricing}
        onSubmit={handlePricingSubmit}
        onClose={() => setShowPricingModal(false)}
        isLoading={updateModelMutation.isPending}
      />
    </div>
  );
};

export default ModelInfo;<|MERGE_RESOLUTION|>--- conflicted
+++ resolved
@@ -135,10 +135,7 @@
   const updateModelMutation = useUpdateModel();
 
   // Build include parameter based on permissions - always include status to match Models page cache
-<<<<<<< HEAD
-=======
   // IMPORTANT: Order must match Models.tsx to ensure cache reuse
->>>>>>> 218596cc
   const includeParam = useMemo(() => {
     const parts: string[] = ["status"]; // Always include status to reuse cache from Models page
     if (showPricing) parts.push("pricing");
@@ -146,11 +143,7 @@
     if (canViewAnalytics) parts.push("metrics");
     if (showPricing) parts.push("pricing");
     return parts.join(",");
-<<<<<<< HEAD
-  }, [showPricing, canManageGroups, canViewAnalytics]);
-=======
   }, [canManageGroups, canViewAnalytics, showPricing]);
->>>>>>> 218596cc
 
   const {
     data: rawModelsData,
