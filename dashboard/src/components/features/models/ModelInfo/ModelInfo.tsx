--- conflicted
+++ resolved
@@ -133,19 +133,10 @@
 
   // Build include parameter based on permissions - always include status to match Models page cache
   const includeParam = (() => {
-<<<<<<< HEAD
-    const parts: string[] = [];
-    if (canManageGroups) parts.push("groups");
-    if (canViewAnalytics) parts.push("metrics");
-    // Always include pricing for all users
-    parts.push("pricing");
-    return parts.length > 0 ? (parts.join(",") as any) : undefined;
-=======
-    const parts: string[] = ["status"]; // Always include status to reuse cache from Models page
+    const parts: string[] = ["status", "pricing"]; // Always include status to reuse cache from Models page
     if (canManageGroups) parts.push("groups");
     if (canViewAnalytics) parts.push("metrics");
     return parts.join(",");
->>>>>>> 6b3dc26e
   })();
 
   const {
@@ -1027,7 +1018,6 @@
                           </div>
                         )}
 
-<<<<<<< HEAD
                       {/* Pricing Display - visible to all users */}
                       <div className="border-t pt-6">
                         <div className="flex items-center justify-between mb-1">
@@ -1090,10 +1080,7 @@
                         )}
                       </div>
 
-                      {/* Rate Limiting Display - only show for Platform Managers */}
-=======
                       {/* Rate Limiting & Capacity Display - only show for Platform Managers */}
->>>>>>> 6b3dc26e
                       {canManageGroups &&
                         (model.requests_per_second !== undefined ||
                           model.burst_size !== undefined ||
