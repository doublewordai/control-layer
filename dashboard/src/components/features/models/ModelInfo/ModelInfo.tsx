import React, { useState, useEffect, useMemo } from "react";
import { useParams, useNavigate, useSearchParams } from "react-router-dom";
import {
  ArrowLeft,
  Code,
  Users,
  BarChart3,
  Play,
  Activity,
  X,
  Info,
  Edit,
  Check,
} from "lucide-react";
import {
  useModels,
  useEndpoints,
  useUpdateModel,
  type ModelsInclude,
} from "../../../../api/control-layer";
import { useAuthorization } from "../../../../utils";
import { useSettings } from "../../../../contexts";
import {
  ApiExamples,
  AccessManagementModal,
  UpdateModelPricingModal,
} from "../../../modals";
import UserUsageTable from "./UserUsageTable";
import ModelProbes from "./ModelProbes";
import {
  Card,
  CardContent,
  CardDescription,
  CardHeader,
  CardTitle,
} from "../../../ui/card";
import { Badge } from "../../../ui/badge";
import { Button } from "../../../ui/button";
import { Input } from "../../../ui/input";
import { Textarea } from "../../../ui/textarea";
import {
  HoverCard,
  HoverCardContent,
  HoverCardTrigger,
} from "../../../ui/hover-card";
import { Tabs, TabsContent, TabsList, TabsTrigger } from "../../../ui/tabs";
import {
  Select,
  SelectContent,
  SelectItem,
  SelectTrigger,
  SelectValue,
} from "../../../ui/select";
import { Form, FormControl, FormField, FormItem } from "../../../ui/form";
import { useForm } from "react-hook-form";
import { zodResolver } from "@hookform/resolvers/zod";
import * as z from "zod";
import { Sparkline } from "../../../ui/sparkline";

// Form schema for alias editing
const aliasFormSchema = z.object({
  alias: z
    .string()
    .min(1, "Alias is required")
    .max(100, "Alias must be 100 characters or less"),
});

const ModelInfo: React.FC = () => {
  const { modelId } = useParams<{ modelId: string }>();
  const navigate = useNavigate();
  const [searchParams] = useSearchParams();
  const { hasPermission } = useAuthorization();
  const { isFeatureEnabled } = useSettings();
  const canManageGroups = hasPermission("manage-groups");
  const canViewAnalytics = hasPermission("analytics");
  const showPricing = isFeatureEnabled("use_billing");

  const fromUrl = searchParams.get("from");

  // Get tab from URL or default to "overview"
  const tabFromUrl = searchParams.get("tab");
  const [activeTab, setActiveTab] = useState<string>(() => {
    // Only allow usage tab if user has permission
    if (tabFromUrl === "usage" && canManageGroups) return "usage";
    if (tabFromUrl === "probes" && canManageGroups) return "probes";
    return "overview";
  });

  // Update activeTab when URL changes
  useEffect(() => {
    const tabFromUrl = searchParams.get("tab");
    if (
      tabFromUrl === "overview" ||
      (tabFromUrl === "usage" && canManageGroups) ||
      (tabFromUrl === "probes" && canManageGroups)
    ) {
      setActiveTab(tabFromUrl);
    }
  }, [searchParams, canManageGroups]);

  // Handle tab change
  const handleTabChange = (value: string) => {
    setActiveTab(value);
    const newParams = new URLSearchParams(searchParams);
    newParams.set("tab", value);
    navigate(`/models/${modelId}?${newParams.toString()}`, { replace: true });
  };

  // Settings form state
  const [updateData, setUpdateData] = useState({
    alias: "",
    description: "",
    model_type: "" as "CHAT" | "EMBEDDINGS" | "",
    capabilities: [] as string[],
    requests_per_second: null as number | null,
    burst_size: null as number | null,
    capacity: null as number | null,
    batch_capacity: null as number | null,
  });
  const [settingsError, setSettingsError] = useState<string | null>(null);
  const [showApiExamples, setShowApiExamples] = useState(false);
  const [isEditingAlias, setIsEditingAlias] = useState(false);
  const [showAccessModal, setShowAccessModal] = useState(false);
  const [isEditingModelDetails, setIsEditingModelDetails] = useState(false);
  const [showPricingModal, setShowPricingModal] = useState(false);

  // Alias form
  const aliasForm = useForm<z.infer<typeof aliasFormSchema>>({
    resolver: zodResolver(aliasFormSchema),
    defaultValues: {
      alias: "",
    },
  });

  const updateModelMutation = useUpdateModel();

  // Build include parameter based on permissions - always include status to match Models page cache
<<<<<<< HEAD
  const includeParam = (() => {
    const parts: string[] = ["status"]; // Always include status to reuse cache from Models page
    if (canManageGroups) parts.push("groups");
    if (canViewAnalytics) parts.push("metrics");
    return parts.join(",");
  })();
=======
  const includeParam = useMemo(() => {
    const parts: string[] = ["status"]; // Always include status to reuse cache from Models page
    if (showPricing) parts.push("pricing");
    if (canManageGroups) parts.push("groups");
    if (canViewAnalytics) parts.push("metrics");
    return parts.join(",");
  }, [showPricing, canManageGroups, canViewAnalytics]);
>>>>>>> d8d62c8e

  const {
    data: rawModelsData,
    isLoading: modelsLoading,
    error: modelsError,
  } = useModels({
    include: includeParam as ModelsInclude,
    accessible: !canManageGroups, // Match Models page: admins see all (false), non-admins see accessible only (true)
  });

  const {
    data: endpointsData,
    isLoading: endpointsLoading,
    error: endpointsError,
  } = useEndpoints();

  const loading = modelsLoading || endpointsLoading;
  const error = modelsError
    ? (modelsError as Error).message
    : endpointsError
      ? (endpointsError as Error).message
      : null;

  // Find the specific model and endpoint
  const model = rawModelsData?.find((m) => m.id === modelId);
  const endpoint = endpointsData?.find((e) => e.id === model?.hosted_on);

  // Initialize form data when model is loaded
  useEffect(() => {
    if (model) {
      const effectiveType = model.model_type || "CHAT";

      setUpdateData({
        alias: model.alias,
        description: model.description || "",
        model_type: effectiveType as "CHAT" | "EMBEDDINGS",
        capabilities: model.capabilities || [],
        requests_per_second: model.requests_per_second || null,
        burst_size: model.burst_size || null,
        capacity: model.capacity || null,
        batch_capacity: model.batch_capacity || null,
      });
      aliasForm.reset({
        alias: model.alias,
      });
      setIsEditingAlias(false);
      setIsEditingModelDetails(false);
      setSettingsError(null);
    }
  }, [model, aliasForm]);

  // Settings form handlers
  const handleSave = async () => {
    if (!model) return;
    setSettingsError(null);

    try {
      await updateModelMutation.mutateAsync({
        id: model.id,
        data: {
          alias: updateData.alias,
          description: updateData.description,
          model_type:
            updateData.model_type === ""
              ? null
              : (updateData.model_type as "CHAT" | "EMBEDDINGS"),
          capabilities: updateData.capabilities,
          // Always include rate limiting and capacity fields to handle clearing properly
          // Send null as the actual value when clearing (not undefined)
          requests_per_second: updateData.requests_per_second,
          burst_size: updateData.burst_size,
          capacity: updateData.capacity,
          batch_capacity: updateData.batch_capacity,
        },
      });
      setIsEditingModelDetails(false);
    } catch (error) {
      setSettingsError(
        error instanceof Error
          ? error.message
          : "Failed to update model settings",
      );
    }
  };

  // Model details form handlers
  const handleModelDetailsCancel = () => {
    if (model) {
      const effectiveType = model.model_type || "CHAT";
      setUpdateData({
        alias: model.alias,
        description: model.description || "",
        model_type: effectiveType as "CHAT" | "EMBEDDINGS",
        capabilities: model.capabilities || [],
        requests_per_second: model.requests_per_second || null,
        burst_size: model.burst_size || null,
        capacity: model.capacity || null,
        batch_capacity: model.batch_capacity || null,
      });
    }
    setIsEditingModelDetails(false);
    setSettingsError(null);
  };

  // Alias inline editing handlers
  const onAliasSubmit = async (values: z.infer<typeof aliasFormSchema>) => {
    if (!model) return;
    setSettingsError(null);

    try {
      await updateModelMutation.mutateAsync({
        id: model.id,
        data: { alias: values.alias },
      });
      setIsEditingAlias(false);
    } catch (error) {
      setSettingsError(
        error instanceof Error ? error.message : "Failed to update alias",
      );
    }
  };

  const handleAliasCancel = () => {
    aliasForm.reset({
      alias: model?.alias || "",
    });
    setIsEditingAlias(false);
    setSettingsError(null);
  };

  // Pricing modal handler
  const handlePricingSubmit = async (pricing: {
    input_price_per_token?: number;
    output_price_per_token?: number;
  }) => {
    if (!model) return;
    setSettingsError(null);

    try {
      await updateModelMutation.mutateAsync({
        id: model.id,
        data: {
          pricing: {
            input_price_per_token: pricing.input_price_per_token ?? null,
            output_price_per_token: pricing.output_price_per_token ?? null,
          },
        },
      });
      setShowPricingModal(false);
    } catch (error) {
      setSettingsError(
        error instanceof Error ? error.message : "Failed to update pricing",
      );
    }
  };

  if (loading) {
    return (
      <div className="flex items-center justify-center h-full">
        <div className="text-center">
          <div
            className="animate-spin rounded-full h-12 w-12 border-b-2 border-doubleword-accent-blue mx-auto mb-4"
            aria-label="Loading"
          ></div>
          <p className="text-doubleword-neutral-600">
            Loading model details...
          </p>
        </div>
      </div>
    );
  }

  if (error) {
    return (
      <div className="flex items-center justify-center h-full">
        <div className="text-center">
          <div className="text-red-500 mb-4">
            <ArrowLeft className="h-12 w-12 mx-auto" />
          </div>
          <p className="text-red-600 font-semibold">Error: {error}</p>
          <Button
            variant="outline"
            onClick={() => navigate(fromUrl || "/models")}
            className="mt-4"
          >
            <ArrowLeft className="mr-2 h-4 w-4" />
            {fromUrl ? "Go Back" : "Back to Models"}
          </Button>
        </div>
      </div>
    );
  }

  if (!model) {
    return (
      <div className="flex items-center justify-center h-full">
        <div className="text-center">
          <p className="text-gray-600 font-semibold">Model not found</p>
          <Button
            variant="outline"
            onClick={() => navigate(fromUrl || "/models")}
            className="mt-4"
          >
            <ArrowLeft className="mr-2 h-4 w-4" />
            {fromUrl ? "Go Back" : "Back to Models"}
          </Button>
        </div>
      </div>
    );
  }

  return (
    <div className="p-6">
      <Tabs
        value={activeTab}
        onValueChange={handleTabChange}
        className="space-y-4"
      >
        {/* Header */}
        <div className="mb-6">
          <div className="flex items-center gap-4 mb-4">
            <button
              onClick={() => navigate(fromUrl || "/models")}
              className="p-2 text-gray-500 hover:bg-gray-100 rounded-lg transition-colors"
              aria-label={fromUrl ? "Go back" : "Back to Models"}
              title={fromUrl ? "Go back" : "Back to Models"}
            >
              <ArrowLeft className="w-5 h-5" />
            </button>
            <div className="flex-1">
              <div className="flex flex-col sm:flex-row sm:items-center sm:justify-between gap-4">
                <div>
                  {isEditingAlias ? (
                    <div className="space-y-2">
                      <Form {...aliasForm}>
                        <form
                          onSubmit={aliasForm.handleSubmit(onAliasSubmit)}
                          className="flex items-center gap-2"
                        >
                          <FormField
                            control={aliasForm.control}
                            name="alias"
                            render={({ field }) => (
                              <FormItem>
                                <FormControl>
                                  <Input
                                    className="text-3xl font-bold h-12 text-doubleword-neutral-900"
                                    placeholder="Model alias"
                                    {...field}
                                  />
                                </FormControl>
                              </FormItem>
                            )}
                          />
                          <Button
                            type="submit"
                            size="sm"
                            disabled={updateModelMutation.isPending}
                          >
                            {updateModelMutation.isPending ? (
                              <div className="w-4 h-4 border-2 border-white border-t-transparent rounded-full animate-spin" />
                            ) : (
                              <Check className="h-4 w-4" />
                            )}
                          </Button>
                          <Button
                            type="button"
                            variant="outline"
                            size="sm"
                            onClick={handleAliasCancel}
                            disabled={updateModelMutation.isPending}
                          >
                            <X className="h-4 w-4" />
                          </Button>
                        </form>
                      </Form>
                      {aliasForm.formState.errors.alias && (
                        <p className="text-sm text-red-600">
                          {aliasForm.formState.errors.alias.message}
                        </p>
                      )}
                      {settingsError && (
                        <p className="text-sm text-red-600">{settingsError}</p>
                      )}
                    </div>
                  ) : (
                    <h1 className="text-3xl font-bold text-doubleword-neutral-900">
                      {model.alias}
                    </h1>
                  )}
                  <p className="text-doubleword-neutral-600 mt-1">
                    {model.model_name} • {endpoint?.name || "Unknown endpoint"}
                  </p>
                </div>
                <div className="flex items-center justify-center sm:justify-start gap-3">
                  <TabsList className="w-full sm:w-auto">
                    <TabsTrigger
                      value="overview"
                      className="flex items-center gap-2"
                    >
                      <Info className="h-4 w-4" />
                      Overview
                    </TabsTrigger>
                    {canManageGroups && (
                      <TabsTrigger
                        value="usage"
                        className="flex items-center gap-2"
                      >
                        <Users className="h-4 w-4" />
                        Usage
                      </TabsTrigger>
                    )}
                    {canManageGroups && (
                      <TabsTrigger
                        value="probes"
                        className="flex items-center gap-2"
                      >
                        <Activity className="h-4 w-4" />
                        Uptime
                      </TabsTrigger>
                    )}
                  </TabsList>
                </div>
              </div>
            </div>
          </div>
        </div>
        <TabsContent value="overview">
          <div className="grid grid-cols-1 lg:grid-cols-3 gap-6">
            {/* Main Content */}
            <div className="lg:col-span-2 space-y-6">
              {/* Model Details */}
              <Card className="p-0 gap-0 rounded-lg">
                <CardHeader className="px-6 pt-5 pb-4">
                  <div className="flex items-center justify-between">
                    <CardTitle>Model Details</CardTitle>
                    {canManageGroups && !isEditingModelDetails && (
                      <Button
                        variant="outline"
                        size="sm"
                        onClick={() => setIsEditingModelDetails(true)}
                        className="h-8 w-8 p-0"
                      >
                        <Edit className="h-4 w-4" />
                      </Button>
                    )}
                  </div>
                </CardHeader>
                <CardContent className="px-6 pb-6 pt-0">
                  {isEditingModelDetails ? (
                    <div className="space-y-4">
                      <div className="grid grid-cols-1 md:grid-cols-3 gap-6">
                        <div>
                          <label className="text-sm text-gray-600 mb-2 block">
                            Full Name
                          </label>
                          <p className="font-medium p-2 bg-gray-50 rounded text-gray-500">
                            {model.model_name}
                          </p>
                          <p className="text-xs text-gray-400 mt-1">
                            Read-only
                          </p>
                        </div>
                        <div>
                          <label className="text-sm text-gray-600 mb-2 block">
                            Alias
                          </label>
                          <Input
                            value={updateData.alias}
                            onChange={(e) =>
                              setUpdateData((prev) => ({
                                ...prev,
                                alias: e.target.value,
                              }))
                            }
                            className="font-medium"
                            placeholder="Model alias"
                          />
                        </div>
                        <div>
                          <label className="text-sm text-gray-600 mb-2 block">
                            Type
                          </label>
                          <Select
                            value={updateData.model_type}
                            onValueChange={(value) =>
                              setUpdateData((prev) => ({
                                ...prev,
                                model_type: value as "CHAT" | "EMBEDDINGS",
                              }))
                            }
                          >
                            <SelectTrigger>
                              <SelectValue />
                            </SelectTrigger>
                            <SelectContent>
                              <SelectItem value="CHAT">Chat</SelectItem>
                              <SelectItem value="EMBEDDINGS">
                                Embeddings
                              </SelectItem>
                            </SelectContent>
                          </Select>
                        </div>
                      </div>
                      <div>
                        <div className="flex items-center gap-1 mb-2">
                          <label className="text-sm text-gray-600">
                            Description
                          </label>
                          <HoverCard openDelay={100} closeDelay={50}>
                            <HoverCardTrigger asChild>
                              <Info className="h-3 w-3 text-gray-400 hover:text-gray-600" />
                            </HoverCardTrigger>
                            <HoverCardContent className="w-80" sideOffset={5}>
                              <p className="text-sm text-muted-foreground">
                                User provided description for the model.
                                Displayed to all users when viewing the model on
                                the overview page.
                              </p>
                            </HoverCardContent>
                          </HoverCard>
                        </div>
                        <Textarea
                          value={updateData.description}
                          onChange={(e) =>
                            setUpdateData((prev) => ({
                              ...prev,
                              description: e.target.value,
                            }))
                          }
                          placeholder="Enter model description..."
                          rows={3}
                          className="resize-none"
                        />
                      </div>

                      {/* Capabilities Section */}
                      {updateData.model_type === "CHAT" && (
                        <div className="border-t pt-4">
                          <div className="flex items-center gap-1 mb-3">
                            <label className="text-sm text-gray-600 font-medium">
                              Capabilities
                            </label>
                          </div>
                          <div className="flex items-center space-x-2">
                            <input
                              type="checkbox"
                              id="vision-capability"
                              checked={
                                updateData.capabilities?.includes("vision") ??
                                false
                              }
                              onChange={(e) => {
                                const newCapabilities = e.target.checked
                                  ? [
                                      ...(updateData.capabilities || []),
                                      "vision",
                                    ]
                                  : (updateData.capabilities || []).filter(
                                      (c) => c !== "vision",
                                    );
                                setUpdateData((prev) => ({
                                  ...prev,
                                  capabilities: newCapabilities,
                                }));
                              }}
                              className="h-4 w-4 rounded border-gray-300 text-blue-600 focus:ring-blue-500"
                            />
                            <label
                              htmlFor="vision-capability"
                              className="text-sm font-medium leading-none peer-disabled:cursor-not-allowed peer-disabled:opacity-70 flex items-center gap-1"
                            >
                              Vision
                              <HoverCard openDelay={100} closeDelay={50}>
                                <HoverCardTrigger asChild>
                                  <Info className="h-3 w-3 text-gray-400 hover:text-gray-600" />
                                </HoverCardTrigger>
                                <HoverCardContent
                                  className="w-80"
                                  sideOffset={5}
                                >
                                  <p className="text-sm text-muted-foreground">
                                    Enables image upload in the playground.
                                  </p>
                                </HoverCardContent>
                              </HoverCard>
                            </label>
                          </div>
                        </div>
                      )}

                      {/* Rate Limiting Section */}
                      <div className="border-t pt-4">
                        <div className="flex items-center gap-1 mb-3">
                          <label className="text-sm text-gray-600 font-medium">
                            Global Rate Limiting
                          </label>
                          <HoverCard openDelay={100} closeDelay={50}>
                            <HoverCardTrigger asChild>
                              <Info className="h-3 w-3 text-gray-400 hover:text-gray-600" />
                            </HoverCardTrigger>
                            <HoverCardContent className="w-80" sideOffset={5}>
                              <p className="text-sm text-muted-foreground">
                                Set system-wide rate limits for this model.
                                These apply to all users and override individual
                                API key limits.
                              </p>
                            </HoverCardContent>
                          </HoverCard>
                        </div>
                        <div className="grid grid-cols-1 md:grid-cols-2 gap-4">
                          <div>
                            <label className="text-sm text-gray-600 mb-2 flex items-center gap-1">
                              Requests per Second
                              <HoverCard openDelay={100} closeDelay={50}>
                                <HoverCardTrigger asChild>
                                  <Info className="h-3 w-3 text-gray-400 hover:text-gray-600" />
                                </HoverCardTrigger>
                                <HoverCardContent className="w-80" sideOffset={5}>
                                  <p className="text-sm text-muted-foreground">
                                    Sustained request rate limit. Temporary bursts can exceed this up to the burst size. Exceeding this limit returns 429 errors.
                                  </p>
                                </HoverCardContent>
                              </HoverCard>
                            </label>
                            <Input
                              type="number"
                              min="1"
                              max="10000"
                              step="1"
                              value={updateData.requests_per_second || ""}
                              onChange={(e) =>
                                setUpdateData((prev) => ({
                                  ...prev,
                                  requests_per_second:
                                    e.target.value === ""
                                      ? null
                                      : Number(e.target.value),
                                }))
                              }
                              placeholder={
                                updateData.requests_per_second !== null
                                  ? updateData.requests_per_second?.toString() ||
                                    "None"
                                  : "None"
                              }
                            />
                          </div>
                          <div>
                            <label className="text-sm text-gray-600 mb-2 flex items-center gap-1">
                              Burst Size
                              <HoverCard openDelay={100} closeDelay={50}>
                                <HoverCardTrigger asChild>
                                  <Info className="h-3 w-3 text-gray-400 hover:text-gray-600" />
                                </HoverCardTrigger>
                                <HoverCardContent className="w-80" sideOffset={5}>
                                  <p className="text-sm text-muted-foreground">
                                    Maximum number of requests allowed in a temporary burst above the sustained rate.
                                  </p>
                                </HoverCardContent>
                              </HoverCard>
                            </label>
                            <Input
                              type="number"
                              min="1"
                              max="50000"
                              step="1"
                              value={updateData.burst_size || ""}
                              onChange={(e) =>
                                setUpdateData((prev) => ({
                                  ...prev,
                                  burst_size:
                                    e.target.value === ""
                                      ? null
                                      : Number(e.target.value),
                                }))
                              }
                              placeholder={
                                updateData.burst_size !== null
                                  ? updateData.burst_size?.toString() || "None"
                                  : "None"
                              }
                            />
                          </div>
                          <div>
                            <label className="text-sm text-gray-600 mb-2 flex items-center gap-1">
                              Maximum Concurrent Requests
                              <HoverCard openDelay={100} closeDelay={50}>
                                <HoverCardTrigger asChild>
                                  <Info className="h-3 w-3 text-gray-400 hover:text-gray-600" />
                                </HoverCardTrigger>
                                <HoverCardContent className="w-80" sideOffset={5}>
                                  <p className="text-sm text-muted-foreground">
                                    Maximum number of requests that can be processed concurrently. Exceeding this limit returns 429 errors.
                                  </p>
                                </HoverCardContent>
                              </HoverCard>
                            </label>
                            <Input
                              type="number"
                              min="1"
                              max="10000"
                              step="1"
                              value={updateData.capacity || ""}
                              onChange={(e) =>
                                setUpdateData((prev) => ({
                                  ...prev,
                                  capacity:
                                    e.target.value === ""
                                      ? null
                                      : Number(e.target.value),
                                }))
                              }
                              placeholder={
                                updateData.capacity !== null
                                  ? updateData.capacity?.toString() || "None"
                                  : "None"
                              }
                            />
                          </div>
                          <div>
                            <label className="text-sm text-gray-600 mb-2 flex items-center gap-1">
                              Maximum Batch Concurrent Requests
                              <HoverCard openDelay={100} closeDelay={50}>
                                <HoverCardTrigger asChild>
                                  <Info className="h-3 w-3 text-gray-400 hover:text-gray-600" />
                                </HoverCardTrigger>
                                <HoverCardContent className="w-80" sideOffset={5}>
                                  <p className="text-sm text-muted-foreground">
                                    Maximum number of concurrent requests the batching system can send to this model.
                                  </p>
                                </HoverCardContent>
                              </HoverCard>
                            </label>
                            <Input
                              type="number"
                              min="1"
                              max="10000"
                              step="1"
                              value={updateData.batch_capacity || ""}
                              onChange={(e) =>
                                setUpdateData((prev) => ({
                                  ...prev,
                                  batch_capacity:
                                    e.target.value === ""
                                      ? null
                                      : Number(e.target.value),
                                }))
                              }
                              placeholder={
                                updateData.batch_capacity !== null
                                  ? updateData.batch_capacity?.toString() || "None"
                                  : "None"
                              }
                            />
                          </div>
                        </div>
                        {(updateData.requests_per_second ||
                          updateData.burst_size ||
                          updateData.capacity ||
                          updateData.batch_capacity) && (
                          <div className="mt-3">
                            <Button
                              type="button"
                              variant="outline"
                              size="sm"
                              onClick={() =>
                                setUpdateData((prev) => ({
                                  ...prev,
                                  requests_per_second: null,
                                  burst_size: null,
                                  capacity: null,
                                  batch_capacity: null,
                                }))
                              }
                              className="text-xs"
                            >
                              Clear Rate Limits & Capacity
                            </Button>
                          </div>
                        )}
                        <p className="text-xs text-gray-500 mt-2">
                          Leave fields blank for no limits.
                        </p>
                        {updateData.burst_size &&
                          !updateData.requests_per_second && (
                            <div className="mt-2 p-2 bg-yellow-50 border border-yellow-200 rounded-md">
                              <p className="text-xs text-yellow-700">
                                ⚠️ Burst size will be ignored without requests
                                per second. Set requests per second to enable
                                rate limiting.
                              </p>
                            </div>
                          )}
                        {updateData.batch_capacity &&
                          updateData.capacity &&
                          updateData.batch_capacity > updateData.capacity && (
                            <div className="mt-2 p-2 bg-yellow-50 border border-yellow-200 rounded-md">
                              <p className="text-xs text-yellow-700">
                                ⚠️ Maximum Batch Concurrent Requests is higher than Maximum Concurrent Requests. Batch requests may be rate limited.
                              </p>
                            </div>
                          )}
                      </div>

                      <div className="flex items-center gap-3 pt-4 border-t justify-end">
                        <Button
                          onClick={handleSave}
                          disabled={updateModelMutation.isPending}
                          size="sm"
                        >
                          {updateModelMutation.isPending ? (
                            <>
                              <div className="w-4 h-4 border-2 border-white border-t-transparent rounded-full animate-spin mr-2" />
                              Saving...
                            </>
                          ) : (
                            <>
                              <Check className="mr-2 h-4 w-4" />
                              Save Changes
                            </>
                          )}
                        </Button>
                        <Button
                          variant="outline"
                          onClick={handleModelDetailsCancel}
                          disabled={updateModelMutation.isPending}
                          size="sm"
                        >
                          Cancel
                        </Button>
                        {settingsError && (
                          <p className="text-sm text-red-600 ml-3">
                            {settingsError}
                          </p>
                        )}
                      </div>
                    </div>
                  ) : (
                    <div className="space-y-6">
                      <div className="grid grid-cols-1 md:grid-cols-3 gap-6">
                        <div>
                          <div className="flex items-center gap-1 mb-1">
                            <p className="text-sm text-gray-600">Full Name</p>
                            <HoverCard openDelay={100} closeDelay={50}>
                              <HoverCardTrigger asChild>
                                <Info className="h-3 w-3 text-gray-400 hover:text-gray-600 " />
                              </HoverCardTrigger>
                              <HoverCardContent className="w-80" sideOffset={5}>
                                <p className="text-sm text-muted-foreground">
                                  The name under which the model is available at
                                  the upstream endpoint.
                                </p>
                              </HoverCardContent>
                            </HoverCard>
                          </div>
                          <p className="font-medium">{model.model_name}</p>
                        </div>
                        <div>
                          <div className="flex items-center gap-1 mb-1">
                            <p className="text-sm text-gray-600">Alias</p>
                            <HoverCard openDelay={100} closeDelay={50}>
                              <HoverCardTrigger asChild>
                                <Info className="h-3 w-3 text-gray-400 hover:text-gray-600 " />
                              </HoverCardTrigger>
                              <HoverCardContent className="w-80" sideOffset={5}>
                                <p className="text-sm text-muted-foreground">
                                  The name under which the model will be made
                                  available in the control layer API.
                                </p>
                              </HoverCardContent>
                            </HoverCard>
                          </div>
                          <p className="font-medium">{model.alias}</p>
                        </div>
                        <div>
                          <div className="flex items-center gap-1 mb-1">
                            <p className="text-sm text-gray-600">Type</p>
                            <HoverCard openDelay={100} closeDelay={50}>
                              <HoverCardTrigger asChild>
                                <Info className="h-3 w-3 text-gray-400 hover:text-gray-600" />
                              </HoverCardTrigger>
                              <HoverCardContent className="w-80" sideOffset={5}>
                                <p className="text-sm text-muted-foreground">
                                  The type of the model. Determines which
                                  playground is used.
                                </p>
                              </HoverCardContent>
                            </HoverCard>
                          </div>
                          <Badge variant="outline">
                            {model.model_type || "UNKNOWN"}
                          </Badge>
                        </div>
                      </div>
                      <div>
                        <div className="flex items-center gap-1 mb-1">
                          <p className="text-sm text-gray-600">Description</p>
                          <HoverCard openDelay={100} closeDelay={50}>
                            <HoverCardTrigger asChild>
                              <Info className="h-3 w-3 text-gray-400 hover:text-gray-600" />
                            </HoverCardTrigger>
                            <HoverCardContent className="w-80" sideOffset={5}>
                              <p className="text-sm text-muted-foreground">
                                User provided description for the model.
                                Displayed to all users when viewing the model on
                                the overview page.
                              </p>
                            </HoverCardContent>
                          </HoverCard>
                        </div>
                        <p className="text-gray-700">
                          {model.description || "No description provided"}
                        </p>
                      </div>

                      {/* Capabilities Section - only show for CHAT models */}
                      {(model.model_type === "CHAT" || !model.model_type) &&
                        canManageGroups && (
                          <div className="border-t pt-6">
                            <div className="flex items-center gap-1 mb-3">
                              <p className="text-sm text-gray-600 font-medium">
                                Capabilities
                              </p>
                            </div>
                            <div className="flex items-center space-x-2">
                              <input
                                type="checkbox"
                                id="vision-capability-readonly"
                                checked={
                                  model.capabilities?.includes("vision") ??
                                  false
                                }
                                onChange={async (e) => {
                                  const newCapabilities = e.target.checked
                                    ? [...(model.capabilities || []), "vision"]
                                    : (model.capabilities || []).filter(
                                        (c) => c !== "vision",
                                      );

                                  try {
                                    await updateModelMutation.mutateAsync({
                                      id: model.id,
                                      data: {
                                        capabilities: newCapabilities,
                                      },
                                    });
                                  } catch (error) {
                                    console.error(
                                      "Failed to update capabilities:",
                                      error,
                                    );
                                  }
                                }}
                                disabled={updateModelMutation.isPending}
                                className="h-4 w-4 rounded border-gray-300 text-blue-600 focus:ring-blue-500 disabled:opacity-50"
                              />
                              <label
                                htmlFor="vision-capability-readonly"
                                className="text-sm font-medium leading-none peer-disabled:cursor-not-allowed peer-disabled:opacity-70 flex items-center gap-1"
                              >
                                Vision
                                <HoverCard openDelay={100} closeDelay={50}>
                                  <HoverCardTrigger asChild>
                                    <Info className="h-3 w-3 text-gray-400 hover:text-gray-600" />
                                  </HoverCardTrigger>
                                  <HoverCardContent
                                    className="w-80"
                                    sideOffset={5}
                                  >
                                    <p className="text-sm text-muted-foreground">
                                      Enables image upload in the playground.
                                    </p>
                                  </HoverCardContent>
                                </HoverCard>
                              </label>
                            </div>
                          </div>
                        )}

                      {/* Pricing Display - visible to all users when billing is enabled */}
                      {showPricing && (
                        <div className="border-t pt-6">
                          <div className="flex items-center justify-between mb-1">
                            <div className="flex items-center gap-1">
                              <p className="text-sm text-gray-600">Pricing</p>
                              <HoverCard openDelay={100} closeDelay={50}>
                                <HoverCardTrigger asChild>
                                  <Info className="h-3 w-3 text-gray-400 hover:text-gray-600" />
                                </HoverCardTrigger>
                                <HoverCardContent
                                  className="w-80"
                                  sideOffset={5}
                                >
                                  <p className="text-sm text-muted-foreground">
                                    Customer-facing pricing rates per token.
                                    {canManageGroups && ` Click ${model.pricing ? "Edit" : "Set Pricing"} to update pricing.`}
                                  </p>
                                </HoverCardContent>
                              </HoverCard>
                            </div>
                            {canManageGroups && (
                              <Button
                                variant="outline"
                                size="sm"
                                onClick={() => setShowPricingModal(true)}
                                className="h-8"
                              >
                                <Edit className="h-3 w-3 mr-1" />
                                {model.pricing ? "Edit" : "Set Pricing"}
                              </Button>
                            )}
                          </div>
                          {model.pricing ? (
                            <div className="grid grid-cols-1 md:grid-cols-2 gap-6">
                              <div>
                                <p className="text-xs text-gray-500 mb-1">
                                  Input Price per Token
                                </p>
                                <p className="font-medium">
                                  {model.pricing.input_price_per_token
                                    ? `$${Number(model.pricing.input_price_per_token).toFixed(4)}`
                                    : "Not set"}
                                </p>
                              </div>
                              <div>
                                <p className="text-xs text-gray-500 mb-1">
                                  Output Price per Token
                                </p>
                                <p className="font-medium">
                                  {model.pricing.output_price_per_token
                                    ? `$${Number(model.pricing.output_price_per_token).toFixed(4)}`
                                    : "Not set"}
                                </p>
                              </div>
                            </div>
                          ) : (
                            <p className="text-sm text-gray-500 mt-2">
                              No pricing configured.{canManageGroups && ' Click "Set Pricing" to add pricing information.'}
                            </p>
                          )}
                        </div>
                      )}

                      {/* Rate Limiting & Capacity Display - only show for Platform Managers */}
                      {canManageGroups &&
                        (model.requests_per_second !== undefined ||
                          model.burst_size !== undefined ||
                          model.capacity !== undefined ||
                          model.batch_capacity !== undefined) && (
                          <div className="border-t pt-6">
                            <div className="flex items-center gap-1 mb-1">
                              <p className="text-sm text-gray-600">
                                Rate Limiting & Capacity
                              </p>
                              <HoverCard openDelay={100} closeDelay={50}>
                                <HoverCardTrigger asChild>
                                  <Info className="h-3 w-3 text-gray-400 hover:text-gray-600" />
                                </HoverCardTrigger>
                                <HoverCardContent
                                  className="w-80"
                                  sideOffset={5}
                                >
                                  <p className="text-sm text-muted-foreground">
                                    Rate limits control request throughput. Capacity limits control concurrent requests.
                                  </p>
                                </HoverCardContent>
                              </HoverCard>
                            </div>
                            <div className="grid grid-cols-1 md:grid-cols-2 gap-6">
                              <div>
                                <p className="text-xs text-gray-500 mb-1 flex items-center gap-1">
                                  Requests per Second
                                  <HoverCard openDelay={100} closeDelay={50}>
                                    <HoverCardTrigger asChild>
                                      <Info className="h-3 w-3 text-gray-400 hover:text-gray-600" />
                                    </HoverCardTrigger>
                                    <HoverCardContent className="w-80" sideOffset={5}>
                                      <p className="text-sm text-muted-foreground">
                                        Sustained request rate limit. Temporary bursts can exceed this up to the burst size. Exceeding this limit returns 429 errors.
                                      </p>
                                    </HoverCardContent>
                                  </HoverCard>
                                </p>
                                <p className="font-medium">
                                  {model.requests_per_second
                                    ? `${model.requests_per_second} req/s`
                                    : "No limit"}
                                </p>
                              </div>
                              <div>
                                <p className="text-xs text-gray-500 mb-1 flex items-center gap-1">
                                  Burst Size
                                  <HoverCard openDelay={100} closeDelay={50}>
                                    <HoverCardTrigger asChild>
                                      <Info className="h-3 w-3 text-gray-400 hover:text-gray-600" />
                                    </HoverCardTrigger>
                                    <HoverCardContent className="w-80" sideOffset={5}>
                                      <p className="text-sm text-muted-foreground">
                                        Maximum number of requests allowed in a temporary burst above the sustained rate.
                                      </p>
                                    </HoverCardContent>
                                  </HoverCard>
                                </p>
                                <p className="font-medium">
                                  {model.burst_size
                                    ? model.burst_size.toLocaleString()
                                    : "No limit"}
                                </p>
                              </div>
                              <div>
                                <p className="text-xs text-gray-500 mb-1 flex items-center gap-1">
                                  Maximum Concurrent Requests
                                  <HoverCard openDelay={100} closeDelay={50}>
                                    <HoverCardTrigger asChild>
                                      <Info className="h-3 w-3 text-gray-400 hover:text-gray-600" />
                                    </HoverCardTrigger>
                                    <HoverCardContent className="w-80" sideOffset={5}>
                                      <p className="text-sm text-muted-foreground">
                                        Maximum number of requests that can be processed concurrently. Exceeding this limit returns 429 errors.
                                      </p>
                                    </HoverCardContent>
                                  </HoverCard>
                                </p>
                                <p className="font-medium">
                                  {model.capacity
                                    ? `${model.capacity.toLocaleString()} concurrent`
                                    : "No limit"}
                                </p>
                              </div>
                              <div>
                                <p className="text-xs text-gray-500 mb-1 flex items-center gap-1">
                                  Maximum Batch Concurrent Requests
                                  <HoverCard openDelay={100} closeDelay={50}>
                                    <HoverCardTrigger asChild>
                                      <Info className="h-3 w-3 text-gray-400 hover:text-gray-600" />
                                    </HoverCardTrigger>
                                    <HoverCardContent className="w-80" sideOffset={5}>
                                      <p className="text-sm text-muted-foreground">
                                        Maximum number of concurrent requests the batching system can send to this model.
                                      </p>
                                    </HoverCardContent>
                                  </HoverCard>
                                </p>
                                <p className="font-medium">
                                  {model.batch_capacity
                                    ? `${model.batch_capacity.toLocaleString()} concurrent`
                                    : "No limit"}
                                </p>
                              </div>
                            </div>
                            {model.burst_size && !model.requests_per_second && (
                              <div className="mt-4 p-2 bg-yellow-50 border border-yellow-200 rounded-md">
                                <p className="text-xs text-yellow-700">
                                  ⚠️ Burst size will be ignored without requests per second. Set requests per second to enable rate limiting.
                                </p>
                              </div>
                            )}
                            {model.batch_capacity && model.capacity && model.batch_capacity > model.capacity && (
                              <div className="mt-4 p-2 bg-yellow-50 border border-yellow-200 rounded-md">
                                <p className="text-xs text-yellow-700">
                                  ⚠️ Maximum Batch Concurrent Requests is higher than Maximum Concurrent Requests. Batch requests may be rate limited.
                                </p>
                              </div>
                            )}
                          </div>
                        )}
                    </div>
                  )}
                </CardContent>
              </Card>

              {/* Usage Metrics - only show for users with Analytics permission */}
              {canViewAnalytics && model.metrics && (
                <Card className="p-0 gap-0 rounded-lg">
                  <CardHeader className="px-6 pt-5 pb-4">
                    <CardTitle>Usage Metrics</CardTitle>
                    <CardDescription>
                      Request statistics and performance data
                    </CardDescription>
                  </CardHeader>
                  <CardContent className="px-6 pb-6 pt-0">
                    <div className="grid grid-cols-2 md:grid-cols-4 gap-6">
                      <div>
                        <div className="flex items-center gap-1 mb-1">
                          <p className="text-sm text-gray-600">
                            Total Requests
                          </p>
                          <HoverCard openDelay={100} closeDelay={50}>
                            <HoverCardTrigger asChild>
                              <Info className="h-3 w-3 text-gray-400 hover:text-gray-600 " />
                            </HoverCardTrigger>
                            <HoverCardContent className="w-40" sideOffset={5}>
                              <p className="text-xs text-muted-foreground">
                                Total requests made to this model
                              </p>
                            </HoverCardContent>
                          </HoverCard>
                        </div>
                        <p className="text-xl font-bold text-gray-900">
                          {model.metrics.total_requests.toLocaleString()}
                        </p>
                      </div>
                      <div>
                        <div className="flex items-center gap-1 mb-1">
                          <p className="text-sm text-gray-600">Avg Latency</p>
                          <HoverCard openDelay={100} closeDelay={50}>
                            <HoverCardTrigger asChild>
                              <Info className="h-3 w-3 text-gray-400 hover:text-gray-600 " />
                            </HoverCardTrigger>
                            <HoverCardContent className="w-40" sideOffset={5}>
                              <p className="text-xs text-muted-foreground">
                                Average response time across all requests
                              </p>
                            </HoverCardContent>
                          </HoverCard>
                        </div>
                        <p className="text-xl font-bold text-gray-900">
                          {model.metrics.avg_latency_ms
                            ? model.metrics.avg_latency_ms >= 1000
                              ? `${(model.metrics.avg_latency_ms / 1000).toFixed(1)}s`
                              : `${Math.round(model.metrics.avg_latency_ms)}ms`
                            : "N/A"}
                        </p>
                      </div>
                      <div>
                        <div className="flex items-center gap-1 mb-1">
                          <p className="text-sm text-gray-600">Total Tokens</p>
                          <HoverCard openDelay={100} closeDelay={50}>
                            <HoverCardTrigger asChild>
                              <Info className="h-3 w-3 text-gray-400 hover:text-gray-600 " />
                            </HoverCardTrigger>
                            <HoverCardContent className="w-48" sideOffset={5}>
                              <div className="text-xs text-muted-foreground">
                                <p>
                                  Input:{" "}
                                  {model.metrics.total_input_tokens.toLocaleString()}
                                </p>
                                <p>
                                  Output:{" "}
                                  {model.metrics.total_output_tokens.toLocaleString()}
                                </p>
                                <p className="mt-1 font-medium">
                                  Total tokens processed
                                </p>
                              </div>
                            </HoverCardContent>
                          </HoverCard>
                        </div>
                        <p className="text-xl font-bold text-gray-900">
                          {(
                            model.metrics.total_input_tokens +
                            model.metrics.total_output_tokens
                          ).toLocaleString()}
                        </p>
                        <p className="text-xs text-gray-500">
                          {model.metrics.total_input_tokens.toLocaleString()} in
                          + {model.metrics.total_output_tokens.toLocaleString()}{" "}
                          out
                        </p>
                      </div>
                      <div>
                        <div className="flex items-center gap-1 mb-1">
                          <p className="text-sm text-gray-600">Last Active</p>
                          <HoverCard openDelay={100} closeDelay={50}>
                            <HoverCardTrigger asChild>
                              <Info className="h-3 w-3 text-gray-400 hover:text-gray-600 " />
                            </HoverCardTrigger>
                            <HoverCardContent className="w-36" sideOffset={5}>
                              <p className="text-xs text-muted-foreground">
                                Last request received
                              </p>
                            </HoverCardContent>
                          </HoverCard>
                        </div>
                        <p className="text-xl font-bold text-gray-900">
                          {model.metrics.last_active_at
                            ? (() => {
                                const date = new Date(
                                  model.metrics.last_active_at,
                                );
                                const now = new Date();
                                const diffMs = now.getTime() - date.getTime();
                                const diffMinutes = Math.floor(
                                  diffMs / (1000 * 60),
                                );
                                const diffHours = Math.floor(
                                  diffMs / (1000 * 60 * 60),
                                );
                                const diffDays = Math.floor(
                                  diffMs / (1000 * 60 * 60 * 24),
                                );

                                if (diffMinutes < 1) return "Now";
                                if (diffMinutes < 60) return `${diffMinutes}m`;
                                if (diffHours < 24) return `${diffHours}h`;
                                if (diffDays < 7) return `${diffDays}d`;
                                return date.toLocaleDateString();
                              })()
                            : "Never"}
                        </p>
                      </div>
                    </div>
                  </CardContent>
                </Card>
              )}
            </div>

            {/* Sidebar */}
            <div className="space-y-6">
              {/* Quick Actions */}
              <Card className="p-0 gap-0 rounded-lg">
                <CardHeader className="px-6 pt-5 pb-4">
                  <CardTitle>Quick Actions</CardTitle>
                </CardHeader>
                <CardContent className="px-6 pb-6 pt-0 space-y-3">
                  <Button
                    className="w-full justify-start"
                    onClick={() => {
                      const currentUrl = `/models/${model.id}${fromUrl ? `?from=${encodeURIComponent(fromUrl)}` : ""}`;
                      navigate(
                        `/playground?model=${encodeURIComponent(model.alias)}&from=${encodeURIComponent(currentUrl)}`,
                      );
                    }}
                  >
                    <Play className="mr-2 h-4 w-4" />
                    Try in Playground
                  </Button>
                  <Button
                    variant="outline"
                    className="w-full justify-start"
                    onClick={() => {
                      const currentUrl = `/models/${model.id}${fromUrl ? `?from=${encodeURIComponent(fromUrl)}` : ""}`;
                      navigate(
                        `/analytics?model=${encodeURIComponent(model.alias)}&from=${encodeURIComponent(currentUrl)}`,
                      );
                    }}
                  >
                    <BarChart3 className="mr-2 h-4 w-4" />
                    View Analytics
                  </Button>
                  <Button
                    variant="outline"
                    className="w-full justify-start"
                    onClick={() => {
                      const currentUrl = `/models/${model.id}${fromUrl ? `?from=${encodeURIComponent(fromUrl)}` : ""}`;
                      navigate(
                        `/analytics?model=${encodeURIComponent(model.alias)}&tab=requests&from=${encodeURIComponent(currentUrl)}`,
                      );
                    }}
                  >
                    <Activity className="mr-2 h-4 w-4" />
                    View Traffic
                  </Button>
                  <Button
                    variant="outline"
                    className="w-full justify-start"
                    onClick={() => setShowApiExamples(true)}
                  >
                    <Code className="mr-2 h-4 w-4" />
                    API Examples
                  </Button>
                  {canManageGroups && (
                    <Button
                      variant="outline"
                      className="w-full justify-start"
                      onClick={() => setShowAccessModal(true)}
                    >
                      <Users className="mr-2 h-4 w-4" />
                      Manage Access
                    </Button>
                  )}
                </CardContent>
              </Card>

              {/* Activity - only show for users with Analytics permission */}
              {canViewAnalytics &&
                model.metrics &&
                model.metrics.time_series && (
                  <Card className="p-0 gap-0 rounded-lg">
                    <CardHeader className="px-6 pt-5 pb-4">
                      <CardTitle>Activity</CardTitle>
                      <CardDescription>
                        Request volume over time
                      </CardDescription>
                    </CardHeader>
                    <CardContent className="px-6 pb-6 pt-0">
                      <div className="flex items-center justify-center">
                        <Sparkline
                          data={model.metrics.time_series}
                          width={280}
                          height={60}
                          className="w-full h-auto"
                        />
                      </div>
                    </CardContent>
                  </Card>
                )}
            </div>
          </div>
        </TabsContent>

        {canManageGroups && (
          <TabsContent value="usage">
            <UserUsageTable modelAlias={model.alias} showPricing={showPricing} />
          </TabsContent>
        )}

        {canManageGroups && (
          <TabsContent value="probes">
            <ModelProbes model={model} />
          </TabsContent>
        )}
      </Tabs>

      {/* API Examples Modal */}
      <ApiExamples
        isOpen={showApiExamples}
        onClose={() => setShowApiExamples(false)}
        model={model}
      />

      {/* Access Management Modal */}
      <AccessManagementModal
        isOpen={showAccessModal}
        onClose={() => setShowAccessModal(false)}
        model={model}
      />

      {/* Update Model Pricing Modal */}
      <UpdateModelPricingModal
        isOpen={showPricingModal}
        modelName={model.alias}
        currentPricing={model.pricing}
        onSubmit={handlePricingSubmit}
        onClose={() => setShowPricingModal(false)}
        isLoading={updateModelMutation.isPending}
      />
    </div>
  );
};

export default ModelInfo;<|MERGE_RESOLUTION|>--- conflicted
+++ resolved
@@ -135,14 +135,6 @@
   const updateModelMutation = useUpdateModel();
 
   // Build include parameter based on permissions - always include status to match Models page cache
-<<<<<<< HEAD
-  const includeParam = (() => {
-    const parts: string[] = ["status"]; // Always include status to reuse cache from Models page
-    if (canManageGroups) parts.push("groups");
-    if (canViewAnalytics) parts.push("metrics");
-    return parts.join(",");
-  })();
-=======
   const includeParam = useMemo(() => {
     const parts: string[] = ["status"]; // Always include status to reuse cache from Models page
     if (showPricing) parts.push("pricing");
@@ -150,7 +142,6 @@
     if (canViewAnalytics) parts.push("metrics");
     return parts.join(",");
   }, [showPricing, canManageGroups, canViewAnalytics]);
->>>>>>> d8d62c8e
 
   const {
     data: rawModelsData,
