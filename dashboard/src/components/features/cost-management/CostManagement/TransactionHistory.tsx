--- conflicted
+++ resolved
@@ -55,22 +55,13 @@
     refetch: refetchBalance,
   } = useUserBalance(userId);
 
-<<<<<<< HEAD
-  // Only pass userId if it's not the current user (omit param for current user)
-  const transactionsQuery = userId === currentUser?.id ? undefined : { userId };
-=======
   // Always pass userId to filter transactions by the specific user
   // Backend enforces permissions: non-admins can only see their own transactions
->>>>>>> 218596cc
   const {
     data: transactionsData,
     isLoading: isLoadingTransactions,
     refetch: refetchTransactions,
-<<<<<<< HEAD
-  } = useTransactions(transactionsQuery);
-=======
   } = useTransactions({ userId });
->>>>>>> 218596cc
 
   // Get transactions - use fetched data in both demo and API mode
   // In demo mode, MSW returns data from transactions.json
