--- conflicted
+++ resolved
@@ -1,8 +1,4 @@
-<<<<<<< HEAD
 import React, { useRef, useEffect, useState, useCallback } from "react";
-import { Send, Copy, Play, Trash2, X, Image as ImageIcon, SplitSquareHorizontal, Square, ArrowLeft, ArrowRight, Timer, Zap, ArrowDown, ArrowUp } from "lucide-react";
-=======
-import React, { useRef, useEffect, useState } from "react";
 import {
   Send,
   Copy,
@@ -10,10 +6,17 @@
   Trash2,
   X,
   Image as ImageIcon,
+  SplitSquareHorizontal,
+  Square,
+  ArrowLeft,
+  ArrowRight,
+  Timer,
+  Zap,
+  ArrowDown,
+  ArrowUp,
   ChevronDown,
-  ChevronRight,
+  Settings,
 } from "lucide-react";
->>>>>>> 4edb908e
 import ReactMarkdown from "react-markdown";
 import remarkGfm from "remark-gfm";
 import { Prism as SyntaxHighlighter } from "react-syntax-highlighter";
@@ -69,6 +72,8 @@
   supportsImages: boolean;
   systemPrompt: string;
   onSystemPromptChange: (value: string) => void;
+  systemPromptModelB?: string;
+  onSystemPromptModelBChange?: (value: string) => void;
   onCurrentMessageChange: (value: string) => void;
   onImageUpload: (event: React.ChangeEvent<HTMLInputElement>) => void;
   onRemoveImage: (index: number) => void;
@@ -104,6 +109,8 @@
   supportsImages,
   systemPrompt,
   onSystemPromptChange,
+  systemPromptModelB = "",
+  onSystemPromptModelBChange,
   onCurrentMessageChange,
   onImageUpload,
   onRemoveImage,
@@ -184,7 +191,6 @@
     return () => document.removeEventListener("keydown", handleKeyDown);
   }, [isStreaming, onCancelStreaming]);
 
-<<<<<<< HEAD
   // Helper function to render messages area for a model
   const renderMessagesArea = (
     model: Model,
@@ -209,76 +215,6 @@
             <p className="text-gray-500">
               {modelLabel}
             </p>
-=======
-  return (
-    <div className="flex-1 flex flex-col">
-      {/* System Prompt Section */}
-      <div className="border-b border-gray-200 bg-gray-50">
-        <button
-          onClick={() => setIsSystemPromptExpanded(!isSystemPromptExpanded)}
-          className="w-full px-8 py-3 flex items-center justify-between text-left hover:bg-gray-100 transition-colors"
-          aria-expanded={isSystemPromptExpanded}
-          aria-label="Toggle system prompt"
-        >
-          <div className="flex items-center gap-2">
-            {isSystemPromptExpanded ? (
-              <ChevronDown className="w-4 h-4 text-gray-600" />
-            ) : (
-              <ChevronRight className="w-4 h-4 text-gray-600" />
-            )}
-            <span className="text-sm font-medium text-gray-700">
-              System Prompt
-            </span>
-            {systemPrompt.trim() && !isSystemPromptExpanded && (
-              <span
-                className="text-xs text-gray-500 bg-blue-100 px-2 py-0.5 rounded"
-                aria-label="System prompt is active"
-              >
-                Active
-              </span>
-            )}
-          </div>
-          <span className="text-xs text-gray-500">
-            {isSystemPromptExpanded ? "Click to collapse" : "Click to expand"}
-          </span>
-        </button>
-
-        {isSystemPromptExpanded && (
-          <div className="px-8 pb-4">
-            <Textarea
-              value={systemPrompt}
-              onChange={(e) => onSystemPromptChange(e.target.value)}
-              placeholder="Enter a system prompt to set the behavior and context for the AI model... (e.g., 'You are a helpful assistant that speaks like a pirate.')"
-              className="text-sm min-h-[100px] resize-y"
-              disabled={isStreaming}
-              aria-label="System prompt input"
-            />
-            <p className="text-xs text-gray-500 mt-2">
-              The system prompt sets the behavior and context for the AI model.
-              It will be sent with every message in this conversation.
-            </p>
-          </div>
-        )}
-      </div>
-
-      {/* Messages */}
-      <div className="flex-1 overflow-y-auto px-8 py-4 bg-white">
-        {messages.length === 0 && !streamingContent ? (
-          <div className="flex items-center justify-center h-full">
-            <div
-              className="text-center"
-              role="status"
-              aria-label="Empty conversation"
-            >
-              <Play className="w-16 h-16 text-gray-400 mx-auto mb-4" />
-              <p className="text-xl text-gray-600 mb-2">
-                Test {selectedModel.alias}
-              </p>
-              <p className="text-gray-500">
-                Send a message to start a conversation
-              </p>
-            </div>
->>>>>>> 4edb908e
           </div>
         </div>
       ) : (
@@ -734,7 +670,110 @@
   );
 
   return (
-    <div className="flex-1 flex flex-col min-h-0">
+    <div className="flex-1 flex flex-col min-h-0 relative">
+      {/* System Prompt Tab - Pokes out from top */}
+      <div className="absolute top-0 left-1/2 -translate-x-1/2 z-30">
+        <button
+          onClick={() => setIsSystemPromptExpanded(!isSystemPromptExpanded)}
+          className="flex items-center gap-1.5 px-2.5 py-1 bg-gray-100 hover:bg-gray-200 border border-gray-300 border-t-0 rounded-b-md transition-colors shadow-sm relative"
+          aria-expanded={isSystemPromptExpanded}
+          aria-label="Toggle system prompt"
+          title={isSystemPromptExpanded ? "Hide system prompt" : "Show system prompt"}
+        >
+          <Settings className="w-3.5 h-3.5 text-gray-600" />
+          {(systemPrompt.trim() || systemPromptModelB.trim()) && !isSystemPromptExpanded && (
+            <span className="absolute -top-0.5 -right-0.5 w-2 h-2 bg-blue-500 rounded-full border border-white" aria-label="System prompt is active" />
+          )}
+          <ChevronDown className={`w-3.5 h-3.5 text-gray-600 transition-transform ${
+            isSystemPromptExpanded ? 'rotate-180' : ''
+          }`} />
+        </button>
+      </div>
+
+      {/* System Prompt Expandable Section */}
+      {isSystemPromptExpanded && (
+        <div className="absolute top-0 left-0 right-0 bg-white border-b border-gray-300 shadow-md z-20 animate-in slide-in-from-top duration-200">
+          <div className="px-8 pt-8 pb-4">
+            {isComparisonMode && comparisonModel ? (
+              /* Side-by-side system prompts for comparison mode */
+              <div className="flex gap-4 relative">
+                <div className="flex-1">
+                  <label className="block text-xs font-medium text-gray-700 mb-2">
+                    {selectedModel.alias}
+                  </label>
+                  <Textarea
+                    value={systemPrompt}
+                    onChange={(e) => onSystemPromptChange(e.target.value)}
+                    placeholder="System prompt for Model A..."
+                    className="text-sm min-h-[100px] resize-y"
+                    disabled={isStreaming}
+                    aria-label="System prompt for Model A"
+                  />
+                </div>
+
+                {/* Copy arrows between system prompts */}
+                <div className="absolute left-1/2 top-1/2 -translate-x-1/2 -translate-y-1/2 flex flex-col gap-2 z-10">
+                  {/* Copy to Model B (right arrow) */}
+                  {systemPrompt.trim() && (
+                    <Button
+                      onClick={() => onSystemPromptModelBChange && onSystemPromptModelBChange(systemPrompt)}
+                      size="icon"
+                      variant="outline"
+                      className="h-7 w-7 bg-white shadow-md hover:bg-gray-50"
+                      aria-label="Copy system prompt to right model"
+                      title={`Copy system prompt to ${comparisonModel.alias}`}
+                    >
+                      <ArrowRight className="w-3.5 h-3.5" />
+                    </Button>
+                  )}
+                  {/* Copy to Model A (left arrow) */}
+                  {systemPromptModelB.trim() && (
+                    <Button
+                      onClick={() => onSystemPromptChange(systemPromptModelB)}
+                      size="icon"
+                      variant="outline"
+                      className="h-7 w-7 bg-white shadow-md hover:bg-gray-50"
+                      aria-label="Copy system prompt to left model"
+                      title={`Copy system prompt to ${selectedModel.alias}`}
+                    >
+                      <ArrowLeft className="w-3.5 h-3.5" />
+                    </Button>
+                  )}
+                </div>
+
+                <div className="flex-1">
+                  <label className="block text-xs font-medium text-gray-700 mb-2">
+                    {comparisonModel.alias}
+                  </label>
+                  <Textarea
+                    value={systemPromptModelB}
+                    onChange={(e) => onSystemPromptModelBChange && onSystemPromptModelBChange(e.target.value)}
+                    placeholder="System prompt for Model B..."
+                    className="text-sm min-h-[100px] resize-y"
+                    disabled={isStreamingModelB}
+                    aria-label="System prompt for Model B"
+                  />
+                </div>
+              </div>
+            ) : (
+              /* Single system prompt for regular mode */
+              <Textarea
+                value={systemPrompt}
+                onChange={(e) => onSystemPromptChange(e.target.value)}
+                placeholder="Enter a system prompt to set the behavior and context for the AI model... (e.g., 'You are a helpful assistant that speaks like a pirate.')"
+                className="text-sm min-h-[100px] resize-y"
+                disabled={isStreaming}
+                aria-label="System prompt input"
+              />
+            )}
+            <p className="text-xs text-gray-500 mt-2">
+              The system prompt sets the behavior and context for the AI model.
+              It will be sent with every message in this conversation.
+            </p>
+          </div>
+        </div>
+      )}
+
       {/* Messages */}
       {isComparisonMode && comparisonModel ? (
         <div className="flex-1 flex relative overflow-hidden min-h-0">
