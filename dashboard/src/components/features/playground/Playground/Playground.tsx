import React, { useState, useEffect } from "react";
import { useNavigate, useSearchParams } from "react-router-dom";
import { Play, ArrowLeft, GitCompare, X as XIcon } from "lucide-react";
import OpenAI from "openai";
import type { ChatCompletionMessageParam } from "openai/resources/chat/completions";
import { useModels } from "../../../../api/control-layer";
import { type ModelType } from "../../../../utils/modelType";
import type {
  Model,
  RerankResponse,
} from "../../../../api/control-layer/types";
import EmbeddingPlayground from "./EmbeddingPlayground";
import GenerationPlayground from "./GenerationPlayground";
import RerankPlayground from "./RerankPlayground";
import {
  Select,
  SelectContent,
  SelectItem,
  SelectTrigger,
  SelectValue,
} from "../../../ui/select";
import { Button } from "../../../ui/button";

interface ImageContent {
  type: "image_url";
  image_url: {
    url: string;
  };
}

interface TextContent {
  type: "text";
  text: string;
}

type MessageContent = string | (TextContent | ImageContent)[];

interface MessageMetrics {
  timeToFirstToken?: number; // milliseconds
  totalTime?: number; // milliseconds
  tokensPerSecond?: number;
  totalTokens?: number;
  inputTokens?: number;
}

interface Message {
  role: "user" | "assistant" | "system";
  content: MessageContent;
  timestamp: Date;
  metrics?: MessageMetrics;
}

const Playground: React.FC = () => {
  const navigate = useNavigate();
  const [searchParams] = useSearchParams();
  const selectedModelId = searchParams.get("model");
  const fromUrl = searchParams.get("from");

  const [messages, setMessages] = useState<Message[]>([]);
  const [currentMessage, setCurrentMessage] = useState("");
  const [uploadedImages, setUploadedImages] = useState<string[]>([]);
  const [isStreaming, setIsStreaming] = useState(false);
  const [streamingContent, setStreamingContent] = useState("");
  const [error, setError] = useState<string | null>(null);
  const [selectedModel, setSelectedModel] = useState<Model | null>(null);
  const [modelType, setModelType] = useState<ModelType>("chat");
  const [systemPrompt, setSystemPrompt] = useState("");
  const [textA, setTextA] = useState("");
  const [textB, setTextB] = useState("");
  const [similarityResult, setSimilarityResult] = useState<{
    score: number;
    category: string;
  } | null>(null);

  // Reranker state
  const [query, setQuery] = useState("What is the capital of France?");
  const [documents, setDocuments] = useState<string[]>([
    "The capital of Brazil is Brasilia.",
    "The capital of France is Paris.",
    "Horses and cows are both animals",
  ]);
  const [rerankResult, setRerankResult] = useState<RerankResponse | null>(null);

  const { data: models = [], error: modelsError } = useModels();

  // Initialize OpenAI client pointing to our API
  const baseURL = `${window.location.origin}/admin/api/v1/ai/v1`;
  console.log("OpenAI Base URL:", baseURL);

  const openai = new OpenAI({
    baseURL,
    apiKey: "placeholder", // This should be handled by your auth system
    dangerouslyAllowBrowser: true,
  });

  // Convert models data to array and handle URL model selection
  useEffect(() => {
    if (models && models.length > 0) {
      // If a model ID is specified in URL, select it
      if (selectedModelId) {
        const model = models.find((m) => m.alias === selectedModelId);
        if (model) {
          setSelectedModel(model);
          setModelType(
            (model.model_type?.toLowerCase() as ModelType) || "chat",
          );
        }
      }
    }
  }, [models, selectedModelId]);

  // Handle models loading error
  useEffect(() => {
    if (modelsError) {
      console.error("Error loading models:", modelsError);
      setError("Failed to load models");
    }
  }, [modelsError]);

  // Reset state when switching models
  useEffect(() => {
    if (selectedModel) {
      setMessages([]);
      setStreamingContent("");
      setSimilarityResult(null);
      setRerankResult(null);
      setError(null);
      setCurrentMessage("");
      setUploadedImages([]);
      setSystemPrompt("");
      setTextA("");
      setTextB("");
      setQuery("What is the capital of France?");
      setDocuments([
        "The capital of Brazil is Brasilia.",
        "The capital of France is Paris.",
        "Horses and cows are both animals",
      ]);
      // Reset comparison mode when switching primary model
      setIsComparisonMode(false);
      setComparisonModel(null);
      setMessagesModelB([]);
      setStreamingContentModelB("");
      setCurrentMessageModelB("");
      setIsSplitInput(false);
    }
  }, [selectedModel]);

  const handleModelChange = (modelId: string) => {
    const model = models.find((m) => m.alias === modelId);
    if (model) {
      setSelectedModel(model);
      setModelType(
        (model.model_type?.toLowerCase() as ModelType) || "chat",
      );
      navigate(`/playground?model=${encodeURIComponent(modelId)}`);
    }
  };

  // Calculate cosine similarity between two vectors
  const calculateCosineSimilarity = (
    vecA: number[],
    vecB: number[],
  ): number => {
    if (vecA.length !== vecB.length) {
      throw new Error("Vectors must have the same dimension");
    }

    let dotProduct = 0;
    let normA = 0;
    let normB = 0;

    for (let i = 0; i < vecA.length; i++) {
      dotProduct += vecA[i] * vecB[i];
      normA += vecA[i] * vecA[i];
      normB += vecB[i] * vecB[i];
    }

    normA = Math.sqrt(normA);
    normB = Math.sqrt(normB);

    if (normA === 0 || normB === 0) {
      return 0;
    }

    return dotProduct / (normA * normB);
  };

  // Categorize similarity score
  const getSimilarityCategory = (score: number): string => {
    if (score >= 0.9) return "Very Similar";
    if (score >= 0.7) return "Similar";
    if (score >= 0.5) return "Somewhat Similar";
    if (score >= 0.3) return "Slightly Similar";
    return "Different";
  };

  const handleCompareSimilarity = async () => {
    if (!textA.trim() || !textB.trim() || isStreaming || !selectedModel) return;

    setIsStreaming(true);
    setSimilarityResult(null);
    setError(null);

    try {
      // Get embeddings for both texts
      const [responseA, responseB] = await Promise.all([
        openai.embeddings.create({
          model: selectedModel.alias,
          input: textA.trim(),
        }),
        // Note: embeddings API doesn't support include_usage in stream_options
        openai.embeddings.create({
          model: selectedModel.alias,
          input: textB.trim(),
        }),
      ]);

      const embeddingA = responseA.data[0].embedding;
      const embeddingB = responseB.data[0].embedding;

      // Calculate similarity
      const similarity = calculateCosineSimilarity(embeddingA, embeddingB);
      const category = getSimilarityCategory(similarity);

      setSimilarityResult({
        score: similarity,
        category: category,
      });
    } catch (err) {
      console.error("Error comparing similarity:", err);
      setError(
        err instanceof Error ? err.message : "Failed to compare similarity",
      );
    } finally {
      setIsStreaming(false);
    }
  };

  // Reranker functions
  const handleRerank = async () => {
    if (
      !query.trim() ||
      documents.length < 2 ||
      documents.some((doc) => !doc.trim()) ||
      isStreaming ||
      !selectedModel
    )
      return;

    setIsStreaming(true);
    setRerankResult(null);
    setError(null);

    try {
      const response = await fetch(
        `${window.location.origin}/admin/api/v1/ai/rerank`,
        {
          method: "POST",
          headers: {
            "Content-Type": "application/json",
          },
          body: JSON.stringify({
            model: selectedModel.alias,
            query: query.trim(),
            documents: documents
              .filter((doc) => doc.trim())
              .map((doc) => doc.trim()),
          }),
        },
      );

      if (!response.ok) {
        throw new Error(`HTTP ${response.status}: ${response.statusText}`);
      }

      const result = await response.json();
      setRerankResult(result);
    } catch (err) {
      console.error("Error reranking documents:", err);
      setError(
        err instanceof Error ? err.message : "Failed to rerank documents",
      );
    } finally {
      setIsStreaming(false);
    }
  };

  const handleDocumentChange = (index: number, value: string) => {
    const newDocuments = [...documents];
    newDocuments[index] = value;
    setDocuments(newDocuments);
  };

  const handleAddDocument = () => {
    if (documents.length < 10) {
      setDocuments([...documents, ""]);
    }
  };

  const handleRemoveDocument = (index: number) => {
    if (documents.length > 2) {
      const newDocuments = documents.filter((_, i) => i !== index);
      setDocuments(newDocuments);
    }
  };

  const cancelStreaming = () => {
    if (abortController) {
      abortController.abort();
      setAbortController(null);
      setIsStreaming(false);
      setStreamingContent("");
    }
  };

  const handleImageUpload = async (
    event: React.ChangeEvent<HTMLInputElement>,
  ) => {
    const files = event.target.files;
    if (!files || files.length === 0) return;

    const newImages: string[] = [];

    for (let i = 0; i < files.length; i++) {
      const file = files[i];

      // Validate file type
      if (!file.type.startsWith("image/")) {
        setError("Please select only image files");
        continue;
      }

      // Validate file size (max 10MB)
      if (file.size > 10 * 1024 * 1024) {
        setError("Image size must be less than 10MB");
        continue;
      }

      // Convert to base64
      const reader = new FileReader();
      const base64Promise = new Promise<string>((resolve) => {
        reader.onload = (e) => {
          const base64String = e.target?.result as string;
          resolve(base64String);
        };
        reader.readAsDataURL(file);
      });

      const base64 = await base64Promise;
      newImages.push(base64);
    }

    setUploadedImages((prev) => [...prev, ...newImages]);
    // Reset the input so the same file can be uploaded again
    event.target.value = "";
  };

  const handleRemoveImage = (index: number) => {
    setUploadedImages((prev) => prev.filter((_, i) => i !== index));
  };

  const handleSendMessage = async () => {
    if (
      (!currentMessage.trim() && uploadedImages.length === 0) ||
      isStreaming ||
      !selectedModel
    )
      return;

    // Create message content - use multimodal format if images are present
    let messageContent: MessageContent;
    if (uploadedImages.length > 0) {
      const contentParts: (TextContent | ImageContent)[] = [];

      // Add text if present
      if (currentMessage.trim()) {
        contentParts.push({
          type: "text",
          text: currentMessage.trim(),
        });
      }

      // Add images
      uploadedImages.forEach((imageUrl) => {
        contentParts.push({
          type: "image_url",
          image_url: {
            url: imageUrl,
          },
        });
      });

      messageContent = contentParts;
    } else {
      messageContent = currentMessage.trim();
    }

    const userMessage: Message = {
      role: "user",
      content: messageContent,
      timestamp: new Date(),
    };

    setMessages((prev) => [...prev, userMessage]);
    setCurrentMessage("");
    setUploadedImages([]);
    setIsStreaming(true);
    setStreamingContent("");
    setError(null);

    const controller = new AbortController();
    setAbortController(controller);

    // If in comparison mode with unified input, also send to Model B
    if (isComparisonMode && comparisonModel && !isSplitInput) {
      setMessagesModelB((prev) => [...prev, userMessage]);
      setIsStreamingModelB(true);
      setStreamingContentModelB("");
      const controllerB = new AbortController();
      setAbortControllerModelB(controllerB);

      // Start streaming for Model B in parallel
      (async () => {
        try {
          const startTimeB = performance.now();
          let firstTokenTimeB: number | undefined;
          let totalTokensB = 0;
          let inputTokensB = 0;

          const streamB = await openai.chat.completions.create(
            {
              model: comparisonModel.alias,
              messages: [
                ...(messagesModelB.map((msg) => ({
                  role: msg.role,
                  content: msg.content,
                })) as any),
                { role: "user" as const, content: userMessage.content },
              ],
              stream: true,
              stream_options: {
                include_usage: true,
              },
            },
            {
              signal: controllerB.signal,
            },
          );

          let fullContentB = "";
          let chunkCountB = 0;

          for await (const chunk of streamB) {
            const content = chunk.choices[0]?.delta?.content || "";
            if (content) {
              chunkCountB++;
              fullContentB += content;

              // Track time to first token
              if (firstTokenTimeB === undefined) {
                firstTokenTimeB = performance.now() - startTimeB;
              }

              setStreamingContentModelB(fullContentB);
            }

            // Track tokens from usage info
            if (chunk.usage?.completion_tokens) {
              totalTokensB = chunk.usage.completion_tokens;
            }
            if (chunk.usage?.prompt_tokens) {
              inputTokensB = chunk.usage.prompt_tokens;
            }
          }

          const endTimeB = performance.now();
          const totalTimeB = endTimeB - startTimeB;

          // Calculate metrics
          const metricsB: MessageMetrics = {
            timeToFirstToken: firstTokenTimeB,
            totalTime: totalTimeB,
            totalTokens: totalTokensB || chunkCountB,
            inputTokens: inputTokensB || undefined,
            tokensPerSecond: totalTokensB && totalTimeB > 0
              ? (totalTokensB / (totalTimeB / 1000))
              : undefined,
          };

          const assistantMessageB: Message = {
            role: "assistant",
            content: fullContentB,
            timestamp: new Date(),
            metrics: metricsB,
          };
          setMessagesModelB((prev) => [...prev, assistantMessageB]);
          setStreamingContentModelB("");
        } catch (err) {
          console.error("Error sending message to Model B:", err);
        } finally {
          setIsStreamingModelB(false);
          setAbortControllerModelB(null);
        }
      })();
    }

    try {
      console.log("Sending request to model:", selectedModel.alias);
      console.log("Full request URL will be:", `${baseURL}/chat/completions`);

<<<<<<< HEAD
      const startTime = performance.now();
      let firstTokenTime: number | undefined;
      let totalTokens = 0;
      let inputTokens = 0;
=======
      // Build messages array with optional system prompt
      const apiMessages: ChatCompletionMessageParam[] = [];

      // Add system prompt if provided
      if (systemPrompt.trim()) {
        apiMessages.push({
          role: "system",
          content: systemPrompt.trim(),
        });
      }

      // Add conversation history
      messages.forEach((msg) => {
        apiMessages.push({
          role: msg.role,
          content: msg.content,
        } as ChatCompletionMessageParam);
      });

      // Add current user message
      apiMessages.push({ role: "user", content: userMessage.content });
>>>>>>> 4edb908e

      const stream = await openai.chat.completions.create(
        {
          model: selectedModel.alias,
          messages: apiMessages,
          stream: true,
          stream_options: {
            include_usage: true,
          },
        },
        {
          signal: controller.signal,
        },
      );

      let fullContent = "";
      let chunkCount = 0;

      for await (const chunk of stream) {
        const content = chunk.choices[0]?.delta?.content || "";
        if (content) {
          chunkCount++;
          fullContent += content;

          // Track time to first token
          if (firstTokenTime === undefined) {
            firstTokenTime = performance.now() - startTime;
          }

          console.log(
            `Chunk ${chunkCount}: "${content}" (length: ${content.length})`,
          );

          // Update immediately without requestAnimationFrame to avoid batching
          setStreamingContent(fullContent);
        }

        // Track tokens from usage info
        if (chunk.usage?.completion_tokens) {
          totalTokens = chunk.usage.completion_tokens;
        }
        if (chunk.usage?.prompt_tokens) {
          inputTokens = chunk.usage.prompt_tokens;
        }
      }

      const endTime = performance.now();
      const totalTime = endTime - startTime;

      console.log(`Total chunks received: ${chunkCount}`);

      // Calculate metrics
      const metrics: MessageMetrics = {
        timeToFirstToken: firstTokenTime,
        totalTime,
        totalTokens: totalTokens || chunkCount, // Fallback to chunk count if no usage info
        inputTokens: inputTokens || undefined,
        tokensPerSecond: totalTokens && totalTime > 0
          ? (totalTokens / (totalTime / 1000))
          : undefined,
      };

      // Add the complete assistant message
      const assistantMessage: Message = {
        role: "assistant",
        content: fullContent,
        timestamp: new Date(),
        metrics,
      };

      setMessages((prev) => [...prev, assistantMessage]);
      setStreamingContent("");
    } catch (err) {
      console.error("Error sending message:", err);
      if (err instanceof Error && err.name === "AbortError") {
        setError("Message cancelled");
      } else {
        setError(err instanceof Error ? err.message : "Failed to send message");
      }
    } finally {
      setIsStreaming(false);
      setAbortController(null);
    }
  };

  // Handler for sending messages to Model B in split input mode
  const handleSendMessageModelB = async () => {
    if (
      !currentMessageModelB.trim() ||
      isStreamingModelB ||
      !comparisonModel
    )
      return;

    const userMessage: Message = {
      role: "user",
      content: currentMessageModelB.trim(),
      timestamp: new Date(),
    };

    setMessagesModelB((prev) => [...prev, userMessage]);
    setCurrentMessageModelB("");
    setIsStreamingModelB(true);
    setStreamingContentModelB("");

    const controller = new AbortController();
    setAbortControllerModelB(controller);

    try {
      console.log("Sending request to model B:", comparisonModel.alias);

      const startTime = performance.now();
      let firstTokenTime: number | undefined;
      let totalTokens = 0;
      let inputTokens = 0;

      const stream = await openai.chat.completions.create(
        {
          model: comparisonModel.alias,
          messages: [
            ...(messagesModelB.map((msg) => ({
              role: msg.role,
              content: msg.content,
            })) as any),
            { role: "user" as const, content: userMessage.content },
          ],
          stream: true,
          stream_options: {
            include_usage: true,
          },
        },
        {
          signal: controller.signal,
        },
      );

      let fullContent = "";
      let chunkCount = 0;

      for await (const chunk of stream) {
        const content = chunk.choices[0]?.delta?.content || "";
        if (content) {
          chunkCount++;
          fullContent += content;

          // Track time to first token
          if (firstTokenTime === undefined) {
            firstTokenTime = performance.now() - startTime;
          }

          setStreamingContentModelB(fullContent);
        }

        // Track tokens from usage info
        if (chunk.usage?.completion_tokens) {
          totalTokens = chunk.usage.completion_tokens;
        }
        if (chunk.usage?.prompt_tokens) {
          inputTokens = chunk.usage.prompt_tokens;
        }
      }

      const endTime = performance.now();
      const totalTime = endTime - startTime;

      // Calculate metrics
      const metrics: MessageMetrics = {
        timeToFirstToken: firstTokenTime,
        totalTime,
        totalTokens: totalTokens || chunkCount,
        inputTokens: inputTokens || undefined,
        tokensPerSecond: totalTokens && totalTime > 0
          ? (totalTokens / (totalTime / 1000))
          : undefined,
      };

      const assistantMessage: Message = {
        role: "assistant",
        content: fullContent,
        timestamp: new Date(),
        metrics,
      };

      setMessagesModelB((prev) => [...prev, assistantMessage]);
      setStreamingContentModelB("");
    } catch (err) {
      console.error("Error sending message to Model B:", err);
      setError(err instanceof Error ? err.message : "Failed to send message to Model B");
    } finally {
      setIsStreamingModelB(false);
      setAbortControllerModelB(null);
    }
  };

  const handleKeyDown = (e: React.KeyboardEvent) => {
    if (e.key === "Enter" && !e.shiftKey) {
      e.preventDefault();
      if (modelType === "embeddings") {
        handleCompareSimilarity();
      } else if (modelType === "reranker") {
        handleRerank();
      } else {
        handleSendMessage();
      }
    }
  };

  const clearConversation = () => {
    setMessages([]);
    setStreamingContent("");
    setSimilarityResult(null);
    setRerankResult(null);
    setError(null);
    setUploadedImages([]);
    setSystemPrompt("");
    setTextA("");
    setTextB("");
    setQuery("What is the capital of France?");
    setDocuments([
      "The capital of Brazil is Brasilia.",
      "The capital of France is Paris.",
      "Horses and cows are both animals",
    ]);
    // Also clear comparison model messages
    if (isComparisonMode) {
      setMessagesModelB([]);
      setStreamingContentModelB("");
      setCurrentMessageModelB("");
    }
  };

  const handleComparisonModelSelect = (modelId: string) => {
    const model = models.find((m) => m.alias === modelId);
    if (model) {
      setComparisonModel(model);
      setIsComparisonMode(true);
      setMessagesModelB([]);
      setStreamingContentModelB("");
      setCurrentMessageModelB("");
    }
  };

  const handleExitComparisonMode = () => {
    setIsComparisonMode(false);
    setComparisonModel(null);
    setMessagesModelB([]);
    setStreamingContentModelB("");
    setCurrentMessageModelB("");
    setIsSplitInput(false);
  };

  const handleCopyMessagesToModelB = () => {
    // Copy messages but exclude metrics since they're model-specific
    const messagesWithoutMetrics = messages.map(msg => ({
      ...msg,
      metrics: undefined,
    }));
    setMessagesModelB(messagesWithoutMetrics);
    setStreamingContentModelB("");
  };

  const handleCopyMessagesToModelA = () => {
    // Copy messages but exclude metrics since they're model-specific
    const messagesWithoutMetrics = messagesModelB.map(msg => ({
      ...msg,
      metrics: undefined,
    }));
    setMessages(messagesWithoutMetrics);
    setStreamingContent("");
  };

  const [copiedMessageIndex, setCopiedMessageIndex] = useState<number | null>(
    null,
  );
  const [abortController, setAbortController] =
    useState<AbortController | null>(null);

  // Comparison mode state
  const [isComparisonMode, setIsComparisonMode] = useState(false);
  const [comparisonModel, setComparisonModel] = useState<Model | null>(null);
  const [messagesModelB, setMessagesModelB] = useState<Message[]>([]);
  const [streamingContentModelB, setStreamingContentModelB] = useState("");
  const [isStreamingModelB, setIsStreamingModelB] = useState(false);
  const [_abortControllerModelB, setAbortControllerModelB] =
    useState<AbortController | null>(null);
  const [isSplitInput, setIsSplitInput] = useState(false);
  const [currentMessageModelB, setCurrentMessageModelB] = useState("");

  const copyMessage = (content: string, messageIndex: number) => {
    navigator.clipboard.writeText(content);
    setCopiedMessageIndex(messageIndex);
    setTimeout(() => setCopiedMessageIndex(null), 2000);
  };

  return (
    <div className="h-[calc(100vh-4rem)] bg-white flex flex-col">
      {/* Header */}
      <div className="bg-white border-b border-gray-200 px-8 py-3 flex-shrink-0">
        <div className="flex items-center justify-between">
          <div className="flex items-center gap-4">
            <button
              onClick={() => navigate(fromUrl || "/models")}
              className="p-2 text-gray-500 hover:bg-gray-100 rounded-lg transition-colors"
              aria-label={fromUrl ? "Go back" : "Back to Models"}
              title={fromUrl ? "Go back" : "Back to Models"}
            >
              <ArrowLeft className="w-5 h-5" />
            </button>
            <div className="flex items-center gap-3">
              <div className="w-10 h-10 bg-gray-100 rounded-lg flex items-center justify-center">
                <Play className="w-5 h-5 text-gray-600" />
              </div>
              <div>
                <h1 className="text-2xl font-bold text-gray-900">
                  {modelType === "embeddings"
                    ? "Embeddings Playground"
                    : modelType === "reranker"
                      ? "Reranker Playground"
                      : "Chat Playground"}
                </h1>
                <p className="text-sm text-gray-600">
                  {modelType === "embeddings"
                    ? "Generate vector embeddings from text"
                    : modelType === "reranker"
                      ? "Rank documents by relevance to a query"
                      : "Test AI models with custom settings"}
                </p>
              </div>
            </div>
          </div>
          <div className="flex items-center gap-3">
            {/* Model Selector */}
            <Select
              value={selectedModel?.alias || ""}
              onValueChange={handleModelChange}
              disabled={!models.length}
            >
              <SelectTrigger className="w-[200px]" aria-label="Select model">
                <SelectValue placeholder="Select a model..." />
              </SelectTrigger>
              <SelectContent>
                {models.map((model) => (
                  <SelectItem key={model.id} value={model.alias}>
                    {model.alias}
                  </SelectItem>
                ))}
              </SelectContent>
            </Select>

            {/* Comparison Mode Button - Only show for chat models */}
            {selectedModel && modelType === "chat" && (
              <>
                {!isComparisonMode ? (
                  <Select onValueChange={handleComparisonModelSelect}>
                    <SelectTrigger className="w-[160px]" aria-label="Compare with">
                      <GitCompare className="w-4 h-4 mr-2" />
                      <SelectValue placeholder="Compare..." />
                    </SelectTrigger>
                    <SelectContent>
                      {models
                        .filter(
                          (model) =>
                            model.alias !== selectedModel.alias &&
                            (model.model_type?.toLowerCase() as ModelType) === "chat"
                        )
                        .map((model) => (
                          <SelectItem key={model.id} value={model.alias}>
                            {model.alias}
                          </SelectItem>
                        ))}
                    </SelectContent>
                  </Select>
                ) : (
                  <div className="flex items-center gap-2">
                    <div className="text-sm text-gray-600 flex items-center gap-2 bg-gray-100 rounded-lg px-3 py-2">
                      <GitCompare className="w-4 h-4" />
                      <span className="font-medium">{comparisonModel?.alias}</span>
                    </div>
                    <Button
                      variant="ghost"
                      size="icon"
                      onClick={handleExitComparisonMode}
                      aria-label="Exit comparison mode"
                      title="Exit comparison mode"
                    >
                      <XIcon className="w-4 h-4" />
                    </Button>
                  </div>
                )}
              </>
            )}
          </div>
        </div>
      </div>

      {/* Content */}
      {!selectedModel ? (
        <div
          className="flex-1 flex items-center justify-center"
          role="main"
          aria-label="Welcome to playground"
        >
          <div className="text-center">
            <Play className="w-16 h-16 text-gray-400 mx-auto mb-4" />
            <h2 className="text-xl text-gray-600 mb-2">
              Welcome to the Playground
            </h2>
            <p className="text-gray-500">
              Select a model from the dropdown to start testing
            </p>
          </div>
        </div>
      ) : modelType === "embeddings" ? (
        <div className="flex-1 overflow-y-auto px-8 py-6">
          <EmbeddingPlayground
            selectedModel={selectedModel}
            textA={textA}
            textB={textB}
            similarityResult={similarityResult}
            isStreaming={isStreaming}
            error={error}
            onTextAChange={setTextA}
            onTextBChange={setTextB}
            onCompareSimilarity={handleCompareSimilarity}
            onClearResult={() => setSimilarityResult(null)}
            onKeyDown={handleKeyDown}
          />
        </div>
      ) : modelType === "reranker" ? (
        <div className="flex-1 overflow-y-auto px-8 py-6">
          <RerankPlayground
            selectedModel={selectedModel}
            query={query}
            documents={documents}
            rerankResult={rerankResult}
            isStreaming={isStreaming}
            error={error}
            onQueryChange={setQuery}
            onDocumentChange={handleDocumentChange}
            onAddDocument={handleAddDocument}
            onRemoveDocument={handleRemoveDocument}
            onRerank={handleRerank}
            onClearResult={() => setRerankResult(null)}
            onKeyDown={handleKeyDown}
          />
        </div>
      ) : (
        <GenerationPlayground
          selectedModel={selectedModel}
          messages={messages}
          currentMessage={currentMessage}
          uploadedImages={uploadedImages}
          streamingContent={streamingContent}
          isStreaming={isStreaming}
          error={error}
          copiedMessageIndex={copiedMessageIndex}
          supportsImages={
            selectedModel.capabilities?.includes("vision") ?? false
          }
          systemPrompt={systemPrompt}
          onSystemPromptChange={setSystemPrompt}
          onCurrentMessageChange={setCurrentMessage}
          onImageUpload={handleImageUpload}
          onRemoveImage={handleRemoveImage}
          onSendMessage={handleSendMessage}
          onCopyMessage={copyMessage}
          onKeyDown={handleKeyDown}
          onClearConversation={clearConversation}
          onCancelStreaming={cancelStreaming}
          // Comparison mode props
          isComparisonMode={isComparisonMode}
          comparisonModel={comparisonModel}
          messagesModelB={messagesModelB}
          streamingContentModelB={streamingContentModelB}
          isStreamingModelB={isStreamingModelB}
          isSplitInput={isSplitInput}
          currentMessageModelB={currentMessageModelB}
          onCurrentMessageModelBChange={setCurrentMessageModelB}
          onToggleSplitInput={() => setIsSplitInput(!isSplitInput)}
          onSendMessageModelB={handleSendMessageModelB}
          onCopyMessagesToModelB={handleCopyMessagesToModelB}
          onCopyMessagesToModelA={handleCopyMessagesToModelA}
        />
      )}
    </div>
  );
};

export default Playground;<|MERGE_RESOLUTION|>--- conflicted
+++ resolved
@@ -65,6 +65,7 @@
   const [selectedModel, setSelectedModel] = useState<Model | null>(null);
   const [modelType, setModelType] = useState<ModelType>("chat");
   const [systemPrompt, setSystemPrompt] = useState("");
+  const [systemPromptModelB, setSystemPromptModelB] = useState("");
   const [textA, setTextA] = useState("");
   const [textB, setTextB] = useState("");
   const [similarityResult, setSimilarityResult] = useState<{
@@ -128,6 +129,7 @@
       setCurrentMessage("");
       setUploadedImages([]);
       setSystemPrompt("");
+      setSystemPromptModelB("");
       setTextA("");
       setTextB("");
       setQuery("What is the capital of France?");
@@ -428,16 +430,33 @@
           let totalTokensB = 0;
           let inputTokensB = 0;
 
+          // Build messages array with optional system prompt for Model B
+          const apiMessagesB: ChatCompletionMessageParam[] = [];
+
+          // Add system prompt if provided (use Model B's system prompt if in comparison mode, otherwise use shared)
+          const systemPromptB = systemPromptModelB.trim() || systemPrompt.trim();
+          if (systemPromptB) {
+            apiMessagesB.push({
+              role: "system",
+              content: systemPromptB,
+            });
+          }
+
+          // Add conversation history
+          messagesModelB.forEach((msg) => {
+            apiMessagesB.push({
+              role: msg.role,
+              content: msg.content,
+            } as ChatCompletionMessageParam);
+          });
+
+          // Add current user message
+          apiMessagesB.push({ role: "user", content: userMessage.content });
+
           const streamB = await openai.chat.completions.create(
             {
               model: comparisonModel.alias,
-              messages: [
-                ...(messagesModelB.map((msg) => ({
-                  role: msg.role,
-                  content: msg.content,
-                })) as any),
-                { role: "user" as const, content: userMessage.content },
-              ],
+              messages: apiMessagesB,
               stream: true,
               stream_options: {
                 include_usage: true,
@@ -509,12 +528,6 @@
       console.log("Sending request to model:", selectedModel.alias);
       console.log("Full request URL will be:", `${baseURL}/chat/completions`);
 
-<<<<<<< HEAD
-      const startTime = performance.now();
-      let firstTokenTime: number | undefined;
-      let totalTokens = 0;
-      let inputTokens = 0;
-=======
       // Build messages array with optional system prompt
       const apiMessages: ChatCompletionMessageParam[] = [];
 
@@ -536,7 +549,12 @@
 
       // Add current user message
       apiMessages.push({ role: "user", content: userMessage.content });
->>>>>>> 4edb908e
+
+      // Performance tracking
+      const startTime = performance.now();
+      let firstTokenTime: number | undefined;
+      let totalTokens = 0;
+      let inputTokens = 0;
 
       const stream = await openai.chat.completions.create(
         {
@@ -653,16 +671,33 @@
       let totalTokens = 0;
       let inputTokens = 0;
 
+      // Build messages array with optional system prompt for Model B
+      const apiMessagesB: ChatCompletionMessageParam[] = [];
+
+      // Add system prompt if provided (use Model B's system prompt if set, otherwise use shared)
+      const systemPromptB = systemPromptModelB.trim() || systemPrompt.trim();
+      if (systemPromptB) {
+        apiMessagesB.push({
+          role: "system",
+          content: systemPromptB,
+        });
+      }
+
+      // Add conversation history
+      messagesModelB.forEach((msg) => {
+        apiMessagesB.push({
+          role: msg.role,
+          content: msg.content,
+        } as ChatCompletionMessageParam);
+      });
+
+      // Add current user message
+      apiMessagesB.push({ role: "user", content: userMessage.content });
+
       const stream = await openai.chat.completions.create(
         {
           model: comparisonModel.alias,
-          messages: [
-            ...(messagesModelB.map((msg) => ({
-              role: msg.role,
-              content: msg.content,
-            })) as any),
-            { role: "user" as const, content: userMessage.content },
-          ],
+          messages: apiMessagesB,
           stream: true,
           stream_options: {
             include_usage: true,
@@ -752,6 +787,7 @@
     setError(null);
     setUploadedImages([]);
     setSystemPrompt("");
+    setSystemPromptModelB("");
     setTextA("");
     setTextB("");
     setQuery("What is the capital of France?");
@@ -998,6 +1034,8 @@
           }
           systemPrompt={systemPrompt}
           onSystemPromptChange={setSystemPrompt}
+          systemPromptModelB={systemPromptModelB}
+          onSystemPromptModelBChange={setSystemPromptModelB}
           onCurrentMessageChange={setCurrentMessage}
           onImageUpload={handleImageUpload}
           onRemoveImage={handleRemoveImage}
