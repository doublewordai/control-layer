--- conflicted
+++ resolved
@@ -216,47 +216,18 @@
         expect(within(container).getByText("Sarah Chen")).toBeInTheDocument();
       });
 
-<<<<<<< HEAD
       // Step 1: Verify user action buttons are present
       const editButtons = screen.getAllByTitle("Edit user");
       expect(editButtons.length).toBeGreaterThan(0);
-=======
-      // Step 1: Open user actions dropdown
-      const actionMenus = within(container).getAllByRole("button", {
-        name: /open menu/i,
-      });
-      expect(actionMenus.length).toBeGreaterThan(0);
->>>>>>> a2438a6f
 
       const manageGroupsButtons = screen.getAllByTitle("Manage groups");
       expect(manageGroupsButtons.length).toBeGreaterThan(0);
 
-<<<<<<< HEAD
       const deleteButtons = screen.getAllByTitle("Delete user");
       expect(deleteButtons.length).toBeGreaterThan(0);
 
       // Step 2: Test Edit User workflow
       await user.click(editButtons[0]);
-=======
-      // Verify all user action options are present (dropdown renders in portal)
-      await waitFor(() => {
-        expect(
-          screen.getByRole("menuitem", { name: "Edit" }),
-        ).toBeInTheDocument();
-        expect(
-          screen.getByRole("menuitem", { name: "Manage Groups" }),
-        ).toBeInTheDocument();
-        expect(
-          screen.getByRole("menuitem", { name: "Delete" }),
-        ).toBeInTheDocument();
-      });
-
-      // Step 2: Test Edit User workflow
-      const editButton = screen.getByRole("menuitem", {
-        name: "Edit",
-      });
-      await user.click(editButton);
->>>>>>> a2438a6f
 
       await waitFor(() => {
         expect(
@@ -285,28 +256,9 @@
         expect(screen.queryByRole("dialog")).not.toBeInTheDocument();
       });
 
-<<<<<<< HEAD
       // Step 3: Test Manage Groups workflow
       const manageGroupsBtns = screen.getAllByTitle("Manage groups");
       await user.click(manageGroupsBtns[0]);
-=======
-      // Step 3: Test Manage Groups workflow - reopen dropdown
-      const reopenedMenus = within(container).getAllByRole("button", {
-        name: /open menu/i,
-      });
-      await user.click(reopenedMenus[0]);
-
-      await waitFor(() => {
-        expect(
-          screen.getByRole("menuitem", { name: "Manage Groups" }),
-        ).toBeInTheDocument();
-      });
-
-      const manageGroupsButton = screen.getByRole("menuitem", {
-        name: "Manage Groups",
-      });
-      await user.click(manageGroupsButton);
->>>>>>> a2438a6f
 
       await waitFor(() => {
         expect(screen.getByRole("dialog")).toBeInTheDocument();
@@ -326,28 +278,9 @@
         expect(screen.queryByRole("dialog")).not.toBeInTheDocument();
       });
 
-<<<<<<< HEAD
       // Step 4: Test Delete User workflow
       const deleteBtns = screen.getAllByTitle("Delete user");
       await user.click(deleteBtns[0]);
-=======
-      // Step 4: Test Delete User workflow - reopen dropdown again
-      const finalMenus = within(container).getAllByRole("button", {
-        name: /open menu/i,
-      });
-      await user.click(finalMenus[0]);
-
-      await waitFor(() => {
-        expect(
-          screen.getByRole("menuitem", { name: "Delete" }),
-        ).toBeInTheDocument();
-      });
-
-      const deleteButton = screen.getByRole("menuitem", {
-        name: "Delete",
-      });
-      await user.click(deleteButton);
->>>>>>> a2438a6f
 
       await waitFor(() => {
         expect(
@@ -583,17 +516,9 @@
         expect(within(container).getByText("Sarah Chen")).toBeInTheDocument();
       });
 
-<<<<<<< HEAD
       // Step 2: Click Manage Groups button to open UserGroupManagementModal
       const manageGroupsButtons = screen.getAllByTitle("Manage groups");
       expect(manageGroupsButtons.length).toBeGreaterThan(0);
-=======
-      // Step 2: Open user actions dropdown for Sarah Chen
-      const actionMenus = within(container).getAllByRole("button", {
-        name: /open menu/i,
-      });
-      expect(actionMenus.length).toBeGreaterThan(0);
->>>>>>> a2438a6f
 
       await user.click(manageGroupsButtons[0]);
 
