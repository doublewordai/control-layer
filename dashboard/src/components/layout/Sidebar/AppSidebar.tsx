--- conflicted
+++ resolved
@@ -19,10 +19,7 @@
 import { useAuthorization } from "../../../utils";
 import { useAuth } from "../../../contexts/auth";
 import { useSettings } from "../../../contexts";
-<<<<<<< HEAD
-=======
 import type { FeatureFlags } from "../../../contexts/settings/types";
->>>>>>> de42c08a
 import onwardsLogo from "../../../assets/onwards-logo.svg";
 import {
   Sidebar,
@@ -51,6 +48,7 @@
   icon: React.ComponentType<{ className?: string }>;
   label: string;
   featureFlag?: keyof FeatureFlags;
+  demoOnly?: boolean;
 }
 
 export function AppSidebar() {
@@ -78,22 +76,16 @@
   ];
 
   const navItems = allNavItems.filter((item) => {
-<<<<<<< HEAD
-    // Filter by authorization
-    if (!canAccessRoute(item.path)) return false;
-
-    // Filter demo-only items when not in demo mode
-    if (item.demoOnly && !isFeatureEnabled("demo")) return false;
-
-    return true;
-=======
     // Check feature flag if specified
     if (item.featureFlag && !isFeatureEnabled(item.featureFlag)) {
       return false;
     }
+    // Filter demo-only items when not in demo mode
+    if (item.demoOnly && !isFeatureEnabled("demo")) {
+      return false;
+    }
     // Check route access permissions
     return canAccessRoute(item.path);
->>>>>>> de42c08a
   });
 
   return (
