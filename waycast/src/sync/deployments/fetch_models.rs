use crate::api::models::inference_endpoints::{AnthropicModelsResponse, OpenAIModelsResponse};
use crate::db::models::inference_endpoints::InferenceEndpointDBResponse;
use anyhow::anyhow;
use async_trait::async_trait;
use reqwest::Client;
use std::time::Duration;
use tracing::{debug, instrument};
use url::Url;

#[derive(Debug, Clone)]
pub struct SyncConfig {
    pub openai_api_key: Option<String>,
    pub openai_base_url: Url,
    pub(crate) request_timeout: Duration,
}

impl SyncConfig {
    /// Default timeout for API requests
    const DEFAULT_REQUEST_TIMEOUT: Duration = Duration::from_secs(30);

    /// Create a SyncConfig from an endpoint DB response
    #[instrument]
    pub fn from_endpoint(source: &InferenceEndpointDBResponse) -> Self {
        Self {
            openai_api_key: source.api_key.clone(),
            openai_base_url: source.url.clone(),
            request_timeout: Self::DEFAULT_REQUEST_TIMEOUT,
        }
    }
}

/// A trait for fetching models in openai compatible format.
/// In practise, this is used for fetching models over http from downstream openai compatible
/// endpoints, using the `reqwest` library. See `FetchModelsReqwest` for more info.
#[async_trait]
pub trait FetchModels {
    async fn fetch(&self) -> anyhow::Result<OpenAIModelsResponse>;
}

/// The concrete implementation of `FetchModels`.
pub struct FetchModelsReqwest {
    client: Client,
    base_url: Url,
    openai_api_key: Option<String>,
    request_timeout: Duration,
}

impl FetchModelsReqwest {
    pub fn new(config: SyncConfig) -> Self {
        let client = Client::builder()
            .timeout(config.request_timeout)
            .build()
            .expect("Failed to create HTTP client");
        let base_url = config.openai_base_url.clone();
        let openai_api_key = config.openai_api_key.clone();
        let request_timeout = config.request_timeout;
        Self {
            client,
            base_url,
            openai_api_key,
            request_timeout,
        }
    }
}

/// Makes sure a url has a trailing slash.
///
/// This fixes a weird idiosyncracy in rusts 'join' method on urls, where joining URLs like
/// '/hello', 'world' gives you '/world', but '/hello/', 'world' gives you '/hello/world'.
/// Basically, call this before calling .join
fn ensure_slash(url: &Url) -> Url {
    if url.path().ends_with('/') {
        url.clone()
    } else {
        let mut new_url = url.clone();
        let mut path = new_url.path().to_string();
        path.push('/');
        new_url.set_path(&path);
        new_url
    }
}

<<<<<<< HEAD
#[async_trait]
impl FetchModels for FetchModelsReqwest {
    async fn fetch(&self) -> anyhow::Result<OpenAIModelsResponse> {
        let url = ensure_slash(&self.base_url)
            .join("v1/models")
            .map_err(|e| anyhow::anyhow!("Failed to construct models URL: {}", e))?;

        debug!("Fetching models from URL: {}", url);

        let mut request = self.client.get(url);
=======
#[derive(Debug, Clone)]
pub enum ModelFormat {
    OpenAI,
    Anthropic,
}

impl From<&Url> for ModelFormat {
    fn from(value: &Url) -> Self {
        if value.as_str().starts_with("https://api.anthropic.com") {
            return Self::Anthropic;
        }
        Self::OpenAI
    }
}

#[async_trait]
impl FetchModels for FetchModelsReqwest {
    async fn fetch(&self) -> anyhow::Result<OpenAIModelsResponse> {
        debug!("Base URL for fetching models: {}", self.base_url);
        let fmt = (&self.base_url).into();
        debug!("Featching models in format: {:?}", fmt);

        let url = ensure_slash(&self.base_url)
            .join("models")
            .map_err(|e| anyhow::anyhow!("Failed to construct models URL: {}", e))?;

        debug!("Fetching models from URL: {}", url);
>>>>>>> 494cda43

        let mut request = self.client.get(url.clone());

        match fmt {
            ModelFormat::OpenAI => {
                if let Some(api_key) = &self.openai_api_key {
                    request = request.header("Authorization", format!("Bearer {api_key}"));
                };

                let response = request.timeout(self.request_timeout).send().await?;

                if !response.status().is_success() {
                    let status = response.status();
                    let body = response.text().await.unwrap_or_default();
                    tracing::error!("Failed to make request to openAI API for models");
                    tracing::error!("Url was: {}", url);
                    return Err(anyhow!("OpenAI API error: {} - {}", status, body));
                }

                // Get the response body as text first for logging
                let body_text = response.text().await?;
                tracing::debug!("Models API response body: {}", body_text);

                // Try to parse the JSON
                match serde_json::from_str::<OpenAIModelsResponse>(&body_text) {
                    Ok(parsed) => Ok(parsed),
                    Err(e) => {
                        tracing::error!("Failed to make request to openAI-compatible API for models");
                        tracing::error!("Failed to parse models response as JSON. Error: {}", e);
                        tracing::error!("Response body was: {}", body_text);
                        Err(anyhow!("error decoding response body: {}", e))
                    }
                }
            }
            ModelFormat::Anthropic => {
                if let Some(api_key) = &self.openai_api_key {
                    request = request.header("x-api-key", api_key.to_string());
                };

                // Have to set this
                request = request.header("anthropic-version", "2023-06-01");

                let response = request.timeout(self.request_timeout).send().await?;

                if !response.status().is_success() {
                    let status = response.status();
                    let body = response.text().await.unwrap_or_default();
                    tracing::error!("Failed to make request to anthropic API for models");
                    tracing::error!("Url was: {}", url);
                    return Err(anyhow!("Anthropic API error {}: {}", status, body));
                }

                // Get the response body as text first for logging
                let body_text = response.text().await?;
                tracing::debug!("Models API response body: {}", body_text);

                // Try to parse the JSON
                match serde_json::from_str::<AnthropicModelsResponse>(&body_text) {
                    Ok(parsed) => Ok(parsed.into()),
                    Err(e) => {
                        tracing::error!("Failed to make request to anthropic API for models");
                        tracing::error!("Url was: {}", url);
                        tracing::error!("Failed to parse models response as JSON. Error: {}", e);
                        tracing::error!("Response body was: {}", body_text);
                        Err(anyhow!("error decoding response body: {}", e))
                    }
                }
            }
        }
    }
}<|MERGE_RESOLUTION|>--- conflicted
+++ resolved
@@ -80,18 +80,6 @@
     }
 }
 
-<<<<<<< HEAD
-#[async_trait]
-impl FetchModels for FetchModelsReqwest {
-    async fn fetch(&self) -> anyhow::Result<OpenAIModelsResponse> {
-        let url = ensure_slash(&self.base_url)
-            .join("v1/models")
-            .map_err(|e| anyhow::anyhow!("Failed to construct models URL: {}", e))?;
-
-        debug!("Fetching models from URL: {}", url);
-
-        let mut request = self.client.get(url);
-=======
 #[derive(Debug, Clone)]
 pub enum ModelFormat {
     OpenAI,
@@ -119,7 +107,6 @@
             .map_err(|e| anyhow::anyhow!("Failed to construct models URL: {}", e))?;
 
         debug!("Fetching models from URL: {}", url);
->>>>>>> 494cda43
 
         let mut request = self.client.get(url.clone());
 
